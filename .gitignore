node_modules/
dist/
lib/
.turbo
.eslintcache
.env
yarn-error.log

.yarn/*
!.yarn/patches
!.yarn/plugins
!.yarn/releases
!.yarn/sdks
!.yarn/versions

langchain/docs/

.idea/

.DS_Store

<<<<<<< HEAD
*.db
*.sql
*.sqlite3
*.sqlite
openai_openapi.yaml
=======
Chinook.db
Chinook_Sqlite.sql
>>>>>>> 6556e8e0
<|MERGE_RESOLUTION|>--- conflicted
+++ resolved
@@ -19,13 +19,6 @@
 
 .DS_Store
 
-<<<<<<< HEAD
-*.db
-*.sql
-*.sqlite3
-*.sqlite
 openai_openapi.yaml
-=======
 Chinook.db
-Chinook_Sqlite.sql
->>>>>>> 6556e8e0
+Chinook_Sqlite.sql