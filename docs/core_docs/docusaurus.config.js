--- conflicted
+++ resolved
@@ -135,14 +135,10 @@
     ({
       announcementBar: {
         content:
-<<<<<<< HEAD
-          'A newer LangChain version is out! Check out the <a href="https://js.langchain.com/docs/introduction">latest version</a>.',
-        isCloseable: false,
-=======
           'Newer LangChain version out! You are currently viewing the old v0.1 docs. View the latest docs <a href="/docs/introduction/">here</a>.',
         backgroundColor: "#FF0000",
         textColor: "#FFFFFF",
->>>>>>> 2fa8ba91
+        isCloseable: false,
       },
       prism: {
         theme: {
