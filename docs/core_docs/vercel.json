{
  "buildCommand": "yarn build:vercel",
  "outputDirectory": "build",
  "trailingSlash": true,
  "rewrites": [
    {
      "source": "/v0.1/:path(.*/?)*",
      "destination": "https://langchainjs-v01.vercel.app/v0.1/:path*"
    },
    {
      "source": "/robots.txt(/?)",
      "destination": "/v0.2/robots.txt/"
    },
    {
      "source": "/sitemap.xml(/?)",
      "destination": "/v0.2/sitemap.xml/"
    }
  ],
  "redirects": [
    {
      "source": "/",
      "destination": "/v0.2/docs/introduction/"
    },
    {
      "source": "/v0.1",
      "destination": "/"
    },
    {
      "source": "/v0.2/docs/get_started/introduction(/?)",
      "destination": "/v0.2/docs/introduction/"
    },
    {
      "source": "/docs(/?)",
      "destination": "/v0.2/docs/introduction/"
    },
    {
      "source": "/docs/get_started/introduction(/?)",
      "destination": "/v0.2/docs/introduction/"
    },
    {
      "source": "/v0.2/docs(/?)",
      "destination": "/v0.2/docs/introduction/"
    },
    {
      "source": "/docs/integrations/:path(.*/?)*",
      "destination": "/v0.2/docs/integrations/:path*"
    },
    {
      "source": "/docs/:path(.*/?)*",
      "destination": "/v0.1/docs/:path*"
    },
    {
      "source": "/docs/how_to/tool_calls_multi_modal(/?)",
      "destination": "/docs/how_to/multimodal_inputs/"
    },
    {
      "source": "/docs/langgraph(/?)",
      "destination": "https://langchain-ai.github.io/langgraphjs/"
    },
    {
      "source": "/docs/langsmith(/?)",
      "destination": "https://docs.smith.langchain.com/"
    },
    {
      "source": "/v0.2/docs/integrations/chat/chrome_ai(/?)",
      "destination": "/v0.2/docs/integrations/llms/chrome_ai/"
    },
    {
      "source": "/v0.2/docs/integrations/retrievers/vectorstore(/?)",
      "destination": "/v0.2/docs/how_to/vectorstore_retriever/"
    },
    {
<<<<<<< HEAD
      "source": "/v0.2/docs/integrations/chat_memory(/?)",
      "destination": "/v0.2/docs/integrations/memory/"
    },
    {
      "source": "/v0.2/docs/integrations/chat_memory/:path(.*/?)*",
      "destination": "/v0.2/docs/integrations/memory/:path*"
=======
      "source": "/v0.2/docs/integrations/llms/togetherai(/?)",
      "destination": "/v0.2/docs/integrations/llms/together/"
>>>>>>> 598d67b5
    }
  ]
}<|MERGE_RESOLUTION|>--- conflicted
+++ resolved
@@ -70,17 +70,16 @@
       "destination": "/v0.2/docs/how_to/vectorstore_retriever/"
     },
     {
-<<<<<<< HEAD
       "source": "/v0.2/docs/integrations/chat_memory(/?)",
       "destination": "/v0.2/docs/integrations/memory/"
     },
     {
       "source": "/v0.2/docs/integrations/chat_memory/:path(.*/?)*",
       "destination": "/v0.2/docs/integrations/memory/:path*"
-=======
+    },
+    {
       "source": "/v0.2/docs/integrations/llms/togetherai(/?)",
       "destination": "/v0.2/docs/integrations/llms/together/"
->>>>>>> 598d67b5
     }
   ]
 }