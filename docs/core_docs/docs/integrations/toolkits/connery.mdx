--- conflicted
+++ resolved
@@ -43,13 +43,6 @@
 You can see a LangSmith trace of this example [here](https://smith.langchain.com/public/5485cb37-b73d-458f-8162-43639f2b49e1/r).
 :::
 
-<CodeBlock language="typescript">{Example}</CodeBlock>
-
-<<<<<<< HEAD
-:::note
-Connery Action is a structured tool, so you can only use it in the agents supporting structured tools.
-:::
-=======
 import IntegrationInstallTooltip from "@mdx_components/integration_install_tooltip.mdx";
 
 <IntegrationInstallTooltip></IntegrationInstallTooltip>
@@ -59,4 +52,7 @@
 ```
 
 <CodeBlock language="typescript">{Example}</CodeBlock>
->>>>>>> d5c3923f
+
+:::note
+Connery Action is a structured tool, so you can only use it in the agents supporting structured tools.
+:::