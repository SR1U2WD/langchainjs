--- conflicted
+++ resolved
@@ -49,7 +49,6 @@
 });
 ```
 
-<<<<<<< HEAD
 ## Eliminating extra spaces
 
 PDFs come in many varieties, which makes reading them a challenge. The loader parses individual text elements and joins them together with a space by default, but
@@ -64,11 +63,10 @@
 
 const docs = await loader.load();
 ```
-=======
+
 ## Loading directories
 
 import CodeBlock from "@theme/CodeBlock";
 import MemoryExample from "@examples/document_loaders/pdf_directory.ts";
 
-<CodeBlock language="typescript">{MemoryExample}</CodeBlock>
->>>>>>> 7538d6f2
+<CodeBlock language="typescript">{MemoryExample}</CodeBlock>