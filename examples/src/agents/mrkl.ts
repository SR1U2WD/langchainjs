import { OpenAI } from "langchain";
import { initializeAgentExecutor } from "langchain/agents";
import { SerpAPI, Calculator } from "langchain/tools";

export const run = async () => {
  const model = new OpenAI({ temperature: 0 });
  const tools = [new SerpAPI(), new Calculator()];

  const executor = await initializeAgentExecutor(
    tools,
    model,
    "zero-shot-react-description"
  );
  console.log("Loaded agent.");

  const input = `Who is Olivia Wilde's boyfriend? What is his current age raised to the 0.23 power?`;
<<<<<<< HEAD
  
=======

>>>>>>> 08aac206
  console.log(`Executing with input "${input}"...`);

  const result = await executor.call({ input });

  console.log(`Got output ${result.output}`);
};<|MERGE_RESOLUTION|>--- conflicted
+++ resolved
@@ -14,11 +14,7 @@
   console.log("Loaded agent.");
 
   const input = `Who is Olivia Wilde's boyfriend? What is his current age raised to the 0.23 power?`;
-<<<<<<< HEAD
-  
-=======
 
->>>>>>> 08aac206
   console.log(`Executing with input "${input}"...`);
 
   const result = await executor.call({ input });
