--- conflicted
+++ resolved
@@ -1,10 +1,5 @@
-<<<<<<< HEAD
-import { ChatYandexGPT } from "@langchain/yandex";
-import { HumanMessage, SystemMessage } from "@langchain/core/messages";
-=======
 import { ChatYandexGPT } from "@langchain/community/chat_models/yandex";
 import { HumanMessage, SystemMessage } from "langchain/schema";
->>>>>>> 865a6c99
 
 const chat = new ChatYandexGPT();
 
