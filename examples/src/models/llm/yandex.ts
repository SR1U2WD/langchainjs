--- conflicted
+++ resolved
@@ -1,8 +1,4 @@
-<<<<<<< HEAD
-import { YandexGPT } from "@langchain/yandex";
-=======
 import { YandexGPT } from "@langchain/community/llms/yandex";
->>>>>>> 865a6c99
 
 const model = new YandexGPT();
 const res = await model.invoke(['Translate "I love programming" into French.']);
