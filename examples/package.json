--- conflicted
+++ resolved
@@ -19,11 +19,8 @@
   "author": "Langchain",
   "license": "MIT",
   "dependencies": {
-<<<<<<< HEAD
     "chromadb": "^1.2.1",
-=======
     "@dqbd/tiktoken": "^0.2.1",
->>>>>>> f6a98fb9
     "langchain": "workspace:*",
     "openai": "^3.1.0",
     "pinecone-client": "^1.0.1",
