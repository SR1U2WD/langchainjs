version: "3"
services:
  test-exports-esbuild:
    image: node:18
    working_dir: /app
    volumes:
      - ./yarn.lock:/root/yarn.lock
      - ./.yarnrc.yml:/root/.yarnrc.yml
      - ./.yarn:/root/.yarn
      - ./environment_tests/test-exports-esbuild:/package
      - ./environment_tests/scripts:/scripts
      - ./langchain:/langchain
      - ./langchain-core:/langchain-core
<<<<<<< HEAD
=======
      - ./libs/langchain-anthropic:/langchain-anthropic
>>>>>>> 11d10c05
    command: bash /scripts/docker-ci-entrypoint.sh
  test-exports-esm:
    image: node:18
    working_dir: /app
    volumes:
      - ./yarn.lock:/root/yarn.lock
      - ./.yarnrc.yml:/root/.yarnrc.yml
      - ./.yarn:/root/.yarn
      - ./environment_tests/test-exports-esm:/package
      - ./environment_tests/scripts:/scripts
      - ./langchain:/langchain
      - ./langchain-core:/langchain-core
<<<<<<< HEAD
=======
      - ./libs/langchain-anthropic:/langchain-anthropic
>>>>>>> 11d10c05
    command: bash /scripts/docker-ci-entrypoint.sh
  test-exports-cjs:
    image: node:18
    working_dir: /app
    volumes:
      - ./yarn.lock:/root/yarn.lock
      - ./.yarnrc.yml:/root/.yarnrc.yml
      - ./.yarn:/root/.yarn
      - ./environment_tests/test-exports-cjs:/package
      - ./environment_tests/scripts:/scripts
      - ./langchain:/langchain
      - ./langchain-core:/langchain-core
<<<<<<< HEAD
=======
      - ./libs/langchain-anthropic:/langchain-anthropic
>>>>>>> 11d10c05
    command: bash /scripts/docker-ci-entrypoint.sh
  test-exports-cf:
    image: node:18
    working_dir: /app
    volumes:
      - ./yarn.lock:/root/yarn.lock
      - ./.yarnrc.yml:/root/.yarnrc.yml
      - ./.yarn:/root/.yarn
      - ./environment_tests/test-exports-cf:/package
      - ./environment_tests/scripts:/scripts
      - ./langchain:/langchain
      - ./langchain-core:/langchain-core
<<<<<<< HEAD
=======
      - ./libs/langchain-anthropic:/langchain-anthropic
>>>>>>> 11d10c05
    command: bash /scripts/docker-ci-entrypoint.sh
  test-exports-vercel:
    image: node:18
    working_dir: /app
    volumes:
      - ./yarn.lock:/root/yarn.lock
      - ./.yarnrc.yml:/root/.yarnrc.yml
      - ./.yarn:/root/.yarn
      - ./environment_tests/test-exports-vercel:/package
      - ./environment_tests/scripts:/scripts
      - ./langchain:/langchain
      - ./langchain-core:/langchain-core
<<<<<<< HEAD
=======
      - ./libs/langchain-anthropic:/langchain-anthropic
>>>>>>> 11d10c05
    command: bash /scripts/docker-ci-entrypoint.sh
  test-exports-vite:
    image: node:18
    working_dir: /app
    volumes:
      - ./yarn.lock:/root/yarn.lock
      - ./.yarnrc.yml:/root/.yarnrc.yml
      - ./.yarn:/root/.yarn
      - ./environment_tests/test-exports-vite:/package
      - ./environment_tests/scripts:/scripts
      - ./langchain:/langchain
      - ./langchain-core:/langchain-core
<<<<<<< HEAD
=======
      - ./libs/langchain-anthropic:/langchain-anthropic
>>>>>>> 11d10c05
    command: bash /scripts/docker-ci-entrypoint.sh
  # test-exports-bun:
  #   image: oven/bun
  #   working_dir: /app
  #   volumes:
  #     - ./environment_tests/test-exports-bun:/package
  #     - ./environment_tests/scripts:/scripts
  #     - ./langchain:/langchain-workspace
<<<<<<< HEAD
  #     - ./langchain-core:/langchain-core-workspace
=======
  #     - ./langchain-core:/langchain-core
  #     - ./libs/langchain-anthropic:/langchain-anthropic-workspace
>>>>>>> 11d10c05
  #   command: bash /scripts/docker-bun-ci-entrypoint.sh
  success:
    image: alpine:3.14
    command: echo "Success"
    depends_on:
      test-exports-esbuild:
        condition: service_completed_successfully
      test-exports-esm:
        condition: service_completed_successfully
      test-exports-cjs:
        condition: service_completed_successfully
      test-exports-cf:
        condition: service_completed_successfully
      test-exports-vercel:
        condition: service_completed_successfully
      test-exports-vite:
        condition: service_completed_successfully
      # test-exports-bun:
      #   condition: service_completed_successfully<|MERGE_RESOLUTION|>--- conflicted
+++ resolved
@@ -11,10 +11,7 @@
       - ./environment_tests/scripts:/scripts
       - ./langchain:/langchain
       - ./langchain-core:/langchain-core
-<<<<<<< HEAD
-=======
       - ./libs/langchain-anthropic:/langchain-anthropic
->>>>>>> 11d10c05
     command: bash /scripts/docker-ci-entrypoint.sh
   test-exports-esm:
     image: node:18
@@ -27,10 +24,7 @@
       - ./environment_tests/scripts:/scripts
       - ./langchain:/langchain
       - ./langchain-core:/langchain-core
-<<<<<<< HEAD
-=======
       - ./libs/langchain-anthropic:/langchain-anthropic
->>>>>>> 11d10c05
     command: bash /scripts/docker-ci-entrypoint.sh
   test-exports-cjs:
     image: node:18
@@ -43,10 +37,7 @@
       - ./environment_tests/scripts:/scripts
       - ./langchain:/langchain
       - ./langchain-core:/langchain-core
-<<<<<<< HEAD
-=======
       - ./libs/langchain-anthropic:/langchain-anthropic
->>>>>>> 11d10c05
     command: bash /scripts/docker-ci-entrypoint.sh
   test-exports-cf:
     image: node:18
@@ -59,10 +50,7 @@
       - ./environment_tests/scripts:/scripts
       - ./langchain:/langchain
       - ./langchain-core:/langchain-core
-<<<<<<< HEAD
-=======
       - ./libs/langchain-anthropic:/langchain-anthropic
->>>>>>> 11d10c05
     command: bash /scripts/docker-ci-entrypoint.sh
   test-exports-vercel:
     image: node:18
@@ -75,10 +63,7 @@
       - ./environment_tests/scripts:/scripts
       - ./langchain:/langchain
       - ./langchain-core:/langchain-core
-<<<<<<< HEAD
-=======
       - ./libs/langchain-anthropic:/langchain-anthropic
->>>>>>> 11d10c05
     command: bash /scripts/docker-ci-entrypoint.sh
   test-exports-vite:
     image: node:18
@@ -91,10 +76,7 @@
       - ./environment_tests/scripts:/scripts
       - ./langchain:/langchain
       - ./langchain-core:/langchain-core
-<<<<<<< HEAD
-=======
       - ./libs/langchain-anthropic:/langchain-anthropic
->>>>>>> 11d10c05
     command: bash /scripts/docker-ci-entrypoint.sh
   # test-exports-bun:
   #   image: oven/bun
@@ -103,12 +85,8 @@
   #     - ./environment_tests/test-exports-bun:/package
   #     - ./environment_tests/scripts:/scripts
   #     - ./langchain:/langchain-workspace
-<<<<<<< HEAD
-  #     - ./langchain-core:/langchain-core-workspace
-=======
   #     - ./langchain-core:/langchain-core
   #     - ./libs/langchain-anthropic:/langchain-anthropic-workspace
->>>>>>> 11d10c05
   #   command: bash /scripts/docker-bun-ci-entrypoint.sh
   success:
     image: alpine:3.14
