# 🦜️🔗 LangChain.js

⚡ Building applications with LLMs through composability ⚡

[![CI](https://github.com/hwchase17/langchainjs/actions/workflows/ci.yml/badge.svg)](https://github.com/hwchase17/langchainjs/actions/workflows/ci.yml) ![npm](https://img.shields.io/npm/dw/langchain) [![License: MIT](https://img.shields.io/badge/License-MIT-yellow.svg)](https://opensource.org/licenses/MIT) [![Twitter](https://img.shields.io/twitter/url/https/twitter.com/langchainai.svg?style=social&label=Follow%20%40LangChainAI)](https://twitter.com/langchainai) [![](https://dcbadge.vercel.app/api/server/6adMQxSpJS?compact=true&style=flat)](https://discord.gg/6adMQxSpJS) [![Open in Dev Containers](https://img.shields.io/static/v1?label=Dev%20Containers&message=Open&color=blue&logo=visualstudiocode)](https://vscode.dev/redirect?url=vscode://ms-vscode-remote.remote-containers/cloneInVolume?url=https://github.com/hwchase17/langchainjs)
[<img src="https://github.com/codespaces/badge.svg" title="Open in Github Codespace" width="150" height="20">](https://codespaces.new/hwchase17/langchainjs)

Looking for the Python version? Check out [LangChain](https://github.com/hwchase17/langchain).

**Production Support:** As you move your LangChains into production, we'd love to offer more hands-on support.
Fill out [this form](https://airtable.com/appwQzlErAS2qiP0L/shrGtGaVBVAz7NcV2) to share more about what you're building, and our team will get in touch.

## ⚡️ Quick Install

You can use npm, yarn, or pnpm to install LangChain.js

`npm install -S langchain` or `yarn add langchain` or `pnpm add langchain`

```typescript
import { OpenAI } from "langchain/llms/openai";
```

## 🌐 Supported Environments

LangChain is written in TypeScript and can be used in:

- Node.js (ESM and CommonJS) - 18.x, 19.x, 20.x
- Cloudflare Workers
- Vercel / Next.js (Browser, Serverless and Edge functions)
- Supabase Edge Functions
- Browser
- Deno

## 🤔 What is this?

Large language models (LLMs) are emerging as a transformative technology, enabling developers to build applications that they previously could not. However, using these LLMs in isolation is often insufficient for creating a truly powerful app - the real power comes when you can combine them with other sources of computation or knowledge.

This library aims to assist in the development of those types of applications. Common examples of these applications include:

**❓Question Answering over specific documents**

- [Documentation](https://js.langchain.com/docs/use_cases/question_answering/)
- End-to-end Example: [Doc-Chatbot](https://github.com/dissorial/doc-chatbot)


**💬 Chatbots**

- [Documentation](https://js.langchain.com/docs/modules/model_io/models/chat/)
- End-to-end Example: [Chat-LangChain](https://github.com/langchain-ai/chat-langchain)

## 📖 Documentation

Please see [here](https://js.langchain.com/docs/) for full documentation on:

- Getting started (installation, setting up the environment, simple examples)
- How-To examples (demos, integrations, helper functions)
- Reference (full API docs)
- Resources (high-level explanation of core concepts)


## 🖇️ Relationship with Python LangChain

This is built to integrate as seamlessly as possible with the [LangChain Python package](https://github.com/hwchase17/langchain). Specifically, this means all objects (prompts, LLMs, chains, etc) are designed in a way where they can be serialized and shared between languages.

The [LangChainHub](https://github.com/hwchase17/langchain-hub) is a central place for the serialized versions of these prompts, chains, and agents.

## 🚀 What can this help with?

There are six main areas that LangChain is designed to help with.
These are, in increasing order of complexity:

**📃 LLMs and Prompts:**

This includes prompt management, prompt optimization, a generic interface for all LLMs, and common utilities for working with LLMs.

**🔗 Chains:**

Chains go beyond a single LLM call and involve sequences of calls (whether to an LLM or a different utility). LangChain provides a standard interface for chains, lots of integrations with other tools, and end-to-end chains for common applications.

**📚 Data Augmented Generation:**

Data Augmented Generation involves specific types of chains that first interact with an external data source to fetch data for use in the generation step. Examples include summarization of long pieces of text and question/answering over specific data sources.

**🤖 Agents:**

Agents involve an LLM making decisions about which Actions to take, taking that Action, seeing an Observation, and repeating that until done. LangChain provides a standard interface for agents, a selection of agents to choose from, and examples of end-to-end agents.

**🧠 Memory:**

Memory refers to persisting state between calls of a chain/agent. LangChain provides a standard interface for memory, a collection of memory implementations, and examples of chains/agents that use memory.

**🧐 Evaluation:**

[BETA] Generative models are notoriously hard to evaluate with traditional metrics. One new way of evaluating them is using language models themselves to do the evaluation. LangChain provides some prompts/chains for assisting in this.

For more information on these concepts, please see our [full documentation](https://js.langchain.com/docs/).



## 💁 Contributing

As an open source project in a rapidly developing field, we are extremely open to contributions, whether it be in the form of a new feature, improved infra, or better documentation.

<<<<<<< HEAD
Check out [our contributing guidelines](CONTRIBUTING.md) for instructions on how to contribute.

Please report any security issues or concerns following our [security guidelines](SECURITY.md).
=======
For detailed information on how to contribute, see [here](CONTRIBUTING.md).
>>>>>>> 2c94d0cf
<|MERGE_RESOLUTION|>--- conflicted
+++ resolved
@@ -101,10 +101,6 @@
 
 As an open source project in a rapidly developing field, we are extremely open to contributions, whether it be in the form of a new feature, improved infra, or better documentation.
 
-<<<<<<< HEAD
-Check out [our contributing guidelines](CONTRIBUTING.md) for instructions on how to contribute.
+For detailed information on how to contribute, see [here](CONTRIBUTING.md).
 
-Please report any security issues or concerns following our [security guidelines](SECURITY.md).
-=======
-For detailed information on how to contribute, see [here](CONTRIBUTING.md).
->>>>>>> 2c94d0cf
+Please report any security issues or concerns following our [security guidelines](SECURITY.md).