--- conflicted
+++ resolved
@@ -11,14 +11,8 @@
 } from "./language_models/base.js";
 import { ensureConfig, type RunnableConfig } from "./runnables/config.js";
 import type { RunnableFunc, RunnableInterface } from "./runnables/base.js";
-<<<<<<< HEAD
 import type { ToolMessage } from "./messages/tool.js";
-
-// eslint-disable-next-line @typescript-eslint/no-explicit-any
-type ZodAny = z.ZodObject<any, any, any, any>;
-=======
 import { ZodAny } from "./types/zod.js";
->>>>>>> 2eb699d7
 
 /**
  * Parameters for the Tool classes.
