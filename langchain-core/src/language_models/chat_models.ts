import { z } from "zod";
import { zodToJsonSchema } from "zod-to-json-schema";
import {
  AIMessage,
  type BaseMessage,
  BaseMessageChunk,
  type BaseMessageLike,
  HumanMessage,
  coerceMessageLikeToMessage,
  AIMessageChunk,
} from "../messages/index.js";
import type { BasePromptValueInterface } from "../prompt_values.js";
import {
  LLMResult,
  RUN_KEY,
  type ChatGeneration,
  ChatGenerationChunk,
  type ChatResult,
  type Generation,
} from "../outputs.js";
import {
  BaseLanguageModel,
  StructuredOutputMethodOptions,
  ToolDefinition,
  type BaseLanguageModelCallOptions,
  type BaseLanguageModelInput,
  type BaseLanguageModelParams,
} from "./base.js";
import {
  CallbackManager,
  type CallbackManagerForLLMRun,
  type Callbacks,
} from "../callbacks/manager.js";
import type { RunnableConfig } from "../runnables/config.js";
import type { BaseCache } from "../caches.js";
import { StructuredToolInterface } from "../tools.js";
import {
  Runnable,
  RunnableLambda,
  RunnableSequence,
} from "../runnables/base.js";
import { isStreamEventsHandler } from "../tracers/event_stream.js";
import { isLogStreamHandler } from "../tracers/log_stream.js";
import { concat } from "../utils/stream.js";
import { RunnablePassthrough } from "../runnables/passthrough.js";
import { isZodSchema } from "../utils/types/is_zod_schema.js";

/**
 * Represents a serialized chat model.
 */
export type SerializedChatModel = {
  _model: string;
  _type: string;
  // eslint-disable-next-line @typescript-eslint/no-explicit-any
} & Record<string, any>;

// todo?
/**
 * Represents a serialized large language model.
 */
export type SerializedLLM = {
  _model: string;
  _type: string;
  // eslint-disable-next-line @typescript-eslint/no-explicit-any
} & Record<string, any>;

/**
 * Represents the parameters for a base chat model.
 */
export type BaseChatModelParams = BaseLanguageModelParams;

/**
 * Represents the call options for a base chat model.
 */
export type BaseChatModelCallOptions = BaseLanguageModelCallOptions;

/**
 * Creates a transform stream for encoding chat message chunks.
 * @deprecated Use {@link BytesOutputParser} instead
 * @returns A TransformStream instance that encodes chat message chunks.
 */
export function createChatMessageChunkEncoderStream() {
  const textEncoder = new TextEncoder();
  return new TransformStream<BaseMessageChunk>({
    transform(chunk: BaseMessageChunk, controller) {
      controller.enqueue(
        textEncoder.encode(
          typeof chunk.content === "string"
            ? chunk.content
            : JSON.stringify(chunk.content)
        )
      );
    },
  });
}

export type LangSmithParams = {
  ls_provider?: string;
  ls_model_name?: string;
  ls_model_type: "chat";
  ls_temperature?: number;
  ls_max_tokens?: number;
  ls_stop?: Array<string>;
};

interface ChatModelGenerateCachedParameters<
  T extends BaseChatModel<CallOptions>,
  CallOptions extends BaseChatModelCallOptions = BaseChatModelCallOptions
> {
  messages: BaseMessageLike[][];
  cache: BaseCache<Generation[]>;
  llmStringKey: string;
  parsedOptions: T["ParsedCallOptions"];
  handledOptions: RunnableConfig;
}

/**
 * Base class for chat models. It extends the BaseLanguageModel class and
 * provides methods for generating chat based on input messages.
 */
export abstract class BaseChatModel<
  CallOptions extends BaseChatModelCallOptions = BaseChatModelCallOptions,
  // TODO: Fix the parameter order on the next minor version.
  OutputMessageType extends BaseMessageChunk = BaseMessageChunk
> extends BaseLanguageModel<OutputMessageType, CallOptions> {
  declare ParsedCallOptions: Omit<
    CallOptions,
    keyof RunnableConfig & "timeout"
  >;

  // Only ever instantiated in main LangChain
  lc_namespace = ["langchain", "chat_models", this._llmType()];

  constructor(fields: BaseChatModelParams) {
    super(fields);
  }

  _combineLLMOutput?(
    ...llmOutputs: LLMResult["llmOutput"][]
  ): LLMResult["llmOutput"];

  protected _separateRunnableConfigFromCallOptions(
    options?: Partial<CallOptions>
  ): [RunnableConfig, this["ParsedCallOptions"]] {
    const [runnableConfig, callOptions] =
      super._separateRunnableConfigFromCallOptions(options);
    if (callOptions?.timeout && !callOptions.signal) {
      callOptions.signal = AbortSignal.timeout(callOptions.timeout);
    }
    return [runnableConfig, callOptions as this["ParsedCallOptions"]];
  }

  /**
   * Bind tool-like objects to this chat model.
   *
   * @param tools A list of tool definitions to bind to this chat model.
   * Can be a structured tool, an OpenAI formatted tool, or an object
   * matching the provider's specific tool schema.
   * @param kwargs Any additional parameters to bind.
   */
  bindTools?(
    tools: (
      | StructuredToolInterface
      | Record<string, unknown>
      | ToolDefinition
    )[],
    kwargs?: Partial<CallOptions>
  ): Runnable<BaseLanguageModelInput, OutputMessageType, CallOptions>;

  /**
   * Invokes the chat model with a single input.
   * @param input The input for the language model.
   * @param options The call options.
   * @returns A Promise that resolves to a BaseMessageChunk.
   */
  async invoke(
    input: BaseLanguageModelInput,
    options?: CallOptions
  ): Promise<OutputMessageType> {
    const promptValue = BaseChatModel._convertInputToPromptValue(input);
    const result = await this.generatePrompt(
      [promptValue],
      options,
      options?.callbacks
    );
    const chatGeneration = result.generations[0][0] as ChatGeneration;
    // TODO: Remove cast after figuring out inheritance
    return chatGeneration.message as OutputMessageType;
  }

  // eslint-disable-next-line require-yield
  async *_streamResponseChunks(
    _messages: BaseMessage[],
    _options: this["ParsedCallOptions"],
    _runManager?: CallbackManagerForLLMRun
  ): AsyncGenerator<ChatGenerationChunk> {
    throw new Error("Not implemented.");
  }

  async *_streamIterator(
    input: BaseLanguageModelInput,
    options?: CallOptions
  ): AsyncGenerator<OutputMessageType> {
    // Subclass check required to avoid double callbacks with default implementation
    if (
      this._streamResponseChunks ===
      BaseChatModel.prototype._streamResponseChunks
    ) {
      yield this.invoke(input, options);
    } else {
      const prompt = BaseChatModel._convertInputToPromptValue(input);
      const messages = prompt.toChatMessages();
      const [runnableConfig, callOptions] =
        this._separateRunnableConfigFromCallOptions(options);

      const inheritableMetadata = {
        ...runnableConfig.metadata,
        ...this.getLsParams(callOptions),
      };
      const callbackManager_ = await CallbackManager.configure(
        runnableConfig.callbacks,
        this.callbacks,
        runnableConfig.tags,
        this.tags,
        inheritableMetadata,
        this.metadata,
        { verbose: this.verbose }
      );
      const extra = {
        options: callOptions,
        invocation_params: this?.invocationParams(callOptions),
        batch_size: 1,
      };
      const runManagers = await callbackManager_?.handleChatModelStart(
        this.toJSON(),
        [messages],
        runnableConfig.runId,
        undefined,
        extra,
        undefined,
        undefined,
        runnableConfig.runName
      );
      let generationChunk: ChatGenerationChunk | undefined;
      try {
        for await (const chunk of this._streamResponseChunks(
          messages,
          callOptions,
          runManagers?.[0]
        )) {
          chunk.message.response_metadata = {
            ...chunk.generationInfo,
            ...chunk.message.response_metadata,
          };
          yield chunk.message as OutputMessageType;
          if (!generationChunk) {
            generationChunk = chunk;
          } else {
            generationChunk = generationChunk.concat(chunk);
          }
        }
      } catch (err) {
        await Promise.all(
          (runManagers ?? []).map((runManager) =>
            runManager?.handleLLMError(err)
          )
        );
        throw err;
      }
      await Promise.all(
        (runManagers ?? []).map((runManager) =>
          runManager?.handleLLMEnd({
            // TODO: Remove cast after figuring out inheritance
            generations: [[generationChunk as ChatGeneration]],
          })
        )
      );
    }
  }

  getLsParams(options: this["ParsedCallOptions"]): LangSmithParams {
    return {
      ls_model_type: "chat",
      ls_stop: options.stop,
    };
  }

  /** @ignore */
  async _generateUncached(
    messages: BaseMessageLike[][],
    parsedOptions: this["ParsedCallOptions"],
    handledOptions: RunnableConfig
  ): Promise<LLMResult> {
    const baseMessages = messages.map((messageList) =>
      messageList.map(coerceMessageLikeToMessage)
    );

    const inheritableMetadata = {
      ...handledOptions.metadata,
      ...this.getLsParams(parsedOptions),
    };
    // create callback manager and start run
    const callbackManager_ = await CallbackManager.configure(
      handledOptions.callbacks,
      this.callbacks,
      handledOptions.tags,
      this.tags,
      inheritableMetadata,
      this.metadata,
      { verbose: this.verbose }
    );
    const extra = {
      options: parsedOptions,
      invocation_params: this?.invocationParams(parsedOptions),
      batch_size: 1,
    };
    const runManagers = await callbackManager_?.handleChatModelStart(
      this.toJSON(),
      baseMessages,
      handledOptions.runId,
      undefined,
      extra,
      undefined,
      undefined,
      handledOptions.runName
    );
    const generations: ChatGeneration[][] = [];
    const llmOutputs: LLMResult["llmOutput"][] = [];
    // Even if stream is not explicitly called, check if model is implicitly
    // called from streamEvents() or streamLog() to get all streamed events.
    // Bail out if _streamResponseChunks not overridden
    const hasStreamingHandler = !!runManagers?.[0].handlers.find((handler) => {
      return isStreamEventsHandler(handler) || isLogStreamHandler(handler);
    });
    if (
      hasStreamingHandler &&
      baseMessages.length === 1 &&
      this._streamResponseChunks !==
        BaseChatModel.prototype._streamResponseChunks
    ) {
      try {
        const stream = await this._streamResponseChunks(
          baseMessages[0],
          parsedOptions,
          runManagers?.[0]
        );
        let aggregated;
        for await (const chunk of stream) {
          if (aggregated === undefined) {
            aggregated = chunk;
          } else {
            aggregated = concat(aggregated, chunk);
          }
        }
        if (aggregated === undefined) {
          throw new Error("Received empty response from chat model call.");
        }
        generations.push([aggregated]);
        await runManagers?.[0].handleLLMEnd({
          generations,
          llmOutput: {},
        });
      } catch (e) {
        await runManagers?.[0].handleLLMError(e);
        throw e;
      }
    } else {
      // generate results
      const results = await Promise.allSettled(
        baseMessages.map((messageList, i) =>
          this._generate(
            messageList,
            { ...parsedOptions, promptIndex: i },
            runManagers?.[i]
          )
        )
      );
      // handle results
      await Promise.all(
        results.map(async (pResult, i) => {
          if (pResult.status === "fulfilled") {
            const result = pResult.value;
            for (const generation of result.generations) {
              generation.message.response_metadata = {
                ...generation.generationInfo,
                ...generation.message.response_metadata,
              };
            }
            if (result.generations.length === 1) {
              result.generations[0].message.response_metadata = {
                ...result.llmOutput,
                ...result.generations[0].message.response_metadata,
              };
            }
            generations[i] = result.generations;
            llmOutputs[i] = result.llmOutput;
            return runManagers?.[i]?.handleLLMEnd({
              generations: [result.generations],
              llmOutput: result.llmOutput,
            });
          } else {
            // status === "rejected"
            await runManagers?.[i]?.handleLLMError(pResult.reason);
            return Promise.reject(pResult.reason);
          }
        })
      );
    }
    // create combined output
    const output: LLMResult = {
      generations,
      llmOutput: llmOutputs.length
        ? this._combineLLMOutput?.(...llmOutputs)
        : undefined,
    };
    Object.defineProperty(output, RUN_KEY, {
      value: runManagers
        ? { runIds: runManagers?.map((manager) => manager.runId) }
        : undefined,
      configurable: true,
    });
    return output;
  }

  async _generateCached({
    messages,
    cache,
    llmStringKey,
    parsedOptions,
    handledOptions,
  }: ChatModelGenerateCachedParameters<typeof this>): Promise<
    LLMResult & { missingPromptIndices: number[] }
  > {
    const baseMessages = messages.map((messageList) =>
      messageList.map(coerceMessageLikeToMessage)
    );

    const inheritableMetadata = {
      ...handledOptions.metadata,
      ...this.getLsParams(parsedOptions),
    };
    // create callback manager and start run
    const callbackManager_ = await CallbackManager.configure(
      handledOptions.callbacks,
      this.callbacks,
      handledOptions.tags,
      this.tags,
      inheritableMetadata,
      this.metadata,
      { verbose: this.verbose }
    );
    const extra = {
      options: parsedOptions,
      invocation_params: this?.invocationParams(parsedOptions),
      batch_size: 1,
      cached: true,
    };
    const runManagers = await callbackManager_?.handleChatModelStart(
      this.toJSON(),
      baseMessages,
      handledOptions.runId,
      undefined,
      extra,
      undefined,
      undefined,
      handledOptions.runName
    );

    // generate results
    const missingPromptIndices: number[] = [];
    const results = await Promise.allSettled(
      baseMessages.map(async (baseMessage, index) => {
        // Join all content into one string for the prompt index
        const prompt =
          BaseChatModel._convertInputToPromptValue(baseMessage).toString();
        const result = await cache.lookup(prompt, llmStringKey);

        if (result == null) {
          missingPromptIndices.push(index);
        }

        return result;
      })
    );

    // Map run managers to the results before filtering out null results
    // Null results are just absent from the cache.
    const cachedResults = results
      .map((result, index) => ({ result, runManager: runManagers?.[index] }))
      .filter(
        ({ result }) =>
          (result.status === "fulfilled" && result.value != null) ||
          result.status === "rejected"
      );

    // Handle results and call run managers
    const generations: Generation[][] = [];
    await Promise.all(
      cachedResults.map(async ({ result: promiseResult, runManager }, i) => {
        if (promiseResult.status === "fulfilled") {
          const result = promiseResult.value as Generation[];
          generations[i] = result;
          if (result.length) {
            await runManager?.handleLLMNewToken(result[0].text);
          }
          return runManager?.handleLLMEnd({
            generations: [result],
          });
        } else {
          // status === "rejected"
          await runManager?.handleLLMError(promiseResult.reason);
          return Promise.reject(promiseResult.reason);
        }
      })
    );

    const output = {
      generations,
      missingPromptIndices,
    };

    // This defines RUN_KEY as a non-enumerable property on the output object
    // so that it is not serialized when the output is stringified, and so that
    // it isnt included when listing the keys of the output object.
    Object.defineProperty(output, RUN_KEY, {
      value: runManagers
        ? { runIds: runManagers?.map((manager) => manager.runId) }
        : undefined,
      configurable: true,
    });

    return output;
  }

  /**
   * Generates chat based on the input messages.
   * @param messages An array of arrays of BaseMessage instances.
   * @param options The call options or an array of stop sequences.
   * @param callbacks The callbacks for the language model.
   * @returns A Promise that resolves to an LLMResult.
   */
  async generate(
    messages: BaseMessageLike[][],
    options?: string[] | CallOptions,
    callbacks?: Callbacks
  ): Promise<LLMResult> {
    // parse call options
    let parsedOptions: CallOptions | undefined;
    if (Array.isArray(options)) {
      parsedOptions = { stop: options } as CallOptions;
    } else {
      parsedOptions = options;
    }

    const baseMessages = messages.map((messageList) =>
      messageList.map(coerceMessageLikeToMessage)
    );

    const [runnableConfig, callOptions] =
      this._separateRunnableConfigFromCallOptions(parsedOptions);
    runnableConfig.callbacks = runnableConfig.callbacks ?? callbacks;

    if (!this.cache) {
      return this._generateUncached(baseMessages, callOptions, runnableConfig);
    }

    const { cache } = this;
    const llmStringKey =
      this._getSerializedCacheKeyParametersForCall(callOptions);

    const { generations, missingPromptIndices } = await this._generateCached({
      messages: baseMessages,
      cache,
      llmStringKey,
      parsedOptions: callOptions,
      handledOptions: runnableConfig,
    });

    let llmOutput = {};
    if (missingPromptIndices.length > 0) {
      const results = await this._generateUncached(
        missingPromptIndices.map((i) => baseMessages[i]),
        callOptions,
        runnableConfig
      );
      await Promise.all(
        results.generations.map(async (generation, index) => {
          const promptIndex = missingPromptIndices[index];
          generations[promptIndex] = generation;
          // Join all content into one string for the prompt index
          const prompt = BaseChatModel._convertInputToPromptValue(
            baseMessages[promptIndex]
          ).toString();
          return cache.update(prompt, llmStringKey, generation);
        })
      );
      llmOutput = results.llmOutput ?? {};
    }

    return { generations, llmOutput } as LLMResult;
  }

  /**
   * Get the parameters used to invoke the model
   */
  // eslint-disable-next-line @typescript-eslint/no-explicit-any
  invocationParams(_options?: this["ParsedCallOptions"]): any {
    return {};
  }

  _modelType(): string {
    return "base_chat_model" as const;
  }

  abstract _llmType(): string;

  /**
   * @deprecated
   * Return a json-like object representing this LLM.
   */
  serialize(): SerializedLLM {
    return {
      ...this.invocationParams(),
      _type: this._llmType(),
      _model: this._modelType(),
    };
  }

  /**
   * Generates a prompt based on the input prompt values.
   * @param promptValues An array of BasePromptValue instances.
   * @param options The call options or an array of stop sequences.
   * @param callbacks The callbacks for the language model.
   * @returns A Promise that resolves to an LLMResult.
   */
  async generatePrompt(
    promptValues: BasePromptValueInterface[],
    options?: string[] | CallOptions,
    callbacks?: Callbacks
  ): Promise<LLMResult> {
    const promptMessages: BaseMessage[][] = promptValues.map((promptValue) =>
      promptValue.toChatMessages()
    );
    return this.generate(promptMessages, options, callbacks);
  }

  abstract _generate(
    messages: BaseMessage[],
    options: this["ParsedCallOptions"],
    runManager?: CallbackManagerForLLMRun
  ): Promise<ChatResult>;

  /**
   * @deprecated Use .invoke() instead. Will be removed in 0.2.0.
   *
   * Makes a single call to the chat model.
   * @param messages An array of BaseMessage instances.
   * @param options The call options or an array of stop sequences.
   * @param callbacks The callbacks for the language model.
   * @returns A Promise that resolves to a BaseMessage.
   */
  async call(
    messages: BaseMessageLike[],
    options?: string[] | CallOptions,
    callbacks?: Callbacks
  ): Promise<BaseMessage> {
    const result = await this.generate(
      [messages.map(coerceMessageLikeToMessage)],
      options,
      callbacks
    );
    const generations = result.generations as ChatGeneration[][];
    return generations[0][0].message;
  }

  /**
   * @deprecated Use .invoke() instead. Will be removed in 0.2.0.
   *
   * Makes a single call to the chat model with a prompt value.
   * @param promptValue The value of the prompt.
   * @param options The call options or an array of stop sequences.
   * @param callbacks The callbacks for the language model.
   * @returns A Promise that resolves to a BaseMessage.
   */
  async callPrompt(
    promptValue: BasePromptValueInterface,
    options?: string[] | CallOptions,
    callbacks?: Callbacks
  ): Promise<BaseMessage> {
    const promptMessages: BaseMessage[] = promptValue.toChatMessages();
    return this.call(promptMessages, options, callbacks);
  }

  /**
   * @deprecated Use .invoke() instead. Will be removed in 0.2.0.
   *
   * Predicts the next message based on the input messages.
   * @param messages An array of BaseMessage instances.
   * @param options The call options or an array of stop sequences.
   * @param callbacks The callbacks for the language model.
   * @returns A Promise that resolves to a BaseMessage.
   */
  async predictMessages(
    messages: BaseMessage[],
    options?: string[] | CallOptions,
    callbacks?: Callbacks
  ): Promise<BaseMessage> {
    return this.call(messages, options, callbacks);
  }

  /**
   * @deprecated Use .invoke() instead. Will be removed in 0.2.0.
   *
   * Predicts the next message based on a text input.
   * @param text The text input.
   * @param options The call options or an array of stop sequences.
   * @param callbacks The callbacks for the language model.
   * @returns A Promise that resolves to a string.
   */
  async predict(
    text: string,
    options?: string[] | CallOptions,
    callbacks?: Callbacks
  ): Promise<string> {
    const message = new HumanMessage(text);
    const result = await this.call([message], options, callbacks);
    if (typeof result.content !== "string") {
      throw new Error("Cannot use predict when output is not a string.");
    }
    return result.content;
  }

  withStructuredOutput<
    // eslint-disable-next-line @typescript-eslint/no-explicit-any
    RunOutput extends Record<string, any> = Record<string, any>
    // eslint-disable-next-line @typescript-eslint/no-explicit-any
  >(
    outputSchema:
      | z.ZodType<RunOutput>
      // eslint-disable-next-line @typescript-eslint/no-explicit-any
      | Record<string, any>,
    config?: StructuredOutputMethodOptions<false>
  ): Runnable<BaseLanguageModelInput, RunOutput>;

  withStructuredOutput<
    // eslint-disable-next-line @typescript-eslint/no-explicit-any
    RunOutput extends Record<string, any> = Record<string, any>
  >(
    outputSchema:
      | z.ZodType<RunOutput>
      // eslint-disable-next-line @typescript-eslint/no-explicit-any
      | Record<string, any>,
    config?: StructuredOutputMethodOptions<true>
  ): Runnable<BaseLanguageModelInput, { raw: BaseMessage; parsed: RunOutput }>;

  withStructuredOutput<
    // eslint-disable-next-line @typescript-eslint/no-explicit-any
    RunOutput extends Record<string, any> = Record<string, any>
  >(
    outputSchema:
      | z.ZodType<RunOutput>
      // eslint-disable-next-line @typescript-eslint/no-explicit-any
      | Record<string, any>,
    config?: StructuredOutputMethodOptions<boolean>
  ):
    | Runnable<BaseLanguageModelInput, RunOutput>
    | Runnable<
        BaseLanguageModelInput,
        {
          raw: BaseMessage;
          parsed: RunOutput;
        }
      > {
<<<<<<< HEAD
    if (!("bindTools" in this) || typeof this.bindTools !== "function") {
      throw new Error(
        "Chat model must implement bindTools to use withStructuredOutput."
=======
    if (typeof this.bindTools !== "function") {
      throw new Error(
        `Chat model must implement ".bindTools()" to use withStructuredOutput.`
>>>>>>> e0e192c6
      );
    }
    // eslint-disable-next-line @typescript-eslint/no-explicit-any
    const schema: z.ZodType<RunOutput> | Record<string, any> = outputSchema;
    const name = config?.name;
    const description = schema.description ?? "A function available to call.";
    const method = config?.method;
    const includeRaw = config?.includeRaw;
    if (method === "jsonMode") {
      throw new Error(
        `Base withStructuredOutput implementation only supports "functionCalling" as a method.`
      );
    }

    let functionName = name ?? "extract";
    let tools: ToolDefinition[];
    if (isZodSchema(schema)) {
      tools = [
        {
          type: "function",
          function: {
            name: functionName,
            description,
            parameters: zodToJsonSchema(schema),
          },
        },
      ];
    } else {
      if ("name" in schema) {
        functionName = schema.name;
      }
      tools = [
        {
          type: "function",
          function: {
            name: functionName,
            description,
            parameters: schema,
          },
        },
      ];
    }

    const llm = this.bindTools(tools);
    const outputParser = RunnableLambda.from<AIMessageChunk, RunOutput>(
      (input: AIMessageChunk): RunOutput => {
        if (!input.tool_calls || input.tool_calls.length === 0) {
          throw new Error("No tool calls found in the response.");
        }
        const toolCall = input.tool_calls.find(
          (tc) => tc.name === functionName
        );
        if (!toolCall) {
          throw new Error(`No tool call found with name ${functionName}.`);
        }
        return toolCall.args as RunOutput;
      }
    );

    if (!includeRaw) {
      return llm.pipe(outputParser).withConfig({
        runName: "StructuredOutput",
      }) as Runnable<BaseLanguageModelInput, RunOutput>;
    }

    const parserAssign = RunnablePassthrough.assign({
      // eslint-disable-next-line @typescript-eslint/no-explicit-any
      parsed: (input: any, config) => outputParser.invoke(input.raw, config),
    });
    const parserNone = RunnablePassthrough.assign({
      parsed: () => null,
    });
    const parsedWithFallback = parserAssign.withFallbacks({
      fallbacks: [parserNone],
    });
    return RunnableSequence.from<
      BaseLanguageModelInput,
      { raw: BaseMessage; parsed: RunOutput }
    >([
      {
        raw: llm,
      },
      parsedWithFallback,
    ]).withConfig({
      runName: "StructuredOutputRunnable",
    });
  }
}

/**
 * An abstract class that extends BaseChatModel and provides a simple
 * implementation of _generate.
 */
export abstract class SimpleChatModel<
  CallOptions extends BaseChatModelCallOptions = BaseChatModelCallOptions
> extends BaseChatModel<CallOptions> {
  abstract _call(
    messages: BaseMessage[],
    options: this["ParsedCallOptions"],
    runManager?: CallbackManagerForLLMRun
  ): Promise<string>;

  async _generate(
    messages: BaseMessage[],
    options: this["ParsedCallOptions"],
    runManager?: CallbackManagerForLLMRun
  ): Promise<ChatResult> {
    const text = await this._call(messages, options, runManager);
    const message = new AIMessage(text);
    if (typeof message.content !== "string") {
      throw new Error(
        "Cannot generate with a simple chat model when output is not a string."
      );
    }
    return {
      generations: [
        {
          text: message.content,
          message,
        },
      ],
    };
  }
}<|MERGE_RESOLUTION|>--- conflicted
+++ resolved
@@ -771,15 +771,9 @@
           parsed: RunOutput;
         }
       > {
-<<<<<<< HEAD
-    if (!("bindTools" in this) || typeof this.bindTools !== "function") {
-      throw new Error(
-        "Chat model must implement bindTools to use withStructuredOutput."
-=======
     if (typeof this.bindTools !== "function") {
       throw new Error(
         `Chat model must implement ".bindTools()" to use withStructuredOutput.`
->>>>>>> e0e192c6
       );
     }
     // eslint-disable-next-line @typescript-eslint/no-explicit-any
