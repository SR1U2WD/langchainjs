--- conflicted
+++ resolved
@@ -573,24 +573,9 @@
     onEnd,
     onError,
   }: {
-<<<<<<< HEAD
-    onStart?: {
-      (run: Run): void | Promise<void>;
-      (run: Run, config: RunnableConfig): void | Promise<void>;
-    };
-    onEnd?: {
-      (run: Run): void | Promise<void>;
-      (run: Run, config: RunnableConfig): void | Promise<void>;
-    };
-    onError?: {
-      (run: Run): void | Promise<void>;
-      (run: Run, config: RunnableConfig): void | Promise<void>;
-    };
-=======
     onStart?: (run: Run, config?: RunnableConfig) => void | Promise<void>;
     onEnd?: (run: Run, config?: RunnableConfig) => void | Promise<void>;
     onError?: (run: Run, config?: RunnableConfig) => void | Promise<void>;
->>>>>>> bc8cdbf5
   }): Runnable<RunInput, RunOutput, CallOptions> {
     // eslint-disable-next-line @typescript-eslint/no-use-before-define
     return new RunnableBinding<RunInput, RunOutput, CallOptions>({
@@ -805,24 +790,9 @@
     onEnd,
     onError,
   }: {
-<<<<<<< HEAD
-    onStart?: {
-      (run: Run): void | Promise<void>;
-      (run: Run, config: RunnableConfig): void | Promise<void>;
-    };
-    onEnd?: {
-      (run: Run): void | Promise<void>;
-      (run: Run, config: RunnableConfig): void | Promise<void>;
-    };
-    onError?: {
-      (run: Run): void | Promise<void>;
-      (run: Run, config: RunnableConfig): void | Promise<void>;
-    };
-=======
     onStart?: (run: Run, config?: RunnableConfig) => void | Promise<void>;
     onEnd?: (run: Run, config?: RunnableConfig) => void | Promise<void>;
     onError?: (run: Run, config?: RunnableConfig) => void | Promise<void>;
->>>>>>> bc8cdbf5
   }): Runnable<RunInput, RunOutput, CallOptions> {
     //
     return new RunnableBinding<RunInput, RunOutput, CallOptions>({
@@ -928,24 +898,9 @@
     onEnd,
     onError,
   }: {
-<<<<<<< HEAD
-    onStart?: {
-      (run: Run): void | Promise<void>;
-      (run: Run, config: RunnableConfig): void | Promise<void>;
-    };
-    onEnd?: {
-      (run: Run): void | Promise<void>;
-      (run: Run, config: RunnableConfig): void | Promise<void>;
-    };
-    onError?: {
-      (run: Run): void | Promise<void>;
-      (run: Run, config: RunnableConfig): void | Promise<void>;
-    };
-=======
     onStart?: (run: Run, config?: RunnableConfig) => void | Promise<void>;
     onEnd?: (run: Run, config?: RunnableConfig) => void | Promise<void>;
     onError?: (run: Run, config?: RunnableConfig) => void | Promise<void>;
->>>>>>> bc8cdbf5
     // eslint-disable-next-line @typescript-eslint/no-explicit-any
   }): Runnable<any, any, CallOptions> {
     return new RunnableEach<RunInputItem, RunOutputItem, CallOptions>({
