import { z } from "zod";
import pRetry from "p-retry";
import { v4 as uuidv4 } from "uuid";

import {
  type TraceableFunction,
  isTraceableFunction,
} from "langsmith/singletons/traceable";
import type { RunnableInterface, RunnableBatchOptions } from "./types.js";
import { CallbackManagerForChainRun } from "../callbacks/manager.js";
import {
  LogStreamCallbackHandler,
  LogStreamCallbackHandlerInput,
  RunLog,
  RunLogPatch,
  isLogStreamHandler,
} from "../tracers/log_stream.js";
import {
  EventStreamCallbackHandler,
  EventStreamCallbackHandlerInput,
  StreamEvent,
  StreamEventData,
  isStreamEventsHandler,
} from "../tracers/event_stream.js";
import { Serializable } from "../load/serializable.js";
import {
  IterableReadableStream,
  concat,
  atee,
  pipeGeneratorWithSetup,
  AsyncGeneratorWithSetup,
} from "../utils/stream.js";
import {
  DEFAULT_RECURSION_LIMIT,
  RunnableConfig,
  ensureConfig,
  getCallbackManagerForConfig,
  mergeConfigs,
  patchConfig,
} from "./config.js";
import { AsyncCaller } from "../utils/async_caller.js";
import { Run } from "../tracers/base.js";
import { RootListenersTracer } from "../tracers/root_listener.js";
import { _RootEventFilter, isRunnableInterface } from "./utils.js";
import { AsyncLocalStorageProviderSingleton } from "../singletons/index.js";
import { Graph } from "./graph.js";
import { convertToHttpEventStream } from "./wrappers.js";
import {
  consumeAsyncIterableInContext,
  consumeIteratorInContext,
  isAsyncIterable,
  isIterableIterator,
  isIterator,
} from "./iter.js";

export { type RunnableInterface, RunnableBatchOptions };

// TODO: Make `options` just take `RunnableConfig`
export type RunnableFunc<RunInput, RunOutput> = (
  input: RunInput,
  options?:
    | ({ config?: RunnableConfig } & RunnableConfig)
    // eslint-disable-next-line @typescript-eslint/no-explicit-any
    | Record<string, any>
    // eslint-disable-next-line @typescript-eslint/no-explicit-any
    | (Record<string, any> & { config: RunnableConfig } & RunnableConfig)
) => RunOutput | Promise<RunOutput>;

export type RunnableMapLike<RunInput, RunOutput> = {
  [K in keyof RunOutput]: RunnableLike<RunInput, RunOutput[K]>;
};

// eslint-disable-next-line @typescript-eslint/no-explicit-any
export type RunnableLike<RunInput = any, RunOutput = any> =
  | RunnableInterface<RunInput, RunOutput>
  | RunnableFunc<RunInput, RunOutput>
  | RunnableMapLike<RunInput, RunOutput>;

export type RunnableRetryFailedAttemptHandler = (
  // eslint-disable-next-line @typescript-eslint/no-explicit-any
  error: any,
  // eslint-disable-next-line @typescript-eslint/no-explicit-any
  input: any
  // eslint-disable-next-line @typescript-eslint/no-explicit-any
) => any;

// eslint-disable-next-line @typescript-eslint/no-explicit-any
export function _coerceToDict(value: any, defaultKey: string) {
  return value &&
    !Array.isArray(value) &&
    // eslint-disable-next-line no-instanceof/no-instanceof
    !(value instanceof Date) &&
    typeof value === "object"
    ? value
    : { [defaultKey]: value };
}

/**
 * A Runnable is a generic unit of work that can be invoked, batched, streamed, and/or
 * transformed.
 */
export abstract class Runnable<
    // eslint-disable-next-line @typescript-eslint/no-explicit-any
    RunInput = any,
    // eslint-disable-next-line @typescript-eslint/no-explicit-any
    RunOutput = any,
    CallOptions extends RunnableConfig = RunnableConfig
  >
  extends Serializable
  implements RunnableInterface<RunInput, RunOutput, CallOptions>
{
  protected lc_runnable = true;

  name?: string;

  getName(suffix?: string): string {
    const name =
      // eslint-disable-next-line @typescript-eslint/no-explicit-any
      this.name ?? (this.constructor as any).lc_name() ?? this.constructor.name;
    return suffix ? `${name}${suffix}` : name;
  }

  abstract invoke(
    input: RunInput,
    options?: Partial<CallOptions>
  ): Promise<RunOutput>;

  /**
   * Bind arguments to a Runnable, returning a new Runnable.
   * @param kwargs
   * @returns A new RunnableBinding that, when invoked, will apply the bound args.
   */
  bind(
    kwargs: Partial<CallOptions>
  ): Runnable<RunInput, RunOutput, CallOptions> {
    // eslint-disable-next-line @typescript-eslint/no-use-before-define
    return new RunnableBinding({ bound: this, kwargs, config: {} });
  }

  /**
   * Return a new Runnable that maps a list of inputs to a list of outputs,
   * by calling invoke() with each input.
   */
  map(): Runnable<RunInput[], RunOutput[], CallOptions> {
    // eslint-disable-next-line @typescript-eslint/no-use-before-define
    return new RunnableEach({ bound: this });
  }

  /**
   * Add retry logic to an existing runnable.
   * @param kwargs
   * @returns A new RunnableRetry that, when invoked, will retry according to the parameters.
   */
  withRetry(fields?: {
    stopAfterAttempt?: number;
    onFailedAttempt?: RunnableRetryFailedAttemptHandler;
  }): RunnableRetry<RunInput, RunOutput, CallOptions> {
    // eslint-disable-next-line @typescript-eslint/no-use-before-define
    return new RunnableRetry({
      bound: this,
      kwargs: {},
      config: {},
      maxAttemptNumber: fields?.stopAfterAttempt,
      ...fields,
    });
  }

  /**
   * Bind config to a Runnable, returning a new Runnable.
   * @param config New configuration parameters to attach to the new runnable.
   * @returns A new RunnableBinding with a config matching what's passed.
   */
  withConfig(
    config: RunnableConfig
  ): RunnableBinding<RunInput, RunOutput, CallOptions> {
    // eslint-disable-next-line @typescript-eslint/no-use-before-define
    return new RunnableBinding({
      bound: this,
      config,
      kwargs: {},
    });
  }

  /**
   * Create a new runnable from the current one that will try invoking
   * other passed fallback runnables if the initial invocation fails.
   * @param fields.fallbacks Other runnables to call if the runnable errors.
   * @returns A new RunnableWithFallbacks.
   */
  withFallbacks(fields: {
    fallbacks: Runnable<RunInput, RunOutput>[];
  }): RunnableWithFallbacks<RunInput, RunOutput> {
    // eslint-disable-next-line @typescript-eslint/no-use-before-define
    return new RunnableWithFallbacks<RunInput, RunOutput>({
      runnable: this,
      fallbacks: fields.fallbacks,
    });
  }

  protected _getOptionsList<O extends CallOptions & { runType?: string }>(
    options: Partial<O> | Partial<O>[],
    length = 0
  ): Partial<O>[] {
    if (Array.isArray(options) && options.length !== length) {
      throw new Error(
        `Passed "options" must be an array with the same length as the inputs, but got ${options.length} options for ${length} inputs`
      );
    }

    if (Array.isArray(options)) {
      return options.map(ensureConfig);
    }
    if (length > 1 && !Array.isArray(options) && options.runId) {
      console.warn(
        "Provided runId will be used only for the first element of the batch."
      );
      const subsequent = Object.fromEntries(
        Object.entries(options).filter(([key]) => key !== "runId")
      );

      return Array.from({ length }, (_, i) =>
        ensureConfig(i === 0 ? options : subsequent)
      ) as Partial<O>[];
    }
    return Array.from({ length }, () => ensureConfig(options));
  }

  /**
   * Default implementation of batch, which calls invoke N times.
   * Subclasses should override this method if they can batch more efficiently.
   * @param inputs Array of inputs to each batch call.
   * @param options Either a single call options object to apply to each batch call or an array for each call.
   * @param batchOptions.returnExceptions Whether to return errors rather than throwing on the first one
   * @returns An array of RunOutputs, or mixed RunOutputs and errors if batchOptions.returnExceptions is set
   */
  async batch(
    inputs: RunInput[],
    options?: Partial<CallOptions> | Partial<CallOptions>[],
    batchOptions?: RunnableBatchOptions & { returnExceptions?: false }
  ): Promise<RunOutput[]>;

  async batch(
    inputs: RunInput[],
    options?: Partial<CallOptions> | Partial<CallOptions>[],
    batchOptions?: RunnableBatchOptions & { returnExceptions: true }
  ): Promise<(RunOutput | Error)[]>;

  async batch(
    inputs: RunInput[],
    options?: Partial<CallOptions> | Partial<CallOptions>[],
    batchOptions?: RunnableBatchOptions
  ): Promise<(RunOutput | Error)[]>;

  async batch(
    inputs: RunInput[],
    options?: Partial<CallOptions> | Partial<CallOptions>[],
    batchOptions?: RunnableBatchOptions
  ): Promise<(RunOutput | Error)[]> {
    const configList = this._getOptionsList(options ?? {}, inputs.length);
    const maxConcurrency =
      configList[0]?.maxConcurrency ?? batchOptions?.maxConcurrency;
    const caller = new AsyncCaller({
      maxConcurrency,
      onFailedAttempt: (e) => {
        throw e;
      },
    });
    const batchCalls = inputs.map((input, i) =>
      caller.call(async () => {
        try {
          const result = await this.invoke(input, configList[i]);
          return result;
        } catch (e) {
          if (batchOptions?.returnExceptions) {
            return e as Error;
          }
          throw e;
        }
      })
    );
    return Promise.all(batchCalls);
  }

  /**
   * Default streaming implementation.
   * Subclasses should override this method if they support streaming output.
   * @param input
   * @param options
   */
  async *_streamIterator(
    input: RunInput,
    options?: Partial<CallOptions>
  ): AsyncGenerator<RunOutput> {
    yield this.invoke(input, options);
  }

  /**
   * Stream output in chunks.
   * @param input
   * @param options
   * @returns A readable stream that is also an iterable.
   */
  async stream(
    input: RunInput,
    options?: Partial<CallOptions>
  ): Promise<IterableReadableStream<RunOutput>> {
    // Buffer the first streamed chunk to allow for initial errors
    // to surface immediately.
    const config = ensureConfig(options);
    const callbackManager = await getCallbackManagerForConfig(config);
    console.log(
      "ABOUT TO STREAM",
      config,
      callbackManager?.getParentRunId(),
      callbackManager?.handlers
    );
    const wrappedGenerator = new AsyncGeneratorWithSetup({
      generator: this._streamIterator(input, config),
      config,
      parentRunId: callbackManager?.getParentRunId(),
      handlers: callbackManager?.handlers,
    });
    await wrappedGenerator.setup;
    return IterableReadableStream.fromAsyncGenerator(wrappedGenerator);
  }

  protected _separateRunnableConfigFromCallOptions(
    options?: Partial<CallOptions>
  ): [RunnableConfig, Omit<Partial<CallOptions>, keyof RunnableConfig>] {
    let runnableConfig;
    if (options === undefined) {
      runnableConfig = ensureConfig(options);
    } else {
      runnableConfig = ensureConfig({
        callbacks: options.callbacks,
        tags: options.tags,
        metadata: options.metadata,
        runName: options.runName,
        configurable: options.configurable,
        recursionLimit: options.recursionLimit,
        maxConcurrency: options.maxConcurrency,
        runId: options.runId,
      });
    }
    const callOptions = { ...(options as Partial<CallOptions>) };
    delete callOptions.callbacks;
    delete callOptions.tags;
    delete callOptions.metadata;
    delete callOptions.runName;
    delete callOptions.configurable;
    delete callOptions.recursionLimit;
    delete callOptions.maxConcurrency;
    delete callOptions.runId;
    return [runnableConfig, callOptions];
  }

  protected async _callWithConfig<T extends RunInput>(
    func:
      | ((input: T) => Promise<RunOutput>)
      | ((
          input: T,
          config?: Partial<CallOptions>,
          runManager?: CallbackManagerForChainRun
        ) => Promise<RunOutput>),
    input: T,
    options?: Partial<CallOptions> & { runType?: string }
  ) {
    const config = ensureConfig(options);
    const callbackManager_ = await getCallbackManagerForConfig(config);
    const runManager = await callbackManager_?.handleChainStart(
      this.toJSON(),
      _coerceToDict(input, "input"),
      config.runId,
      config?.runType,
      undefined,
      undefined,
      config?.runName ?? this.getName()
    );
    delete config.runId;
    let output;
    try {
      output = await func.call(this, input, config, runManager);
    } catch (e) {
      await runManager?.handleChainError(e);
      throw e;
    }
    await runManager?.handleChainEnd(_coerceToDict(output, "output"));
    return output;
  }

  /**
   * Internal method that handles batching and configuration for a runnable
   * It takes a function, input values, and optional configuration, and
   * returns a promise that resolves to the output values.
   * @param func The function to be executed for each input value.
   * @param input The input values to be processed.
   * @param config Optional configuration for the function execution.
   * @returns A promise that resolves to the output values.
   */
  async _batchWithConfig<T extends RunInput>(
    func: (
      inputs: T[],
      options?: Partial<CallOptions>[],
      runManagers?: (CallbackManagerForChainRun | undefined)[],
      batchOptions?: RunnableBatchOptions
    ) => Promise<(RunOutput | Error)[]>,
    inputs: T[],
    options?:
      | Partial<CallOptions & { runType?: string }>
      | Partial<CallOptions & { runType?: string }>[],
    batchOptions?: RunnableBatchOptions
  ): Promise<(RunOutput | Error)[]> {
    const optionsList = this._getOptionsList(options ?? {}, inputs.length);
    const callbackManagers = await Promise.all(
      optionsList.map(getCallbackManagerForConfig)
    );
    const runManagers = await Promise.all(
      callbackManagers.map(async (callbackManager, i) => {
        const handleStartRes = await callbackManager?.handleChainStart(
          this.toJSON(),
          _coerceToDict(inputs[i], "input"),
          optionsList[i].runId,
          optionsList[i].runType,
          undefined,
          undefined,
          optionsList[i].runName ?? this.getName()
        );
        delete optionsList[i].runId;
        return handleStartRes;
      })
    );
    let outputs: (RunOutput | Error)[];
    try {
      outputs = await func.call(
        this,
        inputs,
        optionsList,
        runManagers,
        batchOptions
      );
    } catch (e) {
      await Promise.all(
        runManagers.map((runManager) => runManager?.handleChainError(e))
      );
      throw e;
    }
    await Promise.all(
      runManagers.map((runManager) =>
        runManager?.handleChainEnd(_coerceToDict(outputs, "output"))
      )
    );
    return outputs;
  }

  /**
   * Helper method to transform an Iterator of Input values into an Iterator of
   * Output values, with callbacks.
   * Use this to implement `stream()` or `transform()` in Runnable subclasses.
   */
  protected async *_transformStreamWithConfig<
    I extends RunInput,
    O extends RunOutput
  >(
    inputGenerator: AsyncGenerator<I>,
    transformer: (
      generator: AsyncGenerator<I>,
      runManager?: CallbackManagerForChainRun,
      options?: Partial<CallOptions>
    ) => AsyncGenerator<O>,
    options?: CallOptions & { runType?: string }
  ): AsyncGenerator<O> {
    let finalInput: I | undefined;
    let finalInputSupported = true;
    let finalOutput: O | undefined;
    let finalOutputSupported = true;

    const config = ensureConfig(options);
    const callbackManager_ = await getCallbackManagerForConfig(config);
    async function* wrapInputForTracing() {
      for await (const chunk of inputGenerator) {
        if (finalInputSupported) {
          if (finalInput === undefined) {
            finalInput = chunk;
          } else {
            try {
              // eslint-disable-next-line @typescript-eslint/no-explicit-any
              finalInput = concat(finalInput, chunk as any);
            } catch {
              finalInput = undefined;
              finalInputSupported = false;
            }
          }
        }
        yield chunk;
      }
    }

    let runManager: CallbackManagerForChainRun | undefined;
    try {
      const pipe = await pipeGeneratorWithSetup(
        transformer.bind(this),
        wrapInputForTracing(),
        async () =>
          callbackManager_?.handleChainStart(
            this.toJSON(),
            { input: "" },
            config.runId,
            config.runType,
            undefined,
            undefined,
            config.runName ?? this.getName()
          ),
        callbackManager_?.getParentRunId(),
        callbackManager_?.handlers,
        config
      );
      delete config.runId;
      runManager = pipe.setup;

      const streamEventsHandler = runManager?.handlers.find(
        isStreamEventsHandler
      );
      let iterator = pipe.output;
      if (streamEventsHandler !== undefined && runManager !== undefined) {
        iterator = streamEventsHandler.tapOutputIterable(
          runManager.runId,
          iterator
        );
      }

      const streamLogHandler = runManager?.handlers.find(isLogStreamHandler);
      if (streamLogHandler !== undefined && runManager !== undefined) {
        iterator = streamLogHandler.tapOutputIterable(
          runManager.runId,
          iterator
        );
      }

      for await (const chunk of iterator) {
        yield chunk;
        if (finalOutputSupported) {
          if (finalOutput === undefined) {
            finalOutput = chunk;
          } else {
            try {
              // eslint-disable-next-line @typescript-eslint/no-explicit-any
              finalOutput = concat(finalOutput, chunk as any);
            } catch {
              finalOutput = undefined;
              finalOutputSupported = false;
            }
          }
        }
      }
    } catch (e) {
      await runManager?.handleChainError(e, undefined, undefined, undefined, {
        inputs: _coerceToDict(finalInput, "input"),
      });
      throw e;
    }
    await runManager?.handleChainEnd(
      finalOutput ?? {},
      undefined,
      undefined,
      undefined,
      { inputs: _coerceToDict(finalInput, "input") }
    );
  }

  getGraph(_?: RunnableConfig): Graph {
    const graph = new Graph();

    // TODO: Add input schema for runnables
    const inputNode = graph.addNode({
      name: `${this.getName()}Input`,
      schema: z.any(),
    });

    const runnableNode = graph.addNode(this);

    // TODO: Add output schemas for runnables
    const outputNode = graph.addNode({
      name: `${this.getName()}Output`,
      schema: z.any(),
    });

    graph.addEdge(inputNode, runnableNode);
    graph.addEdge(runnableNode, outputNode);
    return graph;
  }

  /**
   * Create a new runnable sequence that runs each individual runnable in series,
   * piping the output of one runnable into another runnable or runnable-like.
   * @param coerceable A runnable, function, or object whose values are functions or runnables.
   * @returns A new runnable sequence.
   */
  pipe<NewRunOutput>(
    coerceable: RunnableLike<RunOutput, NewRunOutput>
  ): Runnable<RunInput, Exclude<NewRunOutput, Error>> {
    // eslint-disable-next-line @typescript-eslint/no-use-before-define
    return new RunnableSequence({
      first: this,
      last: _coerceToRunnable(coerceable),
    });
  }

  /**
   * Pick keys from the dict output of this runnable. Returns a new runnable.
   */
  pick(keys: string | string[]): Runnable {
    // eslint-disable-next-line @typescript-eslint/no-use-before-define
    return this.pipe(new RunnablePick(keys) as Runnable);
  }

  /**
   * Assigns new fields to the dict output of this runnable. Returns a new runnable.
   */
  assign(
    mapping: RunnableMapLike<Record<string, unknown>, Record<string, unknown>>
  ): Runnable {
    return this.pipe(
      // eslint-disable-next-line @typescript-eslint/no-use-before-define
      new RunnableAssign(
        // eslint-disable-next-line @typescript-eslint/no-use-before-define
        new RunnableMap<Record<string, unknown>>({ steps: mapping })
      ) as Runnable
    );
  }

  /**
   * Default implementation of transform, which buffers input and then calls stream.
   * Subclasses should override this method if they can start producing output while
   * input is still being generated.
   * @param generator
   * @param options
   */
  async *transform(
    generator: AsyncGenerator<RunInput>,
    options: Partial<CallOptions>
  ): AsyncGenerator<RunOutput> {
    let finalChunk;
    for await (const chunk of generator) {
      if (finalChunk === undefined) {
        finalChunk = chunk;
      } else {
        // Make a best effort to gather, for any type that supports concat.
        // This method should throw an error if gathering fails.
        // eslint-disable-next-line @typescript-eslint/no-explicit-any
        finalChunk = concat(finalChunk, chunk as any);
      }
    }
    yield* this._streamIterator(finalChunk, ensureConfig(options));
  }

  /**
   * Stream all output from a runnable, as reported to the callback system.
   * This includes all inner runs of LLMs, Retrievers, Tools, etc.
   * Output is streamed as Log objects, which include a list of
   * jsonpatch ops that describe how the state of the run has changed in each
   * step, and the final state of the run.
   * The jsonpatch ops can be applied in order to construct state.
   * @param input
   * @param options
   * @param streamOptions
   */
  async *streamLog(
    input: RunInput,
    options?: Partial<CallOptions>,
    streamOptions?: Omit<LogStreamCallbackHandlerInput, "autoClose">
  ): AsyncGenerator<RunLogPatch> {
    const logStreamCallbackHandler = new LogStreamCallbackHandler({
      ...streamOptions,
      autoClose: false,
      _schemaFormat: "original",
    });
    const config = ensureConfig(options);
    yield* this._streamLog(input, logStreamCallbackHandler, config);
  }

  protected async *_streamLog(
    input: RunInput,
    logStreamCallbackHandler: LogStreamCallbackHandler,
    config: Partial<CallOptions>
  ): AsyncGenerator<RunLogPatch> {
    const { callbacks } = config;
    if (callbacks === undefined) {
      // eslint-disable-next-line no-param-reassign
      config.callbacks = [logStreamCallbackHandler];
    } else if (Array.isArray(callbacks)) {
      // eslint-disable-next-line no-param-reassign
      config.callbacks = callbacks.concat([logStreamCallbackHandler]);
    } else {
      const copiedCallbacks = callbacks.copy();
      copiedCallbacks.inheritableHandlers.push(logStreamCallbackHandler);
      // eslint-disable-next-line no-param-reassign
      config.callbacks = copiedCallbacks;
    }
    const runnableStreamPromise = this.stream(input, config);
    async function consumeRunnableStream() {
      try {
        const runnableStream = await runnableStreamPromise;
        for await (const chunk of runnableStream) {
          const patch = new RunLogPatch({
            ops: [
              {
                op: "add",
                path: "/streamed_output/-",
                value: chunk,
              },
            ],
          });
          await logStreamCallbackHandler.writer.write(patch);
        }
      } finally {
        await logStreamCallbackHandler.writer.close();
      }
    }
    const runnableStreamConsumePromise = consumeRunnableStream();
    try {
      for await (const log of logStreamCallbackHandler) {
        yield log;
      }
    } finally {
      await runnableStreamConsumePromise;
    }
  }

  /**
   * Generate a stream of events emitted by the internal steps of the runnable.
   *
   * Use to create an iterator over StreamEvents that provide real-time information
   * about the progress of the runnable, including StreamEvents from intermediate
   * results.
   *
   * A StreamEvent is a dictionary with the following schema:
   *
   * - `event`: string - Event names are of the format: on_[runnable_type]_(start|stream|end).
   * - `name`: string - The name of the runnable that generated the event.
   * - `run_id`: string - Randomly generated ID associated with the given execution of
   *   the runnable that emitted the event. A child runnable that gets invoked as part of the execution of a
   *   parent runnable is assigned its own unique ID.
   * - `tags`: string[] - The tags of the runnable that generated the event.
   * - `metadata`: Record<string, any> - The metadata of the runnable that generated the event.
   * - `data`: Record<string, any>
   *
   * Below is a table that illustrates some events that might be emitted by various
   * chains. Metadata fields have been omitted from the table for brevity.
   * Chain definitions have been included after the table.
   *
   * **ATTENTION** This reference table is for the V2 version of the schema.
   *
   * +----------------------+------------------+---------------------------------+-----------------------------------------------+-------------------------------------------------+
   * | event                | name             | chunk                           | input                                         | output                                          |
   * +======================+==================+=================================+===============================================+=================================================+
   * | on_chat_model_start  | [model name]     |                                 | {"messages": [[SystemMessage, HumanMessage]]} |                                                 |
   * +----------------------+------------------+---------------------------------+-----------------------------------------------+-------------------------------------------------+
   * | on_chat_model_stream | [model name]     | AIMessageChunk(content="hello") |                                               |                                                 |
   * +----------------------+------------------+---------------------------------+-----------------------------------------------+-------------------------------------------------+
   * | on_chat_model_end    | [model name]     |                                 | {"messages": [[SystemMessage, HumanMessage]]} | AIMessageChunk(content="hello world")           |
   * +----------------------+------------------+---------------------------------+-----------------------------------------------+-------------------------------------------------+
   * | on_llm_start         | [model name]     |                                 | {'input': 'hello'}                            |                                                 |
   * +----------------------+------------------+---------------------------------+-----------------------------------------------+-------------------------------------------------+
   * | on_llm_stream        | [model name]     | 'Hello'                         |                                               |                                                 |
   * +----------------------+------------------+---------------------------------+-----------------------------------------------+-------------------------------------------------+
   * | on_llm_end           | [model name]     |                                 | 'Hello human!'                                |                                                 |
   * +----------------------+------------------+---------------------------------+-----------------------------------------------+-------------------------------------------------+
   * | on_chain_start       | format_docs      |                                 |                                               |                                                 |
   * +----------------------+------------------+---------------------------------+-----------------------------------------------+-------------------------------------------------+
   * | on_chain_stream      | format_docs      | "hello world!, goodbye world!"  |                                               |                                                 |
   * +----------------------+------------------+---------------------------------+-----------------------------------------------+-------------------------------------------------+
   * | on_chain_end         | format_docs      |                                 | [Document(...)]                               | "hello world!, goodbye world!"                  |
   * +----------------------+------------------+---------------------------------+-----------------------------------------------+-------------------------------------------------+
   * | on_tool_start        | some_tool        |                                 | {"x": 1, "y": "2"}                            |                                                 |
   * +----------------------+------------------+---------------------------------+-----------------------------------------------+-------------------------------------------------+
   * | on_tool_end          | some_tool        |                                 |                                               | {"x": 1, "y": "2"}                              |
   * +----------------------+------------------+---------------------------------+-----------------------------------------------+-------------------------------------------------+
   * | on_retriever_start   | [retriever name] |                                 | {"query": "hello"}                            |                                                 |
   * +----------------------+------------------+---------------------------------+-----------------------------------------------+-------------------------------------------------+
   * | on_retriever_end     | [retriever name] |                                 | {"query": "hello"}                            | [Document(...), ..]                             |
   * +----------------------+------------------+---------------------------------+-----------------------------------------------+-------------------------------------------------+
   * | on_prompt_start      | [template_name]  |                                 | {"question": "hello"}                         |                                                 |
   * +----------------------+------------------+---------------------------------+-----------------------------------------------+-------------------------------------------------+
   * | on_prompt_end        | [template_name]  |                                 | {"question": "hello"}                         | ChatPromptValue(messages: [SystemMessage, ...]) |
   * +----------------------+------------------+---------------------------------+-----------------------------------------------+-------------------------------------------------+
   */
  streamEvents(
    input: RunInput,
    options: Partial<CallOptions> & { version: "v1" | "v2" },
    streamOptions?: Omit<EventStreamCallbackHandlerInput, "autoClose">
  ): IterableReadableStream<StreamEvent>;

  streamEvents(
    input: RunInput,
    options: Partial<CallOptions> & {
      version: "v1" | "v2";
      encoding: "text/event-stream";
    },
    streamOptions?: Omit<EventStreamCallbackHandlerInput, "autoClose">
  ): IterableReadableStream<Uint8Array>;

  streamEvents(
    input: RunInput,
    options: Partial<CallOptions> & {
      version: "v1" | "v2";
      encoding?: "text/event-stream" | undefined;
    },
    streamOptions?: Omit<EventStreamCallbackHandlerInput, "autoClose">
  ): IterableReadableStream<StreamEvent | Uint8Array> {
    let stream;
    if (options.version === "v1") {
      stream = this._streamEventsV1(input, options, streamOptions);
    } else if (options.version === "v2") {
      stream = this._streamEventsV2(input, options, streamOptions);
    } else {
      throw new Error(
        `Only versions "v1" and "v2" of the schema are currently supported.`
      );
    }
    if (options.encoding === "text/event-stream") {
      return convertToHttpEventStream(stream);
    } else {
      return IterableReadableStream.fromAsyncGenerator(stream);
    }
  }

  private async *_streamEventsV2(
    input: RunInput,
    options: Partial<CallOptions> & { version: "v1" | "v2" },
    streamOptions?: Omit<EventStreamCallbackHandlerInput, "autoClose">
  ): AsyncGenerator<StreamEvent> {
    const eventStreamer = new EventStreamCallbackHandler({
      ...streamOptions,
      autoClose: false,
    });
    const config = ensureConfig(options);
    const runId = config.runId ?? uuidv4();
    config.runId = runId;
    const callbacks = config.callbacks;
    if (callbacks === undefined) {
      config.callbacks = [eventStreamer];
    } else if (Array.isArray(callbacks)) {
      config.callbacks = callbacks.concat(eventStreamer);
    } else {
      const copiedCallbacks = callbacks.copy();
      copiedCallbacks.inheritableHandlers.push(eventStreamer);
      // eslint-disable-next-line no-param-reassign
      config.callbacks = copiedCallbacks;
    }
    // Call the runnable in streaming mode,
    // add each chunk to the output stream
    const outerThis = this;
    async function consumeRunnableStream() {
      try {
        const runnableStream = await outerThis.stream(input, config);
        const tappedStream = eventStreamer.tapOutputIterable(
          runId,
          runnableStream
        );
        // eslint-disable-next-line @typescript-eslint/no-unused-vars
        for await (const _ of tappedStream) {
          // Just iterate so that the callback handler picks up events
        }
      } finally {
        await eventStreamer.finish();
      }
    }
    const runnableStreamConsumePromise = consumeRunnableStream();
    let firstEventSent = false;
    let firstEventRunId;
    try {
      for await (const event of eventStreamer) {
        // This is a work-around an issue where the inputs into the
        // chain are not available until the entire input is consumed.
        // As a temporary solution, we'll modify the input to be the input
        // that was passed into the chain.
        if (!firstEventSent) {
          event.data.input = input;
          firstEventSent = true;
          firstEventRunId = event.run_id;
          yield event;
          continue;
        }
        if (event.run_id === firstEventRunId && event.event.endsWith("_end")) {
          // If it's the end event corresponding to the root runnable
          // we dont include the input in the event since it's guaranteed
          // to be included in the first event.
          if (event.data?.input) {
            delete event.data.input;
          }
        }
        yield event;
      }
    } finally {
      await runnableStreamConsumePromise;
    }
  }

  private async *_streamEventsV1(
    input: RunInput,
    options: Partial<CallOptions> & { version: "v1" | "v2" },
    streamOptions?: Omit<LogStreamCallbackHandlerInput, "autoClose">
  ): AsyncGenerator<StreamEvent> {
    let runLog;
    let hasEncounteredStartEvent = false;
    const config = ensureConfig(options);
    const rootTags = config.tags ?? [];
    const rootMetadata = config.metadata ?? {};
    const rootName = config.runName ?? this.getName();
    const logStreamCallbackHandler = new LogStreamCallbackHandler({
      ...streamOptions,
      autoClose: false,
      _schemaFormat: "streaming_events",
    });
    const rootEventFilter = new _RootEventFilter({
      ...streamOptions,
    });
    const logStream = this._streamLog(input, logStreamCallbackHandler, config);
    for await (const log of logStream) {
      if (!runLog) {
        runLog = RunLog.fromRunLogPatch(log);
      } else {
        runLog = runLog.concat(log);
      }
      if (runLog.state === undefined) {
        throw new Error(
          `Internal error: "streamEvents" state is missing. Please open a bug report.`
        );
      }
      // Yield the start event for the root runnable if it hasn't been seen.
      // The root run is never filtered out
      if (!hasEncounteredStartEvent) {
        hasEncounteredStartEvent = true;
        const state = { ...runLog.state };
        const event: StreamEvent = {
          run_id: state.id,
          event: `on_${state.type}_start`,
          name: rootName,
          tags: rootTags,
          metadata: rootMetadata,
          data: {
            input,
          },
        };
        if (rootEventFilter.includeEvent(event, state.type)) {
          yield event;
        }
      }
      const paths = log.ops
        .filter((op) => op.path.startsWith("/logs/"))
        .map((op) => op.path.split("/")[2]);
      const dedupedPaths = [...new Set(paths)];
      for (const path of dedupedPaths) {
        let eventType;
        let data: StreamEventData = {};
        const logEntry = runLog.state.logs[path];
        if (logEntry.end_time === undefined) {
          if (logEntry.streamed_output.length > 0) {
            eventType = "stream";
          } else {
            eventType = "start";
          }
        } else {
          eventType = "end";
        }
        if (eventType === "start") {
          // Include the inputs with the start event if they are available.
          // Usually they will NOT be available for components that operate
          // on streams, since those components stream the input and
          // don't know its final value until the end of the stream.
          if (logEntry.inputs !== undefined) {
            data.input = logEntry.inputs;
          }
        } else if (eventType === "end") {
          if (logEntry.inputs !== undefined) {
            data.input = logEntry.inputs;
          }
          data.output = logEntry.final_output;
        } else if (eventType === "stream") {
          const chunkCount = logEntry.streamed_output.length;
          if (chunkCount !== 1) {
            throw new Error(
              `Expected exactly one chunk of streamed output, got ${chunkCount} instead. Encountered in: "${logEntry.name}"`
            );
          }
          data = { chunk: logEntry.streamed_output[0] };
          // Clean up the stream, we don't need it anymore.
          // And this avoids duplicates as well!
          logEntry.streamed_output = [];
        }
        yield {
          event: `on_${logEntry.type}_${eventType}`,
          name: logEntry.name,
          run_id: logEntry.id,
          tags: logEntry.tags,
          metadata: logEntry.metadata,
          data,
        };
      }
      // Finally, we take care of the streaming output from the root chain
      // if there is any.
      const { state } = runLog;
      if (state.streamed_output.length > 0) {
        const chunkCount = state.streamed_output.length;
        if (chunkCount !== 1) {
          throw new Error(
            `Expected exactly one chunk of streamed output, got ${chunkCount} instead. Encountered in: "${state.name}"`
          );
        }
        const data = { chunk: state.streamed_output[0] };
        // Clean up the stream, we don't need it anymore.
        state.streamed_output = [];
        const event = {
          event: `on_${state.type}_stream`,
          run_id: state.id,
          tags: rootTags,
          metadata: rootMetadata,
          name: rootName,
          data,
        };
        if (rootEventFilter.includeEvent(event, state.type)) {
          yield event;
        }
      }
    }
    const state = runLog?.state;
    if (state !== undefined) {
      // Finally, yield the end event for the root runnable.
      const event = {
        event: `on_${state.type}_end`,
        name: rootName,
        run_id: state.id,
        tags: rootTags,
        metadata: rootMetadata,
        data: {
          output: state.final_output,
        },
      };
      if (rootEventFilter.includeEvent(event, state.type)) yield event;
    }
  }

  // eslint-disable-next-line @typescript-eslint/no-explicit-any
  static isRunnable(thing: any): thing is Runnable {
    return isRunnableInterface(thing);
  }

  /**
   * Bind lifecycle listeners to a Runnable, returning a new Runnable.
   * The Run object contains information about the run, including its id,
   * type, input, output, error, startTime, endTime, and any tags or metadata
   * added to the run.
   *
   * @param {Object} params - The object containing the callback functions.
   * @param {(run: Run) => void} params.onStart - Called before the runnable starts running, with the Run object.
   * @param {(run: Run) => void} params.onEnd - Called after the runnable finishes running, with the Run object.
   * @param {(run: Run) => void} params.onError - Called if the runnable throws an error, with the Run object.
   */
  withListeners({
    onStart,
    onEnd,
    onError,
  }: {
    onStart?: (run: Run, config?: RunnableConfig) => void | Promise<void>;
    onEnd?: (run: Run, config?: RunnableConfig) => void | Promise<void>;
    onError?: (run: Run, config?: RunnableConfig) => void | Promise<void>;
  }): Runnable<RunInput, RunOutput, CallOptions> {
    // eslint-disable-next-line @typescript-eslint/no-use-before-define
    return new RunnableBinding<RunInput, RunOutput, CallOptions>({
      bound: this,
      config: {},
      configFactories: [
        (config) => ({
          callbacks: [
            new RootListenersTracer({
              config,
              onStart,
              onEnd,
              onError,
            }),
          ],
        }),
      ],
    });
  }
}

export type RunnableBindingArgs<
  RunInput,
  RunOutput,
  CallOptions extends RunnableConfig = RunnableConfig
> = {
  bound: Runnable<RunInput, RunOutput, CallOptions>;
  kwargs?: Partial<CallOptions>;
  config: RunnableConfig;
  configFactories?: Array<(config: RunnableConfig) => RunnableConfig>;
};

/**
 * A runnable that delegates calls to another runnable with a set of kwargs.
 */
export class RunnableBinding<
  RunInput,
  RunOutput,
  CallOptions extends RunnableConfig = RunnableConfig
> extends Runnable<RunInput, RunOutput, CallOptions> {
  static lc_name() {
    return "RunnableBinding";
  }

  lc_namespace = ["langchain_core", "runnables"];

  lc_serializable = true;

  bound: Runnable<RunInput, RunOutput, CallOptions>;

  config: RunnableConfig;

  kwargs?: Partial<CallOptions>;

  configFactories?: Array<
    (config: RunnableConfig) => RunnableConfig | Promise<RunnableConfig>
  >;

  constructor(fields: RunnableBindingArgs<RunInput, RunOutput, CallOptions>) {
    super(fields);
    this.bound = fields.bound;
    this.kwargs = fields.kwargs;
    this.config = fields.config;
    this.configFactories = fields.configFactories;
  }

  getName(suffix?: string | undefined): string {
    return this.bound.getName(suffix);
  }

  async _mergeConfig(
    ...options: (Partial<CallOptions> | RunnableConfig | undefined)[]
  ): Promise<Partial<CallOptions>> {
    const config = mergeConfigs(this.config, ...options);
    return mergeConfigs(
      config,
      ...(this.configFactories
        ? await Promise.all(
            this.configFactories.map(
              async (configFactory) => await configFactory(config)
            )
          )
        : [])
    );
  }

  bind(
    kwargs: Partial<CallOptions>
  ): RunnableBinding<RunInput, RunOutput, CallOptions> {
    // eslint-disable-next-line @typescript-eslint/no-explicit-any
    return new (this.constructor as any)({
      bound: this.bound,
      kwargs: { ...this.kwargs, ...kwargs },
      config: this.config,
    });
  }

  withConfig(
    config: RunnableConfig
  ): RunnableBinding<RunInput, RunOutput, CallOptions> {
    // eslint-disable-next-line @typescript-eslint/no-explicit-any
    return new (this.constructor as any)({
      bound: this.bound,
      kwargs: this.kwargs,
      config: { ...this.config, ...config },
    });
  }

  withRetry(fields?: {
    stopAfterAttempt?: number;
    onFailedAttempt?: RunnableRetryFailedAttemptHandler;
  }): RunnableRetry<RunInput, RunOutput, CallOptions> {
    // eslint-disable-next-line @typescript-eslint/no-explicit-any
    return new (this.constructor as any)({
      bound: this.bound.withRetry(fields),
      kwargs: this.kwargs,
      config: this.config,
    });
  }

  async invoke(
    input: RunInput,
    options?: Partial<CallOptions>
  ): Promise<RunOutput> {
    return this.bound.invoke(
      input,
      await this._mergeConfig(ensureConfig(options), this.kwargs)
    );
  }

  async batch(
    inputs: RunInput[],
    options?: Partial<CallOptions> | Partial<CallOptions>[],
    batchOptions?: RunnableBatchOptions & { returnExceptions?: false }
  ): Promise<RunOutput[]>;

  async batch(
    inputs: RunInput[],
    options?: Partial<CallOptions> | Partial<CallOptions>[],
    batchOptions?: RunnableBatchOptions & { returnExceptions: true }
  ): Promise<(RunOutput | Error)[]>;

  async batch(
    inputs: RunInput[],
    options?: Partial<CallOptions> | Partial<CallOptions>[],
    batchOptions?: RunnableBatchOptions
  ): Promise<(RunOutput | Error)[]>;

  async batch(
    inputs: RunInput[],
    options?: Partial<CallOptions> | Partial<CallOptions>[],
    batchOptions?: RunnableBatchOptions
  ): Promise<(RunOutput | Error)[]> {
    const mergedOptions = Array.isArray(options)
      ? await Promise.all(
          options.map(async (individualOption) =>
            this._mergeConfig(ensureConfig(individualOption), this.kwargs)
          )
        )
      : await this._mergeConfig(ensureConfig(options), this.kwargs);
    return this.bound.batch(inputs, mergedOptions, batchOptions);
  }

  async *_streamIterator(
    input: RunInput,
    options?: Partial<CallOptions> | undefined
  ) {
    yield* this.bound._streamIterator(
      input,
      await this._mergeConfig(ensureConfig(options), this.kwargs)
    );
  }

  async stream(
    input: RunInput,
    options?: Partial<CallOptions> | undefined
  ): Promise<IterableReadableStream<RunOutput>> {
    return this.bound.stream(
      input,
      await this._mergeConfig(ensureConfig(options), this.kwargs)
    );
  }

  async *transform(
    // eslint-disable-next-line @typescript-eslint/no-explicit-any
    generator: AsyncGenerator<RunInput>,
    options: Partial<CallOptions>
  ): AsyncGenerator<RunOutput> {
    yield* this.bound.transform(
      generator,
      await this._mergeConfig(ensureConfig(options), this.kwargs)
    );
  }

  streamEvents(
    input: RunInput,
    options: Partial<CallOptions> & { version: "v1" | "v2" },
    streamOptions?: Omit<LogStreamCallbackHandlerInput, "autoClose">
  ): IterableReadableStream<StreamEvent>;

  streamEvents(
    input: RunInput,
    options: Partial<CallOptions> & {
      version: "v1" | "v2";
      encoding: "text/event-stream";
    },
    streamOptions?: Omit<LogStreamCallbackHandlerInput, "autoClose">
  ): IterableReadableStream<Uint8Array>;

  streamEvents(
    input: RunInput,
    options: Partial<CallOptions> & {
      version: "v1" | "v2";
      encoding?: "text/event-stream" | undefined;
    },
    streamOptions?: Omit<LogStreamCallbackHandlerInput, "autoClose">
  ): IterableReadableStream<StreamEvent | Uint8Array> {
    // eslint-disable-next-line @typescript-eslint/no-this-alias
    const outerThis = this;
    const generator = async function* () {
      yield* outerThis.bound.streamEvents(
        input,
        {
          ...(await outerThis._mergeConfig(
            ensureConfig(options),
            outerThis.kwargs
          )),
          version: options.version,
        },
        streamOptions
      );
    };
    return IterableReadableStream.fromAsyncGenerator(generator());
  }

  static isRunnableBinding(
    // eslint-disable-next-line @typescript-eslint/no-explicit-any
    thing: any
    // eslint-disable-next-line @typescript-eslint/no-explicit-any
  ): thing is RunnableBinding<any, any, any> {
    return thing.bound && Runnable.isRunnable(thing.bound);
  }

  /**
   * Bind lifecycle listeners to a Runnable, returning a new Runnable.
   * The Run object contains information about the run, including its id,
   * type, input, output, error, startTime, endTime, and any tags or metadata
   * added to the run.
   *
   * @param {Object} params - The object containing the callback functions.
   * @param {(run: Run) => void} params.onStart - Called before the runnable starts running, with the Run object.
   * @param {(run: Run) => void} params.onEnd - Called after the runnable finishes running, with the Run object.
   * @param {(run: Run) => void} params.onError - Called if the runnable throws an error, with the Run object.
   */
  withListeners({
    onStart,
    onEnd,
    onError,
  }: {
    onStart?: (run: Run, config?: RunnableConfig) => void | Promise<void>;
    onEnd?: (run: Run, config?: RunnableConfig) => void | Promise<void>;
    onError?: (run: Run, config?: RunnableConfig) => void | Promise<void>;
  }): Runnable<RunInput, RunOutput, CallOptions> {
    return new RunnableBinding<RunInput, RunOutput, CallOptions>({
      bound: this.bound,
      kwargs: this.kwargs,
      config: this.config,
      configFactories: [
        (config) => ({
          callbacks: [
            new RootListenersTracer({
              config,
              onStart,
              onEnd,
              onError,
            }),
          ],
        }),
      ],
    });
  }
}

/**
 * A runnable that delegates calls to another runnable
 * with each element of the input sequence.
 */
export class RunnableEach<
  RunInputItem,
  RunOutputItem,
  CallOptions extends RunnableConfig
> extends Runnable<RunInputItem[], RunOutputItem[], CallOptions> {
  static lc_name() {
    return "RunnableEach";
  }

  lc_serializable = true;

  lc_namespace = ["langchain_core", "runnables"];

  bound: Runnable<RunInputItem, RunOutputItem, CallOptions>;

  constructor(fields: {
    bound: Runnable<RunInputItem, RunOutputItem, CallOptions>;
  }) {
    super(fields);
    this.bound = fields.bound;
  }

  /**
   * Binds the runnable with the specified arguments.
   * @param kwargs The arguments to bind the runnable with.
   * @returns A new instance of the `RunnableEach` class that is bound with the specified arguments.
   */
  bind(kwargs: Partial<CallOptions>) {
    return new RunnableEach({
      bound: this.bound.bind(kwargs),
    });
  }

  /**
   * Invokes the runnable with the specified input and configuration.
   * @param input The input to invoke the runnable with.
   * @param config The configuration to invoke the runnable with.
   * @returns A promise that resolves to the output of the runnable.
   */
  async invoke(
    inputs: RunInputItem[],
    config?: Partial<CallOptions>
  ): Promise<RunOutputItem[]> {
    return this._callWithConfig(this._invoke, inputs, config);
  }

  /**
   * A helper method that is used to invoke the runnable with the specified input and configuration.
   * @param input The input to invoke the runnable with.
   * @param config The configuration to invoke the runnable with.
   * @returns A promise that resolves to the output of the runnable.
   */
  protected async _invoke(
    inputs: RunInputItem[],
    config?: Partial<CallOptions>,
    runManager?: CallbackManagerForChainRun
  ): Promise<RunOutputItem[]> {
    return this.bound.batch(
      inputs,
      patchConfig(config, { callbacks: runManager?.getChild() })
    );
  }

  /**
   * Bind lifecycle listeners to a Runnable, returning a new Runnable.
   * The Run object contains information about the run, including its id,
   * type, input, output, error, startTime, endTime, and any tags or metadata
   * added to the run.
   *
   * @param {Object} params - The object containing the callback functions.
   * @param {(run: Run) => void} params.onStart - Called before the runnable starts running, with the Run object.
   * @param {(run: Run) => void} params.onEnd - Called after the runnable finishes running, with the Run object.
   * @param {(run: Run) => void} params.onError - Called if the runnable throws an error, with the Run object.
   */
  withListeners({
    onStart,
    onEnd,
    onError,
  }: {
    onStart?: (run: Run, config?: RunnableConfig) => void | Promise<void>;
    onEnd?: (run: Run, config?: RunnableConfig) => void | Promise<void>;
    onError?: (run: Run, config?: RunnableConfig) => void | Promise<void>;
    // eslint-disable-next-line @typescript-eslint/no-explicit-any
  }): Runnable<any, any, CallOptions> {
    return new RunnableEach<RunInputItem, RunOutputItem, CallOptions>({
      bound: this.bound.withListeners({ onStart, onEnd, onError }),
    });
  }
}

/**
 * Base class for runnables that can be retried a
 * specified number of times.
 */
export class RunnableRetry<
  // eslint-disable-next-line @typescript-eslint/no-explicit-any
  RunInput = any,
  // eslint-disable-next-line @typescript-eslint/no-explicit-any
  RunOutput = any,
  CallOptions extends RunnableConfig = RunnableConfig
> extends RunnableBinding<RunInput, RunOutput, CallOptions> {
  static lc_name() {
    return "RunnableRetry";
  }

  lc_namespace = ["langchain_core", "runnables"];

  protected maxAttemptNumber = 3;

  // eslint-disable-next-line @typescript-eslint/no-explicit-any
  onFailedAttempt: RunnableRetryFailedAttemptHandler = () => {};

  constructor(
    fields: RunnableBindingArgs<RunInput, RunOutput, CallOptions> & {
      maxAttemptNumber?: number;
      // eslint-disable-next-line @typescript-eslint/no-explicit-any
      onFailedAttempt?: RunnableRetryFailedAttemptHandler;
    }
  ) {
    super(fields);
    this.maxAttemptNumber = fields.maxAttemptNumber ?? this.maxAttemptNumber;
    this.onFailedAttempt = fields.onFailedAttempt ?? this.onFailedAttempt;
  }

  _patchConfigForRetry(
    attempt: number,
    config?: Partial<CallOptions>,
    runManager?: CallbackManagerForChainRun
  ): Partial<CallOptions> {
    const tag = attempt > 1 ? `retry:attempt:${attempt}` : undefined;
    return patchConfig(config, { callbacks: runManager?.getChild(tag) });
  }

  protected async _invoke(
    input: RunInput,
    config?: CallOptions,
    runManager?: CallbackManagerForChainRun
  ): Promise<RunOutput> {
    return pRetry(
      (attemptNumber: number) =>
        super.invoke(
          input,
          this._patchConfigForRetry(attemptNumber, config, runManager)
        ),
      {
        // eslint-disable-next-line @typescript-eslint/no-explicit-any
        onFailedAttempt: (error: any) => this.onFailedAttempt(error, input),
        retries: Math.max(this.maxAttemptNumber - 1, 0),
        randomize: true,
      }
    );
  }

  /**
   * Method that invokes the runnable with the specified input, run manager,
   * and config. It handles the retry logic by catching any errors and
   * recursively invoking itself with the updated config for the next retry
   * attempt.
   * @param input The input for the runnable.
   * @param runManager The run manager for the runnable.
   * @param config The config for the runnable.
   * @returns A promise that resolves to the output of the runnable.
   */
  async invoke(input: RunInput, config?: CallOptions): Promise<RunOutput> {
    return this._callWithConfig(this._invoke, input, config);
  }

  async _batch<ReturnExceptions extends boolean = false>(
    inputs: RunInput[],
    configs?: RunnableConfig[],
    runManagers?: (CallbackManagerForChainRun | undefined)[],
    batchOptions?: RunnableBatchOptions
  ) {
    const resultsMap: Record<string, RunOutput | Error> = {};
    try {
      await pRetry(
        async (attemptNumber: number) => {
          const remainingIndexes = inputs
            .map((_, i) => i)
            .filter(
              (i) =>
                resultsMap[i.toString()] === undefined ||
                // eslint-disable-next-line no-instanceof/no-instanceof
                resultsMap[i.toString()] instanceof Error
            );
          const remainingInputs = remainingIndexes.map((i) => inputs[i]);
          const patchedConfigs = remainingIndexes.map((i) =>
            this._patchConfigForRetry(
              attemptNumber,
              configs?.[i] as CallOptions,
              runManagers?.[i]
            )
          );
          const results = await super.batch(remainingInputs, patchedConfigs, {
            ...batchOptions,
            returnExceptions: true,
          });
          let firstException;
          for (let i = 0; i < results.length; i += 1) {
            const result = results[i];
            const resultMapIndex = remainingIndexes[i];
            // eslint-disable-next-line no-instanceof/no-instanceof
            if (result instanceof Error) {
              if (firstException === undefined) {
                firstException = result;
                // eslint-disable-next-line @typescript-eslint/no-explicit-any
                (firstException as any).input = remainingInputs[i];
              }
            }
            resultsMap[resultMapIndex.toString()] = result;
          }
          if (firstException) {
            throw firstException;
          }
          return results;
        },
        {
          // eslint-disable-next-line @typescript-eslint/no-explicit-any
          onFailedAttempt: (error: any) =>
            this.onFailedAttempt(error, error.input),
          retries: Math.max(this.maxAttemptNumber - 1, 0),
          randomize: true,
        }
      );
    } catch (e) {
      if (batchOptions?.returnExceptions !== true) {
        throw e;
      }
    }
    return Object.keys(resultsMap)
      .sort((a, b) => parseInt(a, 10) - parseInt(b, 10))
      .map(
        (key) => resultsMap[parseInt(key, 10)]
      ) as ReturnExceptions extends false ? RunOutput[] : (RunOutput | Error)[];
  }

  async batch(
    inputs: RunInput[],
    options?: Partial<CallOptions> | Partial<CallOptions>[],
    batchOptions?: RunnableBatchOptions & { returnExceptions?: false }
  ): Promise<RunOutput[]>;

  async batch(
    inputs: RunInput[],
    options?: Partial<CallOptions> | Partial<CallOptions>[],
    batchOptions?: RunnableBatchOptions & { returnExceptions: true }
  ): Promise<(RunOutput | Error)[]>;

  async batch(
    inputs: RunInput[],
    options?: Partial<CallOptions> | Partial<CallOptions>[],
    batchOptions?: RunnableBatchOptions
  ): Promise<(RunOutput | Error)[]>;

  async batch(
    inputs: RunInput[],
    options?: Partial<CallOptions> | Partial<CallOptions>[],
    batchOptions?: RunnableBatchOptions
  ): Promise<(RunOutput | Error)[]> {
    return this._batchWithConfig(
      this._batch.bind(this),
      inputs,
      options,
      batchOptions
    );
  }
}

/**
 * A sequence of runnables, where the output of each is the input of the next.
 * @example
 * ```typescript
 * const promptTemplate = PromptTemplate.fromTemplate(
 *   "Tell me a joke about {topic}",
 * );
 * const chain = RunnableSequence.from([promptTemplate, new ChatOpenAI({})]);
 * const result = await chain.invoke({ topic: "bears" });
 * ```
 */
export class RunnableSequence<
  // eslint-disable-next-line @typescript-eslint/no-explicit-any
  RunInput = any,
  // eslint-disable-next-line @typescript-eslint/no-explicit-any
  RunOutput = any
> extends Runnable<RunInput, RunOutput> {
  static lc_name() {
    return "RunnableSequence";
  }

  protected first: Runnable<RunInput>;

  protected middle: Runnable[] = [];

  // eslint-disable-next-line @typescript-eslint/no-explicit-any
  protected last: Runnable<any, RunOutput>;

  lc_serializable = true;

  lc_namespace = ["langchain_core", "runnables"];

  constructor(fields: {
    first: Runnable<RunInput>;
    middle?: Runnable[];
    // eslint-disable-next-line @typescript-eslint/no-explicit-any
    last: Runnable<any, RunOutput>;
    name?: string;
  }) {
    super(fields);
    this.first = fields.first;
    this.middle = fields.middle ?? this.middle;
    this.last = fields.last;
    this.name = fields.name;
  }

  get steps() {
    return [this.first, ...this.middle, this.last];
  }

  async invoke(input: RunInput, options?: RunnableConfig): Promise<RunOutput> {
    const config = ensureConfig(options);
    const callbackManager_ = await getCallbackManagerForConfig(config);
    const runManager = await callbackManager_?.handleChainStart(
      this.toJSON(),
      _coerceToDict(input, "input"),
      config.runId,
      undefined,
      undefined,
      undefined,
      config?.runName
    );
    delete config.runId;
    let nextStepInput = input;
    let finalOutput: RunOutput;
    try {
      const initialSteps = [this.first, ...this.middle];
      for (let i = 0; i < initialSteps.length; i += 1) {
        const step = initialSteps[i];
        nextStepInput = await step.invoke(
          nextStepInput,
          patchConfig(config, {
            callbacks: runManager?.getChild(`seq:step:${i + 1}`),
          })
        );
      }
      // TypeScript can't detect that the last output of the sequence returns RunOutput, so call it out of the loop here
      finalOutput = await this.last.invoke(
        nextStepInput,
        patchConfig(config, {
          callbacks: runManager?.getChild(`seq:step:${this.steps.length}`),
        })
      );
    } catch (e) {
      await runManager?.handleChainError(e);
      throw e;
    }
    await runManager?.handleChainEnd(_coerceToDict(finalOutput, "output"));
    return finalOutput;
  }

  async batch(
    inputs: RunInput[],
    options?: Partial<RunnableConfig> | Partial<RunnableConfig>[],
    batchOptions?: RunnableBatchOptions & { returnExceptions?: false }
  ): Promise<RunOutput[]>;

  async batch(
    inputs: RunInput[],
    options?: Partial<RunnableConfig> | Partial<RunnableConfig>[],
    batchOptions?: RunnableBatchOptions & { returnExceptions: true }
  ): Promise<(RunOutput | Error)[]>;

  async batch(
    inputs: RunInput[],
    options?: Partial<RunnableConfig> | Partial<RunnableConfig>[],
    batchOptions?: RunnableBatchOptions
  ): Promise<(RunOutput | Error)[]>;

  async batch(
    inputs: RunInput[],
    options?: Partial<RunnableConfig> | Partial<RunnableConfig>[],
    batchOptions?: RunnableBatchOptions
  ): Promise<(RunOutput | Error)[]> {
    const configList = this._getOptionsList(options ?? {}, inputs.length);
    const callbackManagers = await Promise.all(
      configList.map(getCallbackManagerForConfig)
    );
    const runManagers = await Promise.all(
      callbackManagers.map(async (callbackManager, i) => {
        const handleStartRes = await callbackManager?.handleChainStart(
          this.toJSON(),
          _coerceToDict(inputs[i], "input"),
          configList[i].runId,
          undefined,
          undefined,
          undefined,
          configList[i].runName
        );
        delete configList[i].runId;
        return handleStartRes;
      })
    );
    // eslint-disable-next-line @typescript-eslint/no-explicit-any
    let nextStepInputs: any = inputs;
    try {
      for (let i = 0; i < this.steps.length; i += 1) {
        const step = this.steps[i];
        nextStepInputs = await step.batch(
          nextStepInputs,
          runManagers.map((runManager, j) => {
            const childRunManager = runManager?.getChild(`seq:step:${i + 1}`);
            return patchConfig(configList[j], { callbacks: childRunManager });
          }),
          batchOptions
        );
      }
    } catch (e) {
      await Promise.all(
        runManagers.map((runManager) => runManager?.handleChainError(e))
      );
      throw e;
    }
    await Promise.all(
      runManagers.map((runManager) =>
        runManager?.handleChainEnd(_coerceToDict(nextStepInputs, "output"))
      )
    );
    return nextStepInputs;
  }

  async *_streamIterator(
    input: RunInput,
    options?: RunnableConfig
  ): AsyncGenerator<RunOutput> {
    const callbackManager_ = await getCallbackManagerForConfig(options);
    const { runId, ...otherOptions } = options ?? {};
    const runManager = await callbackManager_?.handleChainStart(
      this.toJSON(),
      _coerceToDict(input, "input"),
      runId,
      undefined,
      undefined,
      undefined,
      otherOptions?.runName
    );
    const steps = [this.first, ...this.middle, this.last];
    let concatSupported = true;
    let finalOutput;
    async function* inputGenerator() {
      yield input;
    }
    try {
      let finalGenerator = steps[0].transform(
        inputGenerator(),
        patchConfig(otherOptions, {
          callbacks: runManager?.getChild(`seq:step:1`),
        })
      );
      for (let i = 1; i < steps.length; i += 1) {
        const step = steps[i];
        finalGenerator = await step.transform(
          finalGenerator,
          patchConfig(otherOptions, {
            callbacks: runManager?.getChild(`seq:step:${i + 1}`),
          })
        );
      }
      for await (const chunk of finalGenerator) {
        yield chunk;
        if (concatSupported) {
          if (finalOutput === undefined) {
            finalOutput = chunk;
          } else {
            try {
              // eslint-disable-next-line @typescript-eslint/no-explicit-any
              finalOutput = concat(finalOutput, chunk as any);
            } catch (e) {
              finalOutput = undefined;
              concatSupported = false;
            }
          }
        }
      }
    } catch (e) {
      await runManager?.handleChainError(e);
      throw e;
    }
    await runManager?.handleChainEnd(_coerceToDict(finalOutput, "output"));
  }

  getGraph(config?: RunnableConfig): Graph {
    const graph = new Graph();
    // eslint-disable-next-line @typescript-eslint/no-explicit-any
    let currentLastNode: any = null;

    this.steps.forEach((step, index) => {
      const stepGraph = step.getGraph(config);

      if (index !== 0) {
        stepGraph.trimFirstNode();
      }

      if (index !== this.steps.length - 1) {
        stepGraph.trimLastNode();
      }

      graph.extend(stepGraph);

      const stepFirstNode = stepGraph.firstNode();
      if (!stepFirstNode) {
        throw new Error(`Runnable ${step} has no first node`);
      }

      if (currentLastNode) {
        graph.addEdge(currentLastNode, stepFirstNode);
      }

      currentLastNode = stepGraph.lastNode();
    });

    return graph;
  }

  pipe<NewRunOutput>(
    coerceable: RunnableLike<RunOutput, NewRunOutput>
  ): RunnableSequence<RunInput, Exclude<NewRunOutput, Error>> {
    if (RunnableSequence.isRunnableSequence(coerceable)) {
      return new RunnableSequence({
        first: this.first,
        middle: this.middle.concat([
          this.last,
          coerceable.first,
          ...coerceable.middle,
        ]),
        last: coerceable.last,
        name: this.name ?? coerceable.name,
      });
    } else {
      return new RunnableSequence({
        first: this.first,
        middle: [...this.middle, this.last],
        last: _coerceToRunnable(coerceable),
        name: this.name,
      });
    }
  }

  // eslint-disable-next-line @typescript-eslint/no-explicit-any
  static isRunnableSequence(thing: any): thing is RunnableSequence {
    return Array.isArray(thing.middle) && Runnable.isRunnable(thing);
  }

  // eslint-disable-next-line @typescript-eslint/no-explicit-any
  static from<RunInput = any, RunOutput = any>(
    [first, ...runnables]: [
      RunnableLike<RunInput>,
      ...RunnableLike[],
      // eslint-disable-next-line @typescript-eslint/no-explicit-any
      RunnableLike<any, RunOutput>
    ],
    name?: string
  ) {
    return new RunnableSequence<RunInput, Exclude<RunOutput, Error>>({
      first: _coerceToRunnable(first),
      middle: runnables.slice(0, -1).map(_coerceToRunnable),
      last: _coerceToRunnable(runnables[runnables.length - 1]),
      name,
    });
  }
}

/**
 * A runnable that runs a mapping of runnables in parallel,
 * and returns a mapping of their outputs.
 * @example
 * ```typescript
 * const mapChain = RunnableMap.from({
 *   joke: PromptTemplate.fromTemplate("Tell me a joke about {topic}").pipe(
 *     new ChatAnthropic({}),
 *   ),
 *   poem: PromptTemplate.fromTemplate("write a 2-line poem about {topic}").pipe(
 *     new ChatAnthropic({}),
 *   ),
 * });
 * const result = await mapChain.invoke({ topic: "bear" });
 * ```
 */
export class RunnableMap<
  // eslint-disable-next-line @typescript-eslint/no-explicit-any
  RunInput = any,
  // eslint-disable-next-line @typescript-eslint/no-explicit-any
  RunOutput extends Record<string, any> = Record<string, any>
> extends Runnable<RunInput, RunOutput> {
  static lc_name() {
    return "RunnableMap";
  }

  lc_namespace = ["langchain_core", "runnables"];

  lc_serializable = true;

  protected steps: Record<string, Runnable<RunInput>>;

  public getStepsKeys(): string[] {
    return Object.keys(this.steps);
  }

  constructor(fields: { steps: RunnableMapLike<RunInput, RunOutput> }) {
    super(fields);
    this.steps = {};
    for (const [key, value] of Object.entries(fields.steps)) {
      this.steps[key] = _coerceToRunnable(value);
    }
  }

  static from<
    RunInput,
    // eslint-disable-next-line @typescript-eslint/no-explicit-any
    RunOutput extends Record<string, any> = Record<string, any>
  >(
    steps: RunnableMapLike<RunInput, RunOutput>
  ): RunnableMap<RunInput, RunOutput> {
    return new RunnableMap<RunInput, RunOutput>({ steps });
  }

  async invoke(
    input: RunInput,
    options?: Partial<RunnableConfig>
  ): Promise<RunOutput> {
    const config = ensureConfig(options);
    const callbackManager_ = await getCallbackManagerForConfig(config);
    const runManager = await callbackManager_?.handleChainStart(
      this.toJSON(),
      {
        input,
      },
      config.runId,
      undefined,
      undefined,
      undefined,
      config?.runName
    );
    delete config.runId;
    // eslint-disable-next-line @typescript-eslint/no-explicit-any
    const output: Record<string, any> = {};
    try {
      await Promise.all(
        Object.entries(this.steps).map(async ([key, runnable]) => {
          output[key] = await runnable.invoke(
            input,
            patchConfig(config, {
              callbacks: runManager?.getChild(`map:key:${key}`),
            })
          );
        })
      );
    } catch (e) {
      await runManager?.handleChainError(e);
      throw e;
    }
    await runManager?.handleChainEnd(output);
    return output as RunOutput;
  }

  async *_transform(
    generator: AsyncGenerator<RunInput>,
    runManager?: CallbackManagerForChainRun,
    options?: Partial<RunnableConfig>
  ): AsyncGenerator<RunOutput> {
    // shallow copy steps to ignore changes while iterating
    const steps = { ...this.steps };
    // each step gets a copy of the input iterator
    const inputCopies = atee(generator, Object.keys(steps).length);
    // start the first iteration of each output iterator
    const tasks = new Map(
      Object.entries(steps).map(([key, runnable], i) => {
        const gen = runnable.transform(
          inputCopies[i],
          patchConfig(options, {
            callbacks: runManager?.getChild(`map:key:${key}`),
          })
        );
        return [key, gen.next().then((result) => ({ key, gen, result }))];
      })
    );
    // yield chunks as they become available,
    // starting new iterations as needed,
    // until all iterators are done
    while (tasks.size) {
      const { key, result, gen } = await Promise.race(tasks.values());
      tasks.delete(key);
      if (!result.done) {
        yield { [key]: result.value } as unknown as RunOutput;
        tasks.set(
          key,
          gen.next().then((result) => ({ key, gen, result }))
        );
      }
    }
  }

  transform(
    generator: AsyncGenerator<RunInput>,
    options?: Partial<RunnableConfig>
  ): AsyncGenerator<RunOutput> {
    return this._transformStreamWithConfig(
      generator,
      this._transform.bind(this),
      options
    );
  }

  async stream(
    input: RunInput,
    options?: Partial<RunnableConfig>
  ): Promise<IterableReadableStream<RunOutput>> {
    async function* generator() {
      yield input;
    }
    const config = ensureConfig(options);
    const wrappedGenerator = new AsyncGeneratorWithSetup({
      generator: this.transform(generator(), config),
      config,
    });
    await wrappedGenerator.setup;
    return IterableReadableStream.fromAsyncGenerator(wrappedGenerator);
  }
}

// eslint-disable-next-line @typescript-eslint/no-explicit-any
type AnyTraceableFunction = TraceableFunction<(...any: any[]) => any>;

/**
 * A runnable that wraps a traced LangSmith function.
 */
export class RunnableTraceable<RunInput, RunOutput> extends Runnable<
  RunInput,
  RunOutput
> {
  lc_serializable = false;

  lc_namespace = ["langchain_core", "runnables"];

  protected func: AnyTraceableFunction;

  constructor(fields: { func: AnyTraceableFunction }) {
    super(fields);

    if (!isTraceableFunction(fields.func)) {
      throw new Error(
        "RunnableTraceable requires a function that is wrapped in traceable higher-order function"
      );
    }

    this.func = fields.func;
  }

  async invoke(input: RunInput, options?: Partial<RunnableConfig>) {
    const [config] = this._getOptionsList(options ?? {}, 1);
    const callbacks = await getCallbackManagerForConfig(config);

    return (await this.func(
      patchConfig(config, { callbacks }),
      input
    )) as RunOutput;
  }

  async *_streamIterator(
    input: RunInput,
    options?: Partial<RunnableConfig>
  ): AsyncGenerator<RunOutput> {
    const result = await this.invoke(input, options);

    if (isAsyncIterable(result)) {
      for await (const item of result) {
        yield item as RunOutput;
      }
      return;
    }

    if (isIterator(result)) {
      while (true) {
        const state: IteratorResult<unknown> = result.next();
        if (state.done) break;
        yield state.value as RunOutput;
      }
      return;
    }

    yield result;
  }

  static from(func: AnyTraceableFunction) {
    return new RunnableTraceable({ func });
  }
}

function assertNonTraceableFunction<RunInput, RunOutput>(
  func:
    | RunnableFunc<RunInput, RunOutput | Runnable<RunInput, RunOutput>>
    | TraceableFunction<
        RunnableFunc<RunInput, RunOutput | Runnable<RunInput, RunOutput>>
      >
): asserts func is RunnableFunc<
  RunInput,
  RunOutput | Runnable<RunInput, RunOutput>
> {
  if (isTraceableFunction(func)) {
    throw new Error(
      "RunnableLambda requires a function that is not wrapped in traceable higher-order function. This shouldn't happen."
    );
  }
}

/**
 * A runnable that runs a callable.
 */
export class RunnableLambda<RunInput, RunOutput> extends Runnable<
  RunInput,
  RunOutput
> {
  static lc_name() {
    return "RunnableLambda";
  }

  lc_namespace = ["langchain_core", "runnables"];

  protected func: RunnableFunc<
    RunInput,
    RunOutput | Runnable<RunInput, RunOutput>
  >;

  constructor(fields: {
    func:
      | RunnableFunc<RunInput, RunOutput | Runnable<RunInput, RunOutput>>
      | TraceableFunction<
          RunnableFunc<RunInput, RunOutput | Runnable<RunInput, RunOutput>>
        >;
  }) {
    if (isTraceableFunction(fields.func)) {
      // eslint-disable-next-line no-constructor-return
      return RunnableTraceable.from(fields.func) as unknown as RunnableLambda<
        RunInput,
        RunOutput
      >;
    }

    super(fields);

    assertNonTraceableFunction(fields.func);
    this.func = fields.func;
  }

  static from<RunInput, RunOutput>(
    func: RunnableFunc<RunInput, RunOutput | Runnable<RunInput, RunOutput>>
  ): RunnableLambda<RunInput, RunOutput>;

  static from<RunInput, RunOutput>(
    func: TraceableFunction<
      RunnableFunc<RunInput, RunOutput | Runnable<RunInput, RunOutput>>
    >
  ): RunnableLambda<RunInput, RunOutput>;

  static from<RunInput, RunOutput>(
    func:
      | RunnableFunc<RunInput, RunOutput | Runnable<RunInput, RunOutput>>
      | TraceableFunction<
          RunnableFunc<RunInput, RunOutput | Runnable<RunInput, RunOutput>>
        >
  ): RunnableLambda<RunInput, RunOutput> {
    return new RunnableLambda({
      func,
    });
  }

  async _invoke(
    input: RunInput,
    config?: Partial<RunnableConfig>,
    runManager?: CallbackManagerForChainRun
  ) {
    return new Promise<RunOutput>((resolve, reject) => {
      const childConfig = patchConfig(config, {
        callbacks: runManager?.getChild(),
        recursionLimit: (config?.recursionLimit ?? DEFAULT_RECURSION_LIMIT) - 1,
      });
      const tracingData = {
        parentRunId: runManager?.parentRunId,
        handlers: runManager?.handlers,
      };
      void AsyncLocalStorageProviderSingleton.runWithConfig(
        childConfig,
        tracingData,
        async () => {
          try {
            let output = await this.func(input, {
              ...childConfig,
              config: childConfig,
            });
            if (output && Runnable.isRunnable(output)) {
              if (config?.recursionLimit === 0) {
                throw new Error("Recursion limit reached.");
              }
              output = await output.invoke(input, {
                ...childConfig,
                recursionLimit:
                  (childConfig.recursionLimit ?? DEFAULT_RECURSION_LIMIT) - 1,
              });
            } else if (isAsyncIterable(output)) {
              let finalOutput: RunOutput | undefined;
              for await (const chunk of consumeAsyncIterableInContext(
                childConfig,
                tracingData,
                output
              )) {
                if (finalOutput === undefined) {
                  finalOutput = chunk as RunOutput;
                } else {
                  // Make a best effort to gather, for any type that supports concat.
                  try {
                    // eslint-disable-next-line @typescript-eslint/no-explicit-any
                    finalOutput = concat(finalOutput, chunk as any);
                  } catch (e) {
                    finalOutput = chunk as RunOutput;
                  }
                }
              }
              output = finalOutput as typeof output;
            } else if (isIterableIterator(output)) {
              let finalOutput: RunOutput | undefined;
              for (const chunk of consumeIteratorInContext(
                childConfig,
                tracingData,
                output
              )) {
                if (finalOutput === undefined) {
                  finalOutput = chunk as RunOutput;
                } else {
                  // Make a best effort to gather, for any type that supports concat.
                  try {
                    // eslint-disable-next-line @typescript-eslint/no-explicit-any
                    finalOutput = concat(finalOutput, chunk as any);
                  } catch (e) {
                    finalOutput = chunk as RunOutput;
                  }
                }
              }
              output = finalOutput as typeof output;
            }
            resolve(output);
          } catch (e) {
            reject(e);
          }
        }
      );
    });
  }

  async invoke(
    input: RunInput,
    options?: Partial<RunnableConfig>
  ): Promise<RunOutput> {
    return this._callWithConfig(this._invoke, input, options);
  }

  async *_transform(
    generator: AsyncGenerator<RunInput>,
    runManager?: CallbackManagerForChainRun,
    config?: Partial<RunnableConfig>
  ): AsyncGenerator<RunOutput> {
    let finalChunk: RunInput | undefined;
    for await (const chunk of generator) {
      if (finalChunk === undefined) {
        finalChunk = chunk;
      } else {
        // Make a best effort to gather, for any type that supports concat.
        try {
          // eslint-disable-next-line @typescript-eslint/no-explicit-any
          finalChunk = concat(finalChunk, chunk as any);
        } catch (e) {
          finalChunk = chunk;
        }
      }
    }
<<<<<<< HEAD
    // pass everywhere?
=======
>>>>>>> 9c33b0c1
    const childConfig = patchConfig(config, {
      callbacks: runManager?.getChild(),
      recursionLimit: (config?.recursionLimit ?? DEFAULT_RECURSION_LIMIT) - 1,
    });
<<<<<<< HEAD
    const tracingData = {
      parentRunId: runManager?.parentRunId,
      handlers: runManager?.handlers,
    };
    const output = await new Promise<RunOutput | Runnable>(
      (resolve, reject) => {
        void AsyncLocalStorageProviderSingleton.runWithConfig(
          childConfig,
          tracingData,
=======
    const output = await new Promise<RunOutput | Runnable>(
      (resolve, reject) => {
        void AsyncLocalStorageProviderSingleton.getInstance().run(
          childConfig,
>>>>>>> 9c33b0c1
          async () => {
            try {
              const res = await this.func(finalChunk as RunInput, {
                ...childConfig,
                config: childConfig,
              });
              resolve(res);
            } catch (e) {
              reject(e);
            }
          }
        );
      }
    );
    if (output && Runnable.isRunnable(output)) {
      if (config?.recursionLimit === 0) {
        throw new Error("Recursion limit reached.");
      }
      const stream = await output.stream(finalChunk as RunInput, childConfig);
      for await (const chunk of stream) {
        yield chunk;
      }
    } else if (isAsyncIterable(output)) {
      for await (const chunk of consumeAsyncIterableInContext(
        childConfig,
<<<<<<< HEAD
        tracingData,
=======
>>>>>>> 9c33b0c1
        output
      )) {
        yield chunk as RunOutput;
      }
    } else if (isIterableIterator(output)) {
<<<<<<< HEAD
      for (const chunk of consumeIteratorInContext(
        childConfig,
        tracingData,
        output
      )) {
=======
      for (const chunk of consumeIteratorInContext(childConfig, output)) {
>>>>>>> 9c33b0c1
        yield chunk as RunOutput;
      }
    } else {
      yield output;
    }
  }

  transform(
    generator: AsyncGenerator<RunInput>,
    options?: Partial<RunnableConfig>
  ): AsyncGenerator<RunOutput> {
    return this._transformStreamWithConfig(
      generator,
      this._transform.bind(this),
      options
    );
  }

  async stream(
    input: RunInput,
    options?: Partial<RunnableConfig>
  ): Promise<IterableReadableStream<RunOutput>> {
    async function* generator() {
      yield input;
    }
    const config = ensureConfig(options);
    const callbackManager = await getCallbackManagerForConfig(config);
    const wrappedGenerator = new AsyncGeneratorWithSetup({
      generator: this.transform(generator(), config),
      config,
      parentRunId: callbackManager?.getParentRunId(),
      handlers: callbackManager?.handlers,
    });
    await wrappedGenerator.setup;
    return IterableReadableStream.fromAsyncGenerator(wrappedGenerator);
  }
}

export class RunnableParallel<RunInput> extends RunnableMap<RunInput> {}

/**
 * A Runnable that can fallback to other Runnables if it fails.
 */
export class RunnableWithFallbacks<RunInput, RunOutput> extends Runnable<
  RunInput,
  RunOutput
> {
  static lc_name() {
    return "RunnableWithFallbacks";
  }

  lc_namespace = ["langchain_core", "runnables"];

  lc_serializable = true;

  runnable: Runnable<RunInput, RunOutput>;

  fallbacks: Runnable<RunInput, RunOutput>[];

  constructor(fields: {
    runnable: Runnable<RunInput, RunOutput>;
    fallbacks: Runnable<RunInput, RunOutput>[];
  }) {
    super(fields);
    this.runnable = fields.runnable;
    this.fallbacks = fields.fallbacks;
  }

  *runnables() {
    yield this.runnable;
    for (const fallback of this.fallbacks) {
      yield fallback;
    }
  }

  async invoke(
    input: RunInput,
    config?: Partial<RunnableConfig>
  ): Promise<RunOutput> {
    const options = ensureConfig(config);
    const callbackManager_ = await getCallbackManagerForConfig(options);
    const { runId, ...otherOptions } = options ?? {};
    const runManager = await callbackManager_?.handleChainStart(
      this.toJSON(),
      _coerceToDict(input, "input"),
      runId,
      undefined,
      undefined,
      undefined,
      otherOptions?.runName
    );
    let firstError;
    for (const runnable of this.runnables()) {
      try {
        const output = await runnable.invoke(
          input,
          patchConfig(otherOptions, { callbacks: runManager?.getChild() })
        );
        await runManager?.handleChainEnd(_coerceToDict(output, "output"));
        return output;
      } catch (e) {
        if (firstError === undefined) {
          firstError = e;
        }
      }
    }
    if (firstError === undefined) {
      throw new Error("No error stored at end of fallback.");
    }
    await runManager?.handleChainError(firstError);
    throw firstError;
  }

  async batch(
    inputs: RunInput[],
    options?: Partial<RunnableConfig> | Partial<RunnableConfig>[],
    batchOptions?: RunnableBatchOptions & { returnExceptions?: false }
  ): Promise<RunOutput[]>;

  async batch(
    inputs: RunInput[],
    options?: Partial<RunnableConfig> | Partial<RunnableConfig>[],
    batchOptions?: RunnableBatchOptions & { returnExceptions: true }
  ): Promise<(RunOutput | Error)[]>;

  async batch(
    inputs: RunInput[],
    options?: Partial<RunnableConfig> | Partial<RunnableConfig>[],
    batchOptions?: RunnableBatchOptions
  ): Promise<(RunOutput | Error)[]>;

  async batch(
    inputs: RunInput[],
    options?: Partial<RunnableConfig> | Partial<RunnableConfig>[],
    batchOptions?: RunnableBatchOptions
  ): Promise<(RunOutput | Error)[]> {
    if (batchOptions?.returnExceptions) {
      throw new Error("Not implemented.");
    }
    const configList = this._getOptionsList(options ?? {}, inputs.length);
    const callbackManagers = await Promise.all(
      configList.map((config) => getCallbackManagerForConfig(config))
    );
    const runManagers = await Promise.all(
      callbackManagers.map(async (callbackManager, i) => {
        const handleStartRes = await callbackManager?.handleChainStart(
          this.toJSON(),
          _coerceToDict(inputs[i], "input"),
          configList[i].runId,
          undefined,
          undefined,
          undefined,
          configList[i].runName
        );
        delete configList[i].runId;
        return handleStartRes;
      })
    );

    // eslint-disable-next-line @typescript-eslint/no-explicit-any
    let firstError: any;
    for (const runnable of this.runnables()) {
      try {
        const outputs = await runnable.batch(
          inputs,
          runManagers.map((runManager, j) =>
            patchConfig(configList[j], {
              callbacks: runManager?.getChild(),
            })
          ),
          batchOptions
        );
        await Promise.all(
          runManagers.map((runManager, i) =>
            runManager?.handleChainEnd(_coerceToDict(outputs[i], "output"))
          )
        );
        return outputs;
      } catch (e) {
        if (firstError === undefined) {
          firstError = e;
        }
      }
    }
    if (!firstError) {
      throw new Error("No error stored at end of fallbacks.");
    }
    await Promise.all(
      runManagers.map((runManager) => runManager?.handleChainError(firstError))
    );
    throw firstError;
  }
}

// TODO: Figure out why the compiler needs help eliminating Error as a RunOutput type
export function _coerceToRunnable<RunInput, RunOutput>(
  coerceable: RunnableLike<RunInput, RunOutput>
): Runnable<RunInput, Exclude<RunOutput, Error>> {
  if (typeof coerceable === "function") {
    return new RunnableLambda({ func: coerceable }) as Runnable<
      RunInput,
      Exclude<RunOutput, Error>
    >;
  } else if (Runnable.isRunnable(coerceable)) {
    return coerceable as Runnable<RunInput, Exclude<RunOutput, Error>>;
  } else if (!Array.isArray(coerceable) && typeof coerceable === "object") {
    const runnables: Record<string, Runnable<RunInput>> = {};
    for (const [key, value] of Object.entries(coerceable)) {
      runnables[key] = _coerceToRunnable(value as RunnableLike);
    }
    return new RunnableMap({
      steps: runnables,
    }) as unknown as Runnable<RunInput, Exclude<RunOutput, Error>>;
  } else {
    throw new Error(
      `Expected a Runnable, function or object.\nInstead got an unsupported type.`
    );
  }
}

export interface RunnableAssignFields<RunInput> {
  mapper: RunnableMap<RunInput>;
}

/**
 * A runnable that assigns key-value pairs to inputs of type `Record<string, unknown>`.
 */
export class RunnableAssign<
    // eslint-disable-next-line @typescript-eslint/no-explicit-any
    RunInput extends Record<string, any> = Record<string, any>,
    // eslint-disable-next-line @typescript-eslint/no-explicit-any
    RunOutput extends Record<string, any> = Record<string, any>,
    CallOptions extends RunnableConfig = RunnableConfig
  >
  extends Runnable<RunInput, RunOutput>
  implements RunnableAssignFields<RunInput>
{
  static lc_name() {
    return "RunnableAssign";
  }

  lc_namespace = ["langchain_core", "runnables"];

  lc_serializable = true;

  mapper: RunnableMap<RunInput>;

  constructor(fields: RunnableMap<RunInput> | RunnableAssignFields<RunInput>) {
    // eslint-disable-next-line no-instanceof/no-instanceof
    if (fields instanceof RunnableMap) {
      // eslint-disable-next-line no-param-reassign
      fields = { mapper: fields };
    }
    super(fields);
    this.mapper = fields.mapper;
  }

  async invoke(
    input: RunInput,
    options?: Partial<CallOptions>
  ): Promise<RunOutput> {
    const mapperResult = await this.mapper.invoke(input, options);

    return {
      ...input,
      ...mapperResult,
    } as RunOutput;
  }

  async *_transform(
    generator: AsyncGenerator<RunInput>,
    runManager?: CallbackManagerForChainRun,
    options?: Partial<RunnableConfig>
  ): AsyncGenerator<RunOutput> {
    // collect mapper keys
    const mapperKeys = this.mapper.getStepsKeys();
    // create two input gens, one for the mapper, one for the input
    const [forPassthrough, forMapper] = atee(generator);
    // create mapper output gen
    const mapperOutput = this.mapper.transform(
      forMapper,
      patchConfig(options, { callbacks: runManager?.getChild() })
    );
    // start the mapper
    const firstMapperChunkPromise = mapperOutput.next();
    // yield the passthrough
    for await (const chunk of forPassthrough) {
      if (typeof chunk !== "object" || Array.isArray(chunk)) {
        throw new Error(
          `RunnableAssign can only be used with objects as input, got ${typeof chunk}`
        );
      }
      const filtered = Object.fromEntries(
        Object.entries(chunk).filter(([key]) => !mapperKeys.includes(key))
      );
      if (Object.keys(filtered).length > 0) {
        yield filtered as unknown as RunOutput;
      }
    }
    // yield the mapper output
    yield (await firstMapperChunkPromise).value;
    for await (const chunk of mapperOutput) {
      yield chunk as unknown as RunOutput;
    }
  }

  transform(
    generator: AsyncGenerator<RunInput>,
    options?: Partial<RunnableConfig>
  ): AsyncGenerator<RunOutput> {
    return this._transformStreamWithConfig(
      generator,
      this._transform.bind(this),
      options
    );
  }

  async stream(
    input: RunInput,
    options?: Partial<RunnableConfig>
  ): Promise<IterableReadableStream<RunOutput>> {
    async function* generator() {
      yield input;
    }
    const config = ensureConfig(options);
    const wrappedGenerator = new AsyncGeneratorWithSetup({
      generator: this.transform(generator(), config),
      config,
    });
    await wrappedGenerator.setup;
    return IterableReadableStream.fromAsyncGenerator(wrappedGenerator);
  }
}

export interface RunnablePickFields {
  keys: string | string[];
}

/**
 * A runnable that assigns key-value pairs to inputs of type `Record<string, unknown>`.
 */
export class RunnablePick<
    // eslint-disable-next-line @typescript-eslint/no-explicit-any
    RunInput extends Record<string, any> = Record<string, any>,
    // eslint-disable-next-line @typescript-eslint/no-explicit-any
    RunOutput extends Record<string, any> | any = Record<string, any> | any,
    CallOptions extends RunnableConfig = RunnableConfig
  >
  extends Runnable<RunInput, RunOutput>
  implements RunnablePickFields
{
  static lc_name() {
    return "RunnablePick";
  }

  lc_namespace = ["langchain_core", "runnables"];

  lc_serializable = true;

  keys: string | string[];

  constructor(fields: string | string[] | RunnablePickFields) {
    if (typeof fields === "string" || Array.isArray(fields)) {
      // eslint-disable-next-line no-param-reassign
      fields = { keys: fields };
    }
    super(fields);
    this.keys = fields.keys;
  }

  async _pick(input: RunInput): Promise<RunOutput> {
    if (typeof this.keys === "string") {
      return input[this.keys];
    } else {
      const picked = this.keys
        .map((key) => [key, input[key]])
        .filter((v) => v[1] !== undefined);
      return picked.length === 0 ? undefined : Object.fromEntries(picked);
    }
  }

  async invoke(
    input: RunInput,
    options?: Partial<CallOptions>
  ): Promise<RunOutput> {
    return this._callWithConfig(this._pick.bind(this), input, options);
  }

  async *_transform(
    generator: AsyncGenerator<RunInput>
  ): AsyncGenerator<RunOutput> {
    for await (const chunk of generator) {
      const picked = await this._pick(chunk);
      if (picked !== undefined) {
        yield picked;
      }
    }
  }

  transform(
    generator: AsyncGenerator<RunInput>,
    options?: Partial<RunnableConfig>
  ): AsyncGenerator<RunOutput> {
    return this._transformStreamWithConfig(
      generator,
      this._transform.bind(this),
      options
    );
  }

  async stream(
    input: RunInput,
    options?: Partial<RunnableConfig>
  ): Promise<IterableReadableStream<RunOutput>> {
    async function* generator() {
      yield input;
    }
    const config = ensureConfig(options);
    const wrappedGenerator = new AsyncGeneratorWithSetup({
      generator: this.transform(generator(), config),
      config,
    });
    await wrappedGenerator.setup;
    return IterableReadableStream.fromAsyncGenerator(wrappedGenerator);
  }
}<|MERGE_RESOLUTION|>--- conflicted
+++ resolved
@@ -2333,15 +2333,10 @@
         }
       }
     }
-<<<<<<< HEAD
-    // pass everywhere?
-=======
->>>>>>> 9c33b0c1
     const childConfig = patchConfig(config, {
       callbacks: runManager?.getChild(),
       recursionLimit: (config?.recursionLimit ?? DEFAULT_RECURSION_LIMIT) - 1,
     });
-<<<<<<< HEAD
     const tracingData = {
       parentRunId: runManager?.parentRunId,
       handlers: runManager?.handlers,
@@ -2351,12 +2346,6 @@
         void AsyncLocalStorageProviderSingleton.runWithConfig(
           childConfig,
           tracingData,
-=======
-    const output = await new Promise<RunOutput | Runnable>(
-      (resolve, reject) => {
-        void AsyncLocalStorageProviderSingleton.getInstance().run(
-          childConfig,
->>>>>>> 9c33b0c1
           async () => {
             try {
               const res = await this.func(finalChunk as RunInput, {
@@ -2382,24 +2371,17 @@
     } else if (isAsyncIterable(output)) {
       for await (const chunk of consumeAsyncIterableInContext(
         childConfig,
-<<<<<<< HEAD
         tracingData,
-=======
->>>>>>> 9c33b0c1
         output
       )) {
         yield chunk as RunOutput;
       }
     } else if (isIterableIterator(output)) {
-<<<<<<< HEAD
       for (const chunk of consumeIteratorInContext(
         childConfig,
         tracingData,
         output
       )) {
-=======
-      for (const chunk of consumeIteratorInContext(childConfig, output)) {
->>>>>>> 9c33b0c1
         yield chunk as RunOutput;
       }
     } else {
