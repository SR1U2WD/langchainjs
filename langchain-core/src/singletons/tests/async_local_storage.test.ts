--- conflicted
+++ resolved
@@ -143,25 +143,11 @@
     responses: ["Hello"],
   });
   const outerRunId = v4();
-<<<<<<< HEAD
-  const innerRunId = v4();
-=======
->>>>>>> afe5572e
   const myFunc = async (input: string) => {
     const outerCallbackManager = await getCallbackManagerForConfig(
       asyncLocalStorage.getStore()
     );
     expect(outerCallbackManager?.getParentRunId()).toEqual(outerRunId);
-<<<<<<< HEAD
-    const nested2 = RunnableLambda.from(async (_: string) => {
-      const innerCallbackManager = await getCallbackManagerForConfig(
-        asyncLocalStorage.getStore()
-      );
-      expect(innerCallbackManager?.getParentRunId()).toEqual(innerRunId);
-    });
-    await nested2.stream(input, { runId: innerRunId });
-=======
->>>>>>> afe5572e
     for await (const _ of await chat.stream(input)) {
       // no-op
     }
