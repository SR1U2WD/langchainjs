import { test, jest, expect } from "@jest/globals";
import {
  AIMessageChunk,
  BaseMessage,
  ChatMessage,
  HumanMessage,
  SystemMessage,
} from "@langchain/core/messages";
import { ChatGeneration, LLMResult } from "@langchain/core/outputs";
import { ChatPromptValue } from "@langchain/core/prompt_values";
import {
  PromptTemplate,
  ChatPromptTemplate,
  HumanMessagePromptTemplate,
  SystemMessagePromptTemplate,
} from "@langchain/core/prompts";
import { CallbackManager } from "@langchain/core/callbacks/manager";
import { NewTokenIndices } from "@langchain/core/callbacks/base";
import { InMemoryCache } from "@langchain/core/caches";
import { ChatOpenAI } from "../chat_models.js";

test("Test ChatOpenAI Generate", async () => {
  const chat = new ChatOpenAI({
    modelName: "gpt-3.5-turbo",
    maxTokens: 10,
    n: 2,
  });
  const message = new HumanMessage("Hello!");
  const res = await chat.generate([[message], [message]]);
  expect(res.generations.length).toBe(2);
  for (const generation of res.generations) {
    expect(generation.length).toBe(2);
    for (const message of generation) {
      console.log(message.text);
      expect(typeof message.text).toBe("string");
    }
  }
  console.log({ res });
});

test("Test ChatOpenAI Generate throws when one of the calls fails", async () => {
  const chat = new ChatOpenAI({
    modelName: "gpt-3.5-turbo",
    maxTokens: 10,
    n: 2,
  });
  const message = new HumanMessage("Hello!");
  await expect(() =>
    chat.generate([[message], [message]], {
      signal: AbortSignal.timeout(10),
    })
  ).rejects.toThrow();
});

test("Test ChatOpenAI tokenUsage", async () => {
  let tokenUsage = {
    completionTokens: 0,
    promptTokens: 0,
    totalTokens: 0,
  };

  const model = new ChatOpenAI({
    modelName: "gpt-3.5-turbo",
    maxTokens: 10,
    callbackManager: CallbackManager.fromHandlers({
      async handleLLMEnd(output: LLMResult) {
        tokenUsage = output.llmOutput?.tokenUsage;
      },
    }),
  });
  const message = new HumanMessage("Hello");
  const res = await model.invoke([message]);
  console.log({ res });

  expect(tokenUsage.promptTokens).toBeGreaterThan(0);
});

test("Test ChatOpenAI tokenUsage with a batch", async () => {
  let tokenUsage = {
    completionTokens: 0,
    promptTokens: 0,
    totalTokens: 0,
  };

  const model = new ChatOpenAI({
    temperature: 0,
    modelName: "gpt-3.5-turbo",
    callbackManager: CallbackManager.fromHandlers({
      async handleLLMEnd(output: LLMResult) {
        tokenUsage = output.llmOutput?.tokenUsage;
      },
    }),
  });
  const res = await model.generate([
    [new HumanMessage("Hello")],
    [new HumanMessage("Hi")],
  ]);
  console.log(res);

  expect(tokenUsage.promptTokens).toBeGreaterThan(0);
});

test("Test ChatOpenAI in streaming mode", async () => {
  let nrNewTokens = 0;
  let streamedCompletion = "";

  const model = new ChatOpenAI({
    modelName: "gpt-3.5-turbo",
    streaming: true,
    maxTokens: 10,
    callbacks: [
      {
        async handleLLMNewToken(token: string) {
          nrNewTokens += 1;
          streamedCompletion += token;
        },
      },
    ],
  });
  const message = new HumanMessage("Hello!");
  const result = await model.invoke([message]);
  console.log(result);

  expect(nrNewTokens > 0).toBe(true);
  expect(result.content).toBe(streamedCompletion);
}, 10000);

test("Test ChatOpenAI in streaming mode with n > 1 and multiple prompts", async () => {
  let nrNewTokens = 0;
  const streamedCompletions = [
    ["", ""],
    ["", ""],
  ];

  const model = new ChatOpenAI({
    modelName: "gpt-3.5-turbo",
    streaming: true,
    maxTokens: 10,
    n: 2,
    callbacks: [
      {
        async handleLLMNewToken(token: string, idx: NewTokenIndices) {
          nrNewTokens += 1;
          streamedCompletions[idx.prompt][idx.completion] += token;
        },
      },
    ],
  });
  const message1 = new HumanMessage("Hello!");
  const message2 = new HumanMessage("Bye!");
  const result = await model.generate([[message1], [message2]]);
  console.log(result.generations);

  expect(nrNewTokens > 0).toBe(true);
  expect(result.generations.map((g) => g.map((gg) => gg.text))).toEqual(
    streamedCompletions
  );
}, 10000);

test("Test ChatOpenAI prompt value", async () => {
  const chat = new ChatOpenAI({
    modelName: "gpt-3.5-turbo",
    maxTokens: 10,
    n: 2,
  });
  const message = new HumanMessage("Hello!");
  const res = await chat.generatePrompt([new ChatPromptValue([message])]);
  expect(res.generations.length).toBe(1);
  for (const generation of res.generations) {
    expect(generation.length).toBe(2);
    for (const g of generation) {
      console.log(g.text);
    }
  }
  console.log({ res });
});

test("OpenAI Chat, docs, prompt templates", async () => {
  const chat = new ChatOpenAI({ temperature: 0, maxTokens: 10 });

  const systemPrompt = PromptTemplate.fromTemplate(
    "You are a helpful assistant that translates {input_language} to {output_language}."
  );

  const chatPrompt = ChatPromptTemplate.fromMessages([
    new SystemMessagePromptTemplate(systemPrompt),
    HumanMessagePromptTemplate.fromTemplate("{text}"),
  ]);

  const responseA = await chat.generatePrompt([
    await chatPrompt.formatPromptValue({
      input_language: "English",
      output_language: "French",
      text: "I love programming.",
    }),
  ]);

  console.log(responseA.generations);
}, 5000);

test("Test OpenAI with stop", async () => {
  const model = new ChatOpenAI({ maxTokens: 5 });
  const res = await model.invoke([new HumanMessage("Print hello world")], {
    stop: ["world"],
  });
  console.log({ res });
});

test("Test OpenAI with stop in object", async () => {
  const model = new ChatOpenAI({ maxTokens: 5 });
  const res = await model.invoke([new HumanMessage("Print hello world")], {
    stop: ["world"],
  });
  console.log({ res });
});

test("Test OpenAI with timeout in call options", async () => {
  const model = new ChatOpenAI({ maxTokens: 5, maxRetries: 0 });
  await expect(() =>
    model.invoke([new HumanMessage("Print hello world")], {
      options: { timeout: 10 },
    })
  ).rejects.toThrow();
}, 5000);

test("Test OpenAI with timeout in call options and node adapter", async () => {
  const model = new ChatOpenAI({ maxTokens: 5, maxRetries: 0 });
  await expect(() =>
    model.invoke([new HumanMessage("Print hello world")], {
      options: { timeout: 10 },
    })
  ).rejects.toThrow();
}, 5000);

test("Test OpenAI with signal in call options", async () => {
  const model = new ChatOpenAI({ maxTokens: 5 });
  const controller = new AbortController();
  await expect(() => {
    const ret = model.invoke([new HumanMessage("Print hello world")], {
      options: { signal: controller.signal },
    });

    controller.abort();

    return ret;
  }).rejects.toThrow();
}, 5000);

test("Test OpenAI with signal in call options and node adapter", async () => {
  const model = new ChatOpenAI({
    maxTokens: 5,
    modelName: "gpt-3.5-turbo-instruct",
  });
  const controller = new AbortController();
  await expect(() => {
    const ret = model.invoke([new HumanMessage("Print hello world")], {
      options: { signal: controller.signal },
    });

    controller.abort();

    return ret;
  }).rejects.toThrow();
}, 5000);

function createSystemChatMessage(text: string, name?: string) {
  const msg = new SystemMessage(text);
  msg.name = name;
  return msg;
}

function createSampleMessages(): BaseMessage[] {
  // same example as in https://github.com/openai/openai-cookbook/blob/main/examples/How_to_format_inputs_to_ChatGPT_models.ipynb
  return [
    createSystemChatMessage(
      "You are a helpful, pattern-following assistant that translates corporate jargon into plain English."
    ),
    createSystemChatMessage(
      "New synergies will help drive top-line growth.",
      "example_user"
    ),
    createSystemChatMessage(
      "Things working well together will increase revenue.",
      "example_assistant"
    ),
    createSystemChatMessage(
      "Let's circle back when we have more bandwidth to touch base on opportunities for increased leverage.",
      "example_user"
    ),
    createSystemChatMessage(
      "Let's talk later when we're less busy about how to do better.",
      "example_assistant"
    ),
    new HumanMessage(
      "This late pivot means we don't have time to boil the ocean for the client deliverable."
    ),
  ];
}

test("getNumTokensFromMessages gpt-3.5-turbo-0301 model for sample input", async () => {
  const messages: BaseMessage[] = createSampleMessages();

  const chat = new ChatOpenAI({
    openAIApiKey: "dummy",
    modelName: "gpt-3.5-turbo-0301",
  });

  const { totalCount } = await chat.getNumTokensFromMessages(messages);

  expect(totalCount).toBe(127);
});

test("getNumTokensFromMessages gpt-4-0314 model for sample input", async () => {
  const messages: BaseMessage[] = createSampleMessages();

  const chat = new ChatOpenAI({
    openAIApiKey: "dummy",
    modelName: "gpt-4-0314",
  });

  const { totalCount } = await chat.getNumTokensFromMessages(messages);

  expect(totalCount).toBe(129);
});

test("Test OpenAI with specific roles in ChatMessage", async () => {
  const chat = new ChatOpenAI({ modelName: "gpt-3.5-turbo", maxTokens: 10 });
  const system_message = new ChatMessage(
    "You are to chat with a user.",
    "system"
  );
  const user_message = new ChatMessage("Hello!", "user");
  const res = await chat.invoke([system_message, user_message]);
  console.log({ res });
});

test("Test ChatOpenAI stream method", async () => {
  const model = new ChatOpenAI({ maxTokens: 50, modelName: "gpt-3.5-turbo" });
  const stream = await model.stream("Print hello world.");
  const chunks = [];
  for await (const chunk of stream) {
    console.log(chunk);
    chunks.push(chunk);
  }
  expect(chunks.length).toBeGreaterThan(1);
});

test("Test ChatOpenAI stream method with abort", async () => {
  await expect(async () => {
    const model = new ChatOpenAI({
      maxTokens: 100,
      modelName: "gpt-3.5-turbo",
    });
    const stream = await model.stream(
      "How is your day going? Be extremely verbose.",
      {
        signal: AbortSignal.timeout(500),
      }
    );
    for await (const chunk of stream) {
      console.log(chunk);
    }
  }).rejects.toThrow();
});

test("Test ChatOpenAI stream method with early break", async () => {
  const model = new ChatOpenAI({ maxTokens: 50, modelName: "gpt-3.5-turbo" });
  const stream = await model.stream(
    "How is your day going? Be extremely verbose."
  );
  let i = 0;
  for await (const chunk of stream) {
    console.log(chunk);
    i += 1;
    if (i > 10) {
      break;
    }
  }
});

test("Test ChatOpenAI stream method, timeout error thrown from SDK", async () => {
  await expect(async () => {
    const model = new ChatOpenAI({
      maxTokens: 50,
      modelName: "gpt-3.5-turbo",
      timeout: 1,
      maxRetries: 0,
    });
    const stream = await model.stream(
      "How is your day going? Be extremely verbose."
    );
    for await (const chunk of stream) {
      console.log(chunk);
    }
  }).rejects.toThrow();
});

test("Function calling with streaming", async () => {
  let finalResult: BaseMessage | undefined;
  const modelForFunctionCalling = new ChatOpenAI({
    modelName: "gpt-3.5-turbo",
    temperature: 0,
    callbacks: [
      {
        handleLLMEnd(output: LLMResult) {
          finalResult = (output.generations[0][0] as ChatGeneration).message;
        },
      },
    ],
  });

  const stream = await modelForFunctionCalling.stream(
    "What is the weather in New York?",
    {
      functions: [
        {
          name: "get_current_weather",
          description: "Get the current weather in a given location",
          parameters: {
            type: "object",
            properties: {
              location: {
                type: "string",
                description: "The city and state, e.g. San Francisco, CA",
              },
              unit: { type: "string", enum: ["celsius", "fahrenheit"] },
            },
            required: ["location"],
          },
        },
      ],
      function_call: {
        name: "get_current_weather",
      },
    }
  );

  const chunks = [];
  let streamedOutput;
  for await (const chunk of stream) {
    chunks.push(chunk);
    if (!streamedOutput) {
      streamedOutput = chunk;
    } else if (chunk) {
      streamedOutput = streamedOutput.concat(chunk);
    }
  }

  expect(finalResult).toEqual(streamedOutput);
  expect(chunks.length).toBeGreaterThan(1);
  expect(finalResult?.additional_kwargs?.function_call?.name).toBe(
    "get_current_weather"
  );
  console.log(
    JSON.parse(finalResult?.additional_kwargs?.function_call?.arguments ?? "")
      .location
  );
});

test("ChatOpenAI can cache generations", async () => {
  const memoryCache = new InMemoryCache();
  const lookupSpy = jest.spyOn(memoryCache, "lookup");
  const updateSpy = jest.spyOn(memoryCache, "update");
  const chat = new ChatOpenAI({
    modelName: "gpt-3.5-turbo",
    maxTokens: 10,
    n: 2,
    cache: memoryCache,
  });
  const message = new HumanMessage("Hello");
  const res = await chat.generate([[message], [message]]);
  expect(res.generations.length).toBe(2);

  expect(lookupSpy).toHaveBeenCalledTimes(2);
  expect(updateSpy).toHaveBeenCalledTimes(2);

  lookupSpy.mockRestore();
  updateSpy.mockRestore();
});

test("ChatOpenAI can write and read cached generations", async () => {
  const memoryCache = new InMemoryCache();
  const lookupSpy = jest.spyOn(memoryCache, "lookup");
  const updateSpy = jest.spyOn(memoryCache, "update");

  const chat = new ChatOpenAI({
    modelName: "gpt-3.5-turbo",
    maxTokens: 100,
    n: 1,
    cache: memoryCache,
  });
  const generateUncachedSpy = jest.spyOn(chat, "_generateUncached");

  const messages = [
    [
      new HumanMessage("what color is the sky?"),
      new HumanMessage("what color is the ocean?"),
    ],
    [new HumanMessage("hello")],
  ];

  const response1 = await chat.generate(messages);
  expect(generateUncachedSpy).toHaveBeenCalledTimes(1);
  generateUncachedSpy.mockRestore();

  const response2 = await chat.generate(messages);
  expect(generateUncachedSpy).toHaveBeenCalledTimes(0); // Request should be cached, no need to generate.
  generateUncachedSpy.mockRestore();

  expect(response1.generations.length).toBe(2);
  expect(response2.generations).toEqual(response1.generations);
  expect(lookupSpy).toHaveBeenCalledTimes(4);
  expect(updateSpy).toHaveBeenCalledTimes(2);

  lookupSpy.mockRestore();
  updateSpy.mockRestore();
});

test("ChatOpenAI should not reuse cache if function call args have changed", async () => {
  const memoryCache = new InMemoryCache();
  const lookupSpy = jest.spyOn(memoryCache, "lookup");
  const updateSpy = jest.spyOn(memoryCache, "update");

  const chat = new ChatOpenAI({
    modelName: "gpt-3.5-turbo",
    maxTokens: 100,
    n: 1,
    cache: memoryCache,
  });

  const generateUncachedSpy = jest.spyOn(chat, "_generateUncached");

  const messages = [
    [
      new HumanMessage("what color is the sky?"),
      new HumanMessage("what color is the ocean?"),
    ],
    [new HumanMessage("hello")],
  ];

  const response1 = await chat.generate(messages);
  expect(generateUncachedSpy).toHaveBeenCalledTimes(1);
  generateUncachedSpy.mockRestore();

  const response2 = await chat.generate(messages, {
    functions: [
      {
        name: "extractor",
        description: "Extract fields from the input",
        parameters: {
          type: "object",
          properties: {
            tone: {
              type: "string",
              description: "the tone of the input",
            },
          },
          required: ["tone"],
        },
      },
    ],
    function_call: {
      name: "extractor",
    },
  });

  expect(generateUncachedSpy).toHaveBeenCalledTimes(0); // Request should not be cached since it's being called with different function call args

  expect(response1.generations.length).toBe(2);
  expect(
    (response2.generations[0][0] as ChatGeneration).message.additional_kwargs
      .function_call?.name ?? ""
  ).toEqual("extractor");

  const response3 = await chat.generate(messages, {
    functions: [
      {
        name: "extractor",
        description: "Extract fields from the input",
        parameters: {
          type: "object",
          properties: {
            tone: {
              type: "string",
              description: "the tone of the input",
            },
          },
          required: ["tone"],
        },
      },
    ],
    function_call: {
      name: "extractor",
    },
  });

  expect(response2.generations).toEqual(response3.generations);

  expect(lookupSpy).toHaveBeenCalledTimes(6);
  expect(updateSpy).toHaveBeenCalledTimes(4);

  lookupSpy.mockRestore();
  updateSpy.mockRestore();
});

test("Test ChatOpenAI token usage reporting for streaming function calls", async () => {
  let streamingTokenUsed = -1;
  let nonStreamingTokenUsed = -1;

  const humanMessage = "What a beautiful day!";
  const extractionFunctionSchema = {
    name: "extractor",
    description: "Extracts fields from the input.",
    parameters: {
      type: "object",
      properties: {
        tone: {
          type: "string",
          enum: ["positive", "negative"],
          description: "The overall tone of the input",
        },
        word_count: {
          type: "number",
          description: "The number of words in the input",
        },
        chat_response: {
          type: "string",
          description: "A response to the human's input",
        },
      },
      required: ["tone", "word_count", "chat_response"],
    },
  };

  const streamingModel = new ChatOpenAI({
    modelName: "gpt-3.5-turbo",
    streaming: true,
    maxRetries: 10,
    maxConcurrency: 10,
    temperature: 0,
    topP: 0,
    callbacks: [
      {
        handleLLMEnd: async (output) => {
          streamingTokenUsed =
            output.llmOutput?.estimatedTokenUsage?.totalTokens;
          console.log("streaming usage", output.llmOutput?.estimatedTokenUsage);
        },
        handleLLMError: async (err) => {
          console.error(err);
        },
      },
    ],
  }).bind({
    seed: 42,
    functions: [extractionFunctionSchema],
    function_call: { name: "extractor" },
  });

  const nonStreamingModel = new ChatOpenAI({
    modelName: "gpt-3.5-turbo",
    streaming: false,
    maxRetries: 10,
    maxConcurrency: 10,
    temperature: 0,
    topP: 0,
    callbacks: [
      {
        handleLLMEnd: async (output) => {
          nonStreamingTokenUsed = output.llmOutput?.tokenUsage?.totalTokens;
          console.log("non-streaming usage", output.llmOutput?.tokenUsage);
        },
        handleLLMError: async (err) => {
          console.error(err);
        },
      },
    ],
  }).bind({
    seed: 42,
    functions: [extractionFunctionSchema],
    function_call: { name: "extractor" },
  });

  const [nonStreamingResult, streamingResult] = await Promise.all([
    nonStreamingModel.invoke([new HumanMessage(humanMessage)]),
    streamingModel.invoke([new HumanMessage(humanMessage)]),
  ]);

  if (
    nonStreamingResult.additional_kwargs.function_call?.arguments &&
    streamingResult.additional_kwargs.function_call?.arguments
  ) {
    const nonStreamingArguments = JSON.stringify(
      JSON.parse(nonStreamingResult.additional_kwargs.function_call.arguments)
    );
    const streamingArguments = JSON.stringify(
      JSON.parse(streamingResult.additional_kwargs.function_call.arguments)
    );
    if (nonStreamingArguments === streamingArguments) {
      expect(streamingTokenUsed).toEqual(nonStreamingTokenUsed);
    }
  }

  expect(streamingTokenUsed).toBeGreaterThan(-1);
});

test("Test ChatOpenAI token usage reporting for streaming calls", async () => {
  let streamingTokenUsed = -1;
  let nonStreamingTokenUsed = -1;
  const systemPrompt = "You are a helpful assistant";
  const question = "What is the color of the night sky?";

  const streamingModel = new ChatOpenAI({
    modelName: "gpt-3.5-turbo",
    streaming: true,
    maxRetries: 10,
    maxConcurrency: 10,
    temperature: 0,
    topP: 0,
    callbacks: [
      {
        handleLLMEnd: async (output) => {
          streamingTokenUsed =
            output.llmOutput?.estimatedTokenUsage?.totalTokens;
          console.log("streaming usage", output.llmOutput?.estimatedTokenUsage);
        },
        handleLLMError: async (err) => {
          console.error(err);
        },
      },
    ],
  });

  const nonStreamingModel = new ChatOpenAI({
    modelName: "gpt-3.5-turbo",
    streaming: false,
    maxRetries: 10,
    maxConcurrency: 10,
    temperature: 0,
    topP: 0,
    callbacks: [
      {
        handleLLMEnd: async (output) => {
          nonStreamingTokenUsed = output.llmOutput?.tokenUsage?.totalTokens;
          console.log("non-streaming usage", output.llmOutput?.estimated);
        },
        handleLLMError: async (err) => {
          console.error(err);
        },
      },
    ],
  });

  const [nonStreamingResult, streamingResult] = await Promise.all([
    nonStreamingModel.generate([
      [new SystemMessage(systemPrompt), new HumanMessage(question)],
    ]),
    streamingModel.generate([
      [new SystemMessage(systemPrompt), new HumanMessage(question)],
    ]),
  ]);

  expect(streamingTokenUsed).toBeGreaterThan(-1);
  if (
    nonStreamingResult.generations[0][0].text ===
    streamingResult.generations[0][0].text
  ) {
    expect(streamingTokenUsed).toEqual(nonStreamingTokenUsed);
  }
});

test("Finish reason is 'stop'", async () => {
  const model = new ChatOpenAI();
  const response = await model.stream("Hello, how are you?");
  let finalResult: AIMessageChunk | undefined;
  for await (const chunk of response) {
    if (finalResult) {
      finalResult = finalResult.concat(chunk);
    } else {
      finalResult = chunk;
    }
  }
  expect(finalResult).toBeTruthy();
  expect(finalResult?.response_metadata?.finish_reason).toBe("stop");
});

test("Streaming tokens can be found in usage_metadata field", async () => {
  const model = new ChatOpenAI();
  const response = await model.stream("Hello, how are you?", {
    stream_options: {
      include_usage: true,
    },
  });
  let finalResult: AIMessageChunk | undefined;
  for await (const chunk of response) {
    if (finalResult) {
      finalResult = finalResult.concat(chunk);
    } else {
      finalResult = chunk;
    }
  }
  console.log({
    usage_metadata: finalResult?.usage_metadata,
  });
  expect(finalResult).toBeTruthy();
  expect(finalResult?.usage_metadata).toBeTruthy();
  expect(finalResult?.usage_metadata?.input_tokens).toBeGreaterThan(0);
  expect(finalResult?.usage_metadata?.output_tokens).toBeGreaterThan(0);
  expect(finalResult?.usage_metadata?.total_tokens).toBeGreaterThan(0);
});

test("streaming: true tokens can be found in usage_metadata field", async () => {
  const model = new ChatOpenAI({
    streaming: true,
  });
  const response = await model.invoke("Hello, how are you?", {
    stream_options: {
      include_usage: true,
    },
  });
  console.log({
    usage_metadata: response?.usage_metadata,
  });
  expect(response).toBeTruthy();
  expect(response?.usage_metadata).toBeTruthy();
  expect(response?.usage_metadata?.input_tokens).toBeGreaterThan(0);
  expect(response?.usage_metadata?.output_tokens).toBeGreaterThan(0);
  expect(response?.usage_metadata?.total_tokens).toBeGreaterThan(0);
});

<<<<<<< HEAD
test("streaming: true with streamUsage tokens can be found in usage_metadata field", async () => {
  const model = new ChatOpenAI({
    streaming: true,
    streamUsage: true,
  });
  const response = await model.invoke("Hello, how are you?", {});
  console.log({
    usage_metadata: response?.usage_metadata,
  });
  expect(response).toBeTruthy();
  expect(response?.usage_metadata).toBeTruthy();
  expect(response?.usage_metadata?.input_tokens).toBeGreaterThan(0);
  expect(response?.usage_metadata?.output_tokens).toBeGreaterThan(0);
  expect(response?.usage_metadata?.total_tokens).toBeGreaterThan(0);
});

test("streaming: streamUsage will not override stream_options", async () => {
  const model = new ChatOpenAI({
    streaming: true,
    streamUsage: true,
  });
  const response = await model.invoke("Hello, how are you?", {
    stream_options: { include_usage: false },
  });
  console.log({
    usage_metadata: response?.usage_metadata,
  });
  expect(response).toBeTruthy();
  expect(response?.usage_metadata).toBeFalsy();
});

test("streaming: streamUsage default is true", async () => {
  const model = new ChatOpenAI();
  const response = await model.invoke("Hello, how are you?");
  console.log({
    usage_metadata: response?.usage_metadata,
  });
  expect(response).toBeTruthy();
  expect(response?.usage_metadata).toBeTruthy();
  expect(response?.usage_metadata?.input_tokens).toBeGreaterThan(0);
  expect(response?.usage_metadata?.output_tokens).toBeGreaterThan(0);
  expect(response?.usage_metadata?.total_tokens).toBeGreaterThan(0);
=======
test("populates ID field on AIMessage", async () => {
  const model = new ChatOpenAI();
  const response = await model.invoke("Hell");
  console.log({
    invokeId: response.id,
  });
  expect(response.id?.length).toBeGreaterThan(1);
  expect(response?.id?.startsWith("chatcmpl-")).toBe(true);

  // Streaming
  let finalChunk: AIMessageChunk | undefined;
  for await (const chunk of await model.stream("Hell")) {
    if (!finalChunk) {
      finalChunk = chunk;
    } else {
      finalChunk = finalChunk.concat(chunk);
    }
  }
  console.log({
    streamId: finalChunk?.id,
  });
  expect(finalChunk?.id?.length).toBeGreaterThan(1);
  expect(finalChunk?.id?.startsWith("chatcmpl-")).toBe(true);
>>>>>>> e7d92faa
});<|MERGE_RESOLUTION|>--- conflicted
+++ resolved
@@ -828,13 +828,23 @@
   expect(response?.usage_metadata?.total_tokens).toBeGreaterThan(0);
 });
 
-<<<<<<< HEAD
-test("streaming: true with streamUsage tokens can be found in usage_metadata field", async () => {
+test("streaming: streamUsage will not override stream_options", async () => {
   const model = new ChatOpenAI({
     streaming: true,
-    streamUsage: true,
-  });
-  const response = await model.invoke("Hello, how are you?", {});
+  });
+  const response = await model.invoke("Hello, how are you?", {
+    stream_options: { include_usage: false },
+  });
+  console.log({
+    usage_metadata: response?.usage_metadata,
+  });
+  expect(response).toBeTruthy();
+  expect(response?.usage_metadata).toBeFalsy();
+});
+
+test("streaming: streamUsage default is true", async () => {
+  const model = new ChatOpenAI();
+  const response = await model.invoke("Hello, how are you?");
   console.log({
     usage_metadata: response?.usage_metadata,
   });
@@ -845,33 +855,6 @@
   expect(response?.usage_metadata?.total_tokens).toBeGreaterThan(0);
 });
 
-test("streaming: streamUsage will not override stream_options", async () => {
-  const model = new ChatOpenAI({
-    streaming: true,
-    streamUsage: true,
-  });
-  const response = await model.invoke("Hello, how are you?", {
-    stream_options: { include_usage: false },
-  });
-  console.log({
-    usage_metadata: response?.usage_metadata,
-  });
-  expect(response).toBeTruthy();
-  expect(response?.usage_metadata).toBeFalsy();
-});
-
-test("streaming: streamUsage default is true", async () => {
-  const model = new ChatOpenAI();
-  const response = await model.invoke("Hello, how are you?");
-  console.log({
-    usage_metadata: response?.usage_metadata,
-  });
-  expect(response).toBeTruthy();
-  expect(response?.usage_metadata).toBeTruthy();
-  expect(response?.usage_metadata?.input_tokens).toBeGreaterThan(0);
-  expect(response?.usage_metadata?.output_tokens).toBeGreaterThan(0);
-  expect(response?.usage_metadata?.total_tokens).toBeGreaterThan(0);
-=======
 test("populates ID field on AIMessage", async () => {
   const model = new ChatOpenAI();
   const response = await model.invoke("Hell");
@@ -895,5 +878,4 @@
   });
   expect(finalChunk?.id?.length).toBeGreaterThan(1);
   expect(finalChunk?.id?.startsWith("chatcmpl-")).toBe(true);
->>>>>>> e7d92faa
 });