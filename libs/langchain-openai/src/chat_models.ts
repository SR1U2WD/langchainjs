import { type ClientOptions, OpenAI as OpenAIClient } from "openai";

import { CallbackManagerForLLMRun } from "@langchain/core/callbacks/manager";
import {
  AIMessage,
  AIMessageChunk,
  type BaseMessage,
  ChatMessage,
  ChatMessageChunk,
  FunctionMessageChunk,
  HumanMessageChunk,
  SystemMessageChunk,
  ToolMessage,
  ToolMessageChunk,
  OpenAIToolCall,
  isAIMessage,
  convertToChunk,
  UsageMetadata,
} from "@langchain/core/messages";
import {
  type ChatGeneration,
  ChatGenerationChunk,
  type ChatResult,
} from "@langchain/core/outputs";
import { getEnvironmentVariable } from "@langchain/core/utils/env";
import {
  BaseChatModel,
  BindToolsInput,
  LangSmithParams,
  type BaseChatModelParams,
} from "@langchain/core/language_models/chat_models";
import {
  isOpenAITool,
  type BaseFunctionCallOptions,
  type BaseLanguageModelInput,
  type FunctionDefinition,
  type StructuredOutputMethodOptions,
  type StructuredOutputMethodParams,
} from "@langchain/core/language_models/base";
import { NewTokenIndices } from "@langchain/core/callbacks/base";
import { z } from "zod";
import {
  Runnable,
  RunnablePassthrough,
  RunnableSequence,
} from "@langchain/core/runnables";
import {
  JsonOutputParser,
  StructuredOutputParser,
  type BaseLLMOutputParser,
} from "@langchain/core/output_parsers";
import {
  JsonOutputKeyToolsParser,
  convertLangChainToolCallToOpenAI,
  makeInvalidToolCall,
  parseToolCall,
} from "@langchain/core/output_parsers/openai_tools";
import { zodToJsonSchema } from "zod-to-json-schema";
import { ToolCallChunk } from "@langchain/core/messages/tool";
import { zodResponseFormat } from "openai/helpers/zod";
import type {
  ResponseFormatText,
  ResponseFormatJSONObject,
  ResponseFormatJSONSchema,
} from "openai/resources/shared";
import type {
  AzureOpenAIInput,
  OpenAICallOptions,
  OpenAIChatInput,
  OpenAICoreRequestOptions,
  LegacyOpenAIInput,
  ChatOpenAIResponseFormat,
} from "./types.js";
import { type OpenAIEndpointConfig, getEndpoint } from "./utils/azure.js";
import {
  OpenAIToolChoice,
  formatToOpenAIToolChoice,
  wrapOpenAIClientError,
} from "./utils/openai.js";
import {
  FunctionDef,
  formatFunctionDefinitions,
} from "./utils/openai-format-fndef.js";
import { _convertToOpenAITool } from "./utils/tools.js";

export type { AzureOpenAIInput, OpenAICallOptions, OpenAIChatInput };

interface TokenUsage {
  completionTokens?: number;
  promptTokens?: number;
  totalTokens?: number;
}

interface OpenAILLMOutput {
  tokenUsage: TokenUsage;
}

// TODO import from SDK when available
type OpenAIRoleEnum = "system" | "assistant" | "user" | "function" | "tool";

type OpenAICompletionParam =
  OpenAIClient.Chat.Completions.ChatCompletionMessageParam;
type OpenAIFnDef = OpenAIClient.Chat.ChatCompletionCreateParams.Function;
type OpenAIFnCallOption = OpenAIClient.Chat.ChatCompletionFunctionCallOption;

function extractGenericMessageCustomRole(message: ChatMessage) {
  if (
    message.role !== "system" &&
    message.role !== "assistant" &&
    message.role !== "user" &&
    message.role !== "function" &&
    message.role !== "tool"
  ) {
    console.warn(`Unknown message role: ${message.role}`);
  }

  return message.role as OpenAIRoleEnum;
}

export function messageToOpenAIRole(message: BaseMessage): OpenAIRoleEnum {
  const type = message._getType();
  switch (type) {
    case "system":
      return "system";
    case "ai":
      return "assistant";
    case "human":
      return "user";
    case "function":
      return "function";
    case "tool":
      return "tool";
    case "generic": {
      if (!ChatMessage.isInstance(message))
        throw new Error("Invalid generic chat message");
      return extractGenericMessageCustomRole(message);
    }
    default:
      throw new Error(`Unknown message type: ${type}`);
  }
}

function openAIResponseToChatMessage(
  message: OpenAIClient.Chat.Completions.ChatCompletionMessage,
  rawResponse: OpenAIClient.Chat.Completions.ChatCompletion,
  includeRawResponse?: boolean
): BaseMessage {
  const rawToolCalls: OpenAIToolCall[] | undefined = message.tool_calls as
    | OpenAIToolCall[]
    | undefined;
  switch (message.role) {
    case "assistant": {
      const toolCalls = [];
      const invalidToolCalls = [];
      for (const rawToolCall of rawToolCalls ?? []) {
        try {
          toolCalls.push(parseToolCall(rawToolCall, { returnId: true }));
          // eslint-disable-next-line @typescript-eslint/no-explicit-any
        } catch (e: any) {
          invalidToolCalls.push(makeInvalidToolCall(rawToolCall, e.message));
        }
      }
      const additional_kwargs: Record<string, unknown> = {
        function_call: message.function_call,
        tool_calls: rawToolCalls,
      };
      if (includeRawResponse !== undefined) {
        additional_kwargs.__raw_response = rawResponse;
      }
      let response_metadata: Record<string, unknown> | undefined;
      if (rawResponse.system_fingerprint) {
        response_metadata = {
          usage: { ...rawResponse.usage },
          system_fingerprint: rawResponse.system_fingerprint,
        };
      }
<<<<<<< HEAD

      if (message.audio) {
        additional_kwargs.audio = message.audio;
      }

=======
>>>>>>> 391bc464
      return new AIMessage({
        content: message.content || "",
        tool_calls: toolCalls,
        invalid_tool_calls: invalidToolCalls,
        additional_kwargs,
        response_metadata,
        id: rawResponse.id,
      });
    }
    default:
      return new ChatMessage(message.content || "", message.role ?? "unknown");
  }
}

function _convertDeltaToMessageChunk(
  // eslint-disable-next-line @typescript-eslint/no-explicit-any
  delta: Record<string, any>,
  rawResponse: OpenAIClient.Chat.Completions.ChatCompletionChunk,
  defaultRole?: OpenAIRoleEnum,
  includeRawResponse?: boolean
) {
  const role = delta.role ?? defaultRole;
  const content = delta.content ?? "";
<<<<<<< HEAD

=======
>>>>>>> 391bc464
  let additional_kwargs: Record<string, unknown>;
  if (delta.function_call) {
    additional_kwargs = {
      function_call: delta.function_call,
    };
  } else if (delta.tool_calls) {
    additional_kwargs = {
      tool_calls: delta.tool_calls,
    };
  } else {
    additional_kwargs = {};
  }
  if (includeRawResponse) {
    additional_kwargs.__raw_response = rawResponse;
  }

  if (delta.audio) {
    additional_kwargs.audio = {
      ...delta.audio,
      index: rawResponse.choices[0].index,
    };
  }

  const response_metadata = { usage: { ...rawResponse.usage } };
  if (role === "user") {
    return new HumanMessageChunk({ content, response_metadata });
  } else if (role === "assistant") {
    const toolCallChunks: ToolCallChunk[] = [];
    if (Array.isArray(delta.tool_calls)) {
      for (const rawToolCall of delta.tool_calls) {
        toolCallChunks.push({
          name: rawToolCall.function?.name,
          args: rawToolCall.function?.arguments,
          id: rawToolCall.id,
          index: rawToolCall.index,
          type: "tool_call_chunk",
        });
      }
    }
    return new AIMessageChunk({
      content,
      tool_call_chunks: toolCallChunks,
      additional_kwargs,
      id: rawResponse.id,
      response_metadata,
    });
  } else if (role === "system") {
    return new SystemMessageChunk({ content, response_metadata });
  } else if (role === "function") {
    return new FunctionMessageChunk({
      content,
      additional_kwargs,
      name: delta.name,
      response_metadata,
    });
  } else if (role === "tool") {
    return new ToolMessageChunk({
      content,
      additional_kwargs,
      tool_call_id: delta.tool_call_id,
      response_metadata,
    });
  } else {
    return new ChatMessageChunk({ content, role, response_metadata });
  }
}

// Used in LangSmith, export is important here
export function _convertMessagesToOpenAIParams(
  messages: BaseMessage[]
): OpenAICompletionParam[] {
  // TODO: Function messages do not support array content, fix cast
  return messages.flatMap((message) => {
    // eslint-disable-next-line @typescript-eslint/no-explicit-any
    const completionParam: Record<string, any> = {
      role: messageToOpenAIRole(message),
      content: message.content,
    };
    if (message.name != null) {
      completionParam.name = message.name;
    }
    if (message.additional_kwargs.function_call != null) {
      completionParam.function_call = message.additional_kwargs.function_call;
      completionParam.content = null;
    }
    if (isAIMessage(message) && !!message.tool_calls?.length) {
      completionParam.tool_calls = message.tool_calls.map(
        convertLangChainToolCallToOpenAI
      );
      completionParam.content = null;
    } else {
      if (message.additional_kwargs.tool_calls != null) {
        completionParam.tool_calls = message.additional_kwargs.tool_calls;
      }
      if ((message as ToolMessage).tool_call_id != null) {
        completionParam.tool_call_id = (message as ToolMessage).tool_call_id;
      }
    }

    if (
      message.additional_kwargs.audio &&
      typeof message.additional_kwargs.audio === "object" &&
      "id" in message.additional_kwargs.audio
    ) {
      const audioMessage = {
        role: "assistant",
        audio: {
          id: message.additional_kwargs.audio.id,
        },
      };
      return [completionParam, audioMessage] as OpenAICompletionParam[];
    }

    return completionParam as OpenAICompletionParam;
  });
}

type ChatOpenAIToolType = BindToolsInput | OpenAIClient.ChatCompletionTool;

function _convertChatOpenAIToolTypeToOpenAITool(
  tool: ChatOpenAIToolType,
  fields?: {
    strict?: boolean;
  }
): OpenAIClient.ChatCompletionTool {
  if (isOpenAITool(tool)) {
    if (fields?.strict !== undefined) {
      return {
        ...tool,
        function: {
          ...tool.function,
          strict: fields.strict,
        },
      };
    }

    return tool;
  }
  return _convertToOpenAITool(tool, fields);
}

export interface ChatOpenAIStructuredOutputMethodOptions<
  IncludeRaw extends boolean
> extends StructuredOutputMethodOptions<IncludeRaw> {
  /**
   * strict: If `true` and `method` = "function_calling", model output is
   * guaranteed to exactly match the schema. If `true`, the input schema
   * will also be validated according to
   * https://platform.openai.com/docs/guides/structured-outputs/supported-schemas.
   * If `false`, input schema will not be validated and model output will not
   * be validated.
   * If `undefined`, `strict` argument will not be passed to the model.
   *
   * @version 0.2.6
   * @note Planned breaking change in version `0.3.0`:
   * `strict` will default to `true` when `method` is
   * "function_calling" as of version `0.3.0`.
   */
  strict?: boolean;
}

export interface ChatOpenAICallOptions
  extends OpenAICallOptions,
    BaseFunctionCallOptions {
  tools?: ChatOpenAIToolType[];
  tool_choice?: OpenAIToolChoice;
  promptIndex?: number;
  response_format?: ChatOpenAIResponseFormat;
  seed?: number;
  /**
   * Additional options to pass to streamed completions.
   * If provided takes precedence over "streamUsage" set at initialization time.
   */
  stream_options?: {
    /**
     * Whether or not to include token usage in the stream.
     * If set to `true`, this will include an additional
     * chunk at the end of the stream with the token usage.
     */
    include_usage: boolean;
  };
  /**
   * Whether or not to restrict the ability to
   * call multiple tools in one response.
   */
  parallel_tool_calls?: boolean;
  /**
   * If `true`, model output is guaranteed to exactly match the JSON Schema
   * provided in the tool definition. If `true`, the input schema will also be
   * validated according to
   * https://platform.openai.com/docs/guides/structured-outputs/supported-schemas.
   *
   * If `false`, input schema will not be validated and model output will not
   * be validated.
   *
   * If `undefined`, `strict` argument will not be passed to the model.
   *
   * @version 0.2.6
   */
  strict?: boolean;
}

export interface ChatOpenAIFields
  extends Partial<OpenAIChatInput>,
    Partial<AzureOpenAIInput>,
    BaseChatModelParams {
  configuration?: ClientOptions & LegacyOpenAIInput;
}

/**
 * OpenAI chat model integration.
 *
 * Setup:
 * Install `@langchain/openai` and set an environment variable named `OPENAI_API_KEY`.
 *
 * ```bash
 * npm install @langchain/openai
 * export OPENAI_API_KEY="your-api-key"
 * ```
 *
 * ## [Constructor args](https://api.js.langchain.com/classes/langchain_openai.ChatOpenAI.html#constructor)
 *
 * ## [Runtime args](https://api.js.langchain.com/interfaces/langchain_openai.ChatOpenAICallOptions.html)
 *
 * Runtime args can be passed as the second argument to any of the base runnable methods `.invoke`. `.stream`, `.batch`, etc.
 * They can also be passed via `.bind`, or the second arg in `.bindTools`, like shown in the examples below:
 *
 * ```typescript
 * // When calling `.bind`, call options should be passed via the first argument
 * const llmWithArgsBound = llm.bind({
 *   stop: ["\n"],
 *   tools: [...],
 * });
 *
 * // When calling `.bindTools`, call options should be passed via the second argument
 * const llmWithTools = llm.bindTools(
 *   [...],
 *   {
 *     tool_choice: "auto",
 *   }
 * );
 * ```
 *
 * ## Examples
 *
 * <details open>
 * <summary><strong>Instantiate</strong></summary>
 *
 * ```typescript
 * import { ChatOpenAI } from '@langchain/openai';
 *
 * const llm = new ChatOpenAI({
 *   model: "gpt-4o",
 *   temperature: 0,
 *   maxTokens: undefined,
 *   timeout: undefined,
 *   maxRetries: 2,
 *   // apiKey: "...",
 *   // baseUrl: "...",
 *   // organization: "...",
 *   // other params...
 * });
 * ```
 * </details>
 *
 * <br />
 *
 * <details>
 * <summary><strong>Invoking</strong></summary>
 *
 * ```typescript
 * const input = `Translate "I love programming" into French.`;
 *
 * // Models also accept a list of chat messages or a formatted prompt
 * const result = await llm.invoke(input);
 * console.log(result);
 * ```
 *
 * ```txt
 * AIMessage {
 *   "id": "chatcmpl-9u4Mpu44CbPjwYFkTbeoZgvzB00Tz",
 *   "content": "J'adore la programmation.",
 *   "response_metadata": {
 *     "tokenUsage": {
 *       "completionTokens": 5,
 *       "promptTokens": 28,
 *       "totalTokens": 33
 *     },
 *     "finish_reason": "stop",
 *     "system_fingerprint": "fp_3aa7262c27"
 *   },
 *   "usage_metadata": {
 *     "input_tokens": 28,
 *     "output_tokens": 5,
 *     "total_tokens": 33
 *   }
 * }
 * ```
 * </details>
 *
 * <br />
 *
 * <details>
 * <summary><strong>Streaming Chunks</strong></summary>
 *
 * ```typescript
 * for await (const chunk of await llm.stream(input)) {
 *   console.log(chunk);
 * }
 * ```
 *
 * ```txt
 * AIMessageChunk {
 *   "id": "chatcmpl-9u4NWB7yUeHCKdLr6jP3HpaOYHTqs",
 *   "content": ""
 * }
 * AIMessageChunk {
 *   "content": "J"
 * }
 * AIMessageChunk {
 *   "content": "'adore"
 * }
 * AIMessageChunk {
 *   "content": " la"
 * }
 * AIMessageChunk {
 *   "content": " programmation",,
 * }
 * AIMessageChunk {
 *   "content": ".",,
 * }
 * AIMessageChunk {
 *   "content": "",
 *   "response_metadata": {
 *     "finish_reason": "stop",
 *     "system_fingerprint": "fp_c9aa9c0491"
 *   },
 * }
 * AIMessageChunk {
 *   "content": "",
 *   "usage_metadata": {
 *     "input_tokens": 28,
 *     "output_tokens": 5,
 *     "total_tokens": 33
 *   }
 * }
 * ```
 * </details>
 *
 * <br />
 *
 * <details>
 * <summary><strong>Aggregate Streamed Chunks</strong></summary>
 *
 * ```typescript
 * import { AIMessageChunk } from '@langchain/core/messages';
 * import { concat } from '@langchain/core/utils/stream';
 *
 * const stream = await llm.stream(input);
 * let full: AIMessageChunk | undefined;
 * for await (const chunk of stream) {
 *   full = !full ? chunk : concat(full, chunk);
 * }
 * console.log(full);
 * ```
 *
 * ```txt
 * AIMessageChunk {
 *   "id": "chatcmpl-9u4PnX6Fy7OmK46DASy0bH6cxn5Xu",
 *   "content": "J'adore la programmation.",
 *   "response_metadata": {
 *     "prompt": 0,
 *     "completion": 0,
 *     "finish_reason": "stop",
 *   },
 *   "usage_metadata": {
 *     "input_tokens": 28,
 *     "output_tokens": 5,
 *     "total_tokens": 33
 *   }
 * }
 * ```
 * </details>
 *
 * <br />
 *
 * <details>
 * <summary><strong>Bind tools</strong></summary>
 *
 * ```typescript
 * import { z } from 'zod';
 *
 * const GetWeather = {
 *   name: "GetWeather",
 *   description: "Get the current weather in a given location",
 *   schema: z.object({
 *     location: z.string().describe("The city and state, e.g. San Francisco, CA")
 *   }),
 * }
 *
 * const GetPopulation = {
 *   name: "GetPopulation",
 *   description: "Get the current population in a given location",
 *   schema: z.object({
 *     location: z.string().describe("The city and state, e.g. San Francisco, CA")
 *   }),
 * }
 *
 * const llmWithTools = llm.bindTools(
 *   [GetWeather, GetPopulation],
 *   {
 *     // strict: true  // enforce tool args schema is respected
 *   }
 * );
 * const aiMsg = await llmWithTools.invoke(
 *   "Which city is hotter today and which is bigger: LA or NY?"
 * );
 * console.log(aiMsg.tool_calls);
 * ```
 *
 * ```txt
 * [
 *   {
 *     name: 'GetWeather',
 *     args: { location: 'Los Angeles, CA' },
 *     type: 'tool_call',
 *     id: 'call_uPU4FiFzoKAtMxfmPnfQL6UK'
 *   },
 *   {
 *     name: 'GetWeather',
 *     args: { location: 'New York, NY' },
 *     type: 'tool_call',
 *     id: 'call_UNkEwuQsHrGYqgDQuH9nPAtX'
 *   },
 *   {
 *     name: 'GetPopulation',
 *     args: { location: 'Los Angeles, CA' },
 *     type: 'tool_call',
 *     id: 'call_kL3OXxaq9OjIKqRTpvjaCH14'
 *   },
 *   {
 *     name: 'GetPopulation',
 *     args: { location: 'New York, NY' },
 *     type: 'tool_call',
 *     id: 'call_s9KQB1UWj45LLGaEnjz0179q'
 *   }
 * ]
 * ```
 * </details>
 *
 * <br />
 *
 * <details>
 * <summary><strong>Structured Output</strong></summary>
 *
 * ```typescript
 * import { z } from 'zod';
 *
 * const Joke = z.object({
 *   setup: z.string().describe("The setup of the joke"),
 *   punchline: z.string().describe("The punchline to the joke"),
 *   rating: z.number().optional().describe("How funny the joke is, from 1 to 10")
 * }).describe('Joke to tell user.');
 *
 * const structuredLlm = llm.withStructuredOutput(Joke, {
 *   name: "Joke",
 *   strict: true, // Optionally enable OpenAI structured outputs
 * });
 * const jokeResult = await structuredLlm.invoke("Tell me a joke about cats");
 * console.log(jokeResult);
 * ```
 *
 * ```txt
 * {
 *   setup: 'Why was the cat sitting on the computer?',
 *   punchline: 'Because it wanted to keep an eye on the mouse!',
 *   rating: 7
 * }
 * ```
 * </details>
 *
 * <br />
 *
 * <details>
 * <summary><strong>JSON Object Response Format</strong></summary>
 *
 * ```typescript
 * const jsonLlm = llm.bind({ response_format: { type: "json_object" } });
 * const jsonLlmAiMsg = await jsonLlm.invoke(
 *   "Return a JSON object with key 'randomInts' and a value of 10 random ints in [0-99]"
 * );
 * console.log(jsonLlmAiMsg.content);
 * ```
 *
 * ```txt
 * {
 *   "randomInts": [23, 87, 45, 12, 78, 34, 56, 90, 11, 67]
 * }
 * ```
 * </details>
 *
 * <br />
 *
 * <details>
 * <summary><strong>Multimodal</strong></summary>
 *
 * ```typescript
 * import { HumanMessage } from '@langchain/core/messages';
 *
 * const imageUrl = "https://example.com/image.jpg";
 * const imageData = await fetch(imageUrl).then(res => res.arrayBuffer());
 * const base64Image = Buffer.from(imageData).toString('base64');
 *
 * const message = new HumanMessage({
 *   content: [
 *     { type: "text", text: "describe the weather in this image" },
 *     {
 *       type: "image_url",
 *       image_url: { url: `data:image/jpeg;base64,${base64Image}` },
 *     },
 *   ]
 * });
 *
 * const imageDescriptionAiMsg = await llm.invoke([message]);
 * console.log(imageDescriptionAiMsg.content);
 * ```
 *
 * ```txt
 * The weather in the image appears to be clear and sunny. The sky is mostly blue with a few scattered white clouds, indicating fair weather. The bright sunlight is casting shadows on the green, grassy hill, suggesting it is a pleasant day with good visibility. There are no signs of rain or stormy conditions.
 * ```
 * </details>
 *
 * <br />
 *
 * <details>
 * <summary><strong>Usage Metadata</strong></summary>
 *
 * ```typescript
 * const aiMsgForMetadata = await llm.invoke(input);
 * console.log(aiMsgForMetadata.usage_metadata);
 * ```
 *
 * ```txt
 * { input_tokens: 28, output_tokens: 5, total_tokens: 33 }
 * ```
 * </details>
 *
 * <br />
 *
 * <details>
 * <summary><strong>Logprobs</strong></summary>
 *
 * ```typescript
 * const logprobsLlm = new ChatOpenAI({ logprobs: true });
 * const aiMsgForLogprobs = await logprobsLlm.invoke(input);
 * console.log(aiMsgForLogprobs.response_metadata.logprobs);
 * ```
 *
 * ```txt
 * {
 *   content: [
 *     {
 *       token: 'J',
 *       logprob: -0.000050616763,
 *       bytes: [Array],
 *       top_logprobs: []
 *     },
 *     {
 *       token: "'",
 *       logprob: -0.01868736,
 *       bytes: [Array],
 *       top_logprobs: []
 *     },
 *     {
 *       token: 'ad',
 *       logprob: -0.0000030545007,
 *       bytes: [Array],
 *       top_logprobs: []
 *     },
 *     { token: 'ore', logprob: 0, bytes: [Array], top_logprobs: [] },
 *     {
 *       token: ' la',
 *       logprob: -0.515404,
 *       bytes: [Array],
 *       top_logprobs: []
 *     },
 *     {
 *       token: ' programm',
 *       logprob: -0.0000118755715,
 *       bytes: [Array],
 *       top_logprobs: []
 *     },
 *     { token: 'ation', logprob: 0, bytes: [Array], top_logprobs: [] },
 *     {
 *       token: '.',
 *       logprob: -0.0000037697225,
 *       bytes: [Array],
 *       top_logprobs: []
 *     }
 *   ],
 *   refusal: null
 * }
 * ```
 * </details>
 *
 * <br />
 *
 * <details>
 * <summary><strong>Response Metadata</strong></summary>
 *
 * ```typescript
 * const aiMsgForResponseMetadata = await llm.invoke(input);
 * console.log(aiMsgForResponseMetadata.response_metadata);
 * ```
 *
 * ```txt
 * {
 *   tokenUsage: { completionTokens: 5, promptTokens: 28, totalTokens: 33 },
 *   finish_reason: 'stop',
 *   system_fingerprint: 'fp_3aa7262c27'
 * }
 * ```
 * </details>
 *
 * <br />
 *
 * <details>
 * <summary><strong>JSON Schema Structured Output</strong></summary>
 *
 * ```typescript
 * const llmForJsonSchema = new ChatOpenAI({
 *   model: "gpt-4o-2024-08-06",
 * }).withStructuredOutput(
 *   z.object({
 *     command: z.string().describe("The command to execute"),
 *     expectedOutput: z.string().describe("The expected output of the command"),
 *     options: z
 *       .array(z.string())
 *       .describe("The options you can pass to the command"),
 *   }),
 *   {
 *     method: "jsonSchema",
 *     strict: true, // Optional when using the `jsonSchema` method
 *   }
 * );
 *
 * const jsonSchemaRes = await llmForJsonSchema.invoke(
 *   "What is the command to list files in a directory?"
 * );
 * console.log(jsonSchemaRes);
 * ```
 *
 * ```txt
 * {
 *   command: 'ls',
 *   expectedOutput: 'A list of files and subdirectories within the specified directory.',
 *   options: [
 *     '-a: include directory entries whose names begin with a dot (.).',
 *     '-l: use a long listing format.',
 *     '-h: with -l, print sizes in human readable format (e.g., 1K, 234M, 2G).',
 *     '-t: sort by time, newest first.',
 *     '-r: reverse order while sorting.',
 *     '-S: sort by file size, largest first.',
 *     '-R: list subdirectories recursively.'
 *   ]
 * }
 * ```
 * </details>
 *
 * <br />
<<<<<<< HEAD
 *
 * <details>
 * <summary><strong>Audio Outputs</strong></summary>
 *
 * ```typescript
 * import { ChatOpenAI } from "@langchain/openai";
 *
 * const modelWithAudioOutput = new ChatOpenAI({
 *   model: "gpt-4o-audio-preview",
 *   // You may also pass these fields to `.bind` as a call argument.
 *   modalities: ["text", "audio"], // Specifies that the model should output audio.
 *   audio: {
 *     voice: "alloy",
 *     format: "wav",
 *   },
 * });
 *
 * const audioOutputResult = await modelWithAudioOutput.invoke("Tell me a joke about cats.");
 * const castMessageContent = audioOutputResult.content[0] as Record<string, any>;
 *
 * console.log({
 *   ...castMessageContent,
 *   data: castMessageContent.data.slice(0, 100) // Sliced for brevity
 * })
 * ```
 *
 * ```txt
 * {
 *   id: 'audio_67117718c6008190a3afad3e3054b9b6',
 *   data: 'UklGRqYwBgBXQVZFZm10IBAAAAABAAEAwF0AAIC7AAACABAATElTVBoAAABJTkZPSVNGVA4AAABMYXZmNTguMjkuMTAwAGRhdGFg',
 *   expires_at: 1729201448,
 *   transcript: 'Sure! Why did the cat sit on the computer? Because it wanted to keep an eye on the mouse!'
 * }
 * ```
 * </details>
 *
 * <br />
 *
 * <details>
 * <summary><strong>Audio Outputs</strong></summary>
 *
 * ```typescript
 * import { ChatOpenAI } from "@langchain/openai";
 *
 * const modelWithAudioOutput = new ChatOpenAI({
 *   model: "gpt-4o-audio-preview",
 *   // You may also pass these fields to `.bind` as a call argument.
 *   modalities: ["text", "audio"], // Specifies that the model should output audio.
 *   audio: {
 *     voice: "alloy",
 *     format: "wav",
 *   },
 * });
 *
 * const audioOutputResult = await modelWithAudioOutput.invoke("Tell me a joke about cats.");
 * const castAudioContent = audioOutputResult.additional_kwargs.audio as Record<string, any>;
 *
 * console.log({
 *   ...castAudioContent,
 *   data: castAudioContent.data.slice(0, 100) // Sliced for brevity
 * })
 * ```
 *
 * ```txt
 * {
 *   id: 'audio_67117718c6008190a3afad3e3054b9b6',
 *   data: 'UklGRqYwBgBXQVZFZm10IBAAAAABAAEAwF0AAIC7AAACABAATElTVBoAAABJTkZPSVNGVA4AAABMYXZmNTguMjkuMTAwAGRhdGFg',
 *   expires_at: 1729201448,
 *   transcript: 'Sure! Why did the cat sit on the computer? Because it wanted to keep an eye on the mouse!'
 * }
 * ```
 * </details>
 *
 * <br />
=======
>>>>>>> 391bc464
 */
export class ChatOpenAI<
    CallOptions extends ChatOpenAICallOptions = ChatOpenAICallOptions
  >
  extends BaseChatModel<CallOptions, AIMessageChunk>
  implements OpenAIChatInput, AzureOpenAIInput
{
  static lc_name() {
    return "ChatOpenAI";
  }

  get callKeys() {
    return [
      ...super.callKeys,
      "options",
      "function_call",
      "functions",
      "tools",
      "tool_choice",
      "promptIndex",
      "response_format",
      "seed",
    ];
  }

  lc_serializable = true;

  get lc_secrets(): { [key: string]: string } | undefined {
    return {
      openAIApiKey: "OPENAI_API_KEY",
      apiKey: "OPENAI_API_KEY",
      azureOpenAIApiKey: "AZURE_OPENAI_API_KEY",
      organization: "OPENAI_ORGANIZATION",
    };
  }

  get lc_aliases(): Record<string, string> {
    return {
      modelName: "model",
      openAIApiKey: "openai_api_key",
      apiKey: "openai_api_key",
      azureOpenAIApiVersion: "azure_openai_api_version",
      azureOpenAIApiKey: "azure_openai_api_key",
      azureOpenAIApiInstanceName: "azure_openai_api_instance_name",
      azureOpenAIApiDeploymentName: "azure_openai_api_deployment_name",
    };
  }

  temperature = 1;

  topP = 1;

  frequencyPenalty = 0;

  presencePenalty = 0;

  n = 1;

  logitBias?: Record<string, number>;

  modelName = "gpt-3.5-turbo";

  model = "gpt-3.5-turbo";

  modelKwargs?: OpenAIChatInput["modelKwargs"];

  stop?: string[];

  stopSequences?: string[];

  user?: string;

  timeout?: number;

  streaming = false;

  streamUsage = true;

  maxTokens?: number;

  logprobs?: boolean;

  topLogprobs?: number;

  openAIApiKey?: string;

  apiKey?: string;

  azureOpenAIApiVersion?: string;

  azureOpenAIApiKey?: string;

  azureADTokenProvider?: () => Promise<string>;

  azureOpenAIApiInstanceName?: string;

  azureOpenAIApiDeploymentName?: string;

  azureOpenAIBasePath?: string;

  azureOpenAIEndpoint?: string;

  organization?: string;

  __includeRawResponse?: boolean;

  protected client: OpenAIClient;

  protected clientConfig: ClientOptions;

  /**
   * Whether the model supports the `strict` argument when passing in tools.
   * If `undefined` the `strict` argument will not be passed to OpenAI.
   */
  supportsStrictToolCalling?: boolean;

  constructor(
    fields?: ChatOpenAIFields,
    /** @deprecated */
    configuration?: ClientOptions & LegacyOpenAIInput
  ) {
    super(fields ?? {});

    this.openAIApiKey =
      fields?.apiKey ??
      fields?.openAIApiKey ??
      fields?.configuration?.apiKey ??
      getEnvironmentVariable("OPENAI_API_KEY");
    this.apiKey = this.openAIApiKey;

    this.azureOpenAIApiKey =
      fields?.azureOpenAIApiKey ??
      getEnvironmentVariable("AZURE_OPENAI_API_KEY");

    this.azureADTokenProvider = fields?.azureADTokenProvider ?? undefined;

    if (!this.azureOpenAIApiKey && !this.apiKey && !this.azureADTokenProvider) {
      throw new Error(
        "OpenAI or Azure OpenAI API key or Token Provider not found"
      );
    }

    this.azureOpenAIApiInstanceName =
      fields?.azureOpenAIApiInstanceName ??
      getEnvironmentVariable("AZURE_OPENAI_API_INSTANCE_NAME");

    this.azureOpenAIApiDeploymentName =
      fields?.azureOpenAIApiDeploymentName ??
      getEnvironmentVariable("AZURE_OPENAI_API_DEPLOYMENT_NAME");

    this.azureOpenAIApiVersion =
      fields?.azureOpenAIApiVersion ??
      getEnvironmentVariable("AZURE_OPENAI_API_VERSION");

    this.azureOpenAIBasePath =
      fields?.azureOpenAIBasePath ??
      getEnvironmentVariable("AZURE_OPENAI_BASE_PATH");

    this.organization =
      fields?.configuration?.organization ??
      getEnvironmentVariable("OPENAI_ORGANIZATION");

    this.azureOpenAIEndpoint =
      fields?.azureOpenAIEndpoint ??
      getEnvironmentVariable("AZURE_OPENAI_ENDPOINT");

    this.modelName = fields?.model ?? fields?.modelName ?? this.model;
    this.model = this.modelName;
    this.modelKwargs = fields?.modelKwargs ?? {};
    this.timeout = fields?.timeout;

    this.temperature = fields?.temperature ?? this.temperature;
    this.topP = fields?.topP ?? this.topP;
    this.frequencyPenalty = fields?.frequencyPenalty ?? this.frequencyPenalty;
    this.presencePenalty = fields?.presencePenalty ?? this.presencePenalty;
    this.maxTokens = fields?.maxTokens;
    this.logprobs = fields?.logprobs;
    this.topLogprobs = fields?.topLogprobs;
    this.n = fields?.n ?? this.n;
    this.logitBias = fields?.logitBias;
    this.stop = fields?.stopSequences ?? fields?.stop;
    this.stopSequences = this?.stop;
    this.user = fields?.user;
    this.__includeRawResponse = fields?.__includeRawResponse;

    if (this.azureOpenAIApiKey || this.azureADTokenProvider) {
      if (
        !this.azureOpenAIApiInstanceName &&
        !this.azureOpenAIBasePath &&
        !this.azureOpenAIEndpoint
      ) {
        throw new Error("Azure OpenAI API instance name not found");
      }

      if (!this.azureOpenAIApiDeploymentName && this.azureOpenAIBasePath) {
        const parts = this.azureOpenAIBasePath.split("/openai/deployments/");
        if (parts.length === 2) {
          const [, deployment] = parts;
          this.azureOpenAIApiDeploymentName = deployment;
        }
      }
      if (!this.azureOpenAIApiDeploymentName) {
        throw new Error("Azure OpenAI API deployment name not found");
      }
      if (!this.azureOpenAIApiVersion) {
        throw new Error("Azure OpenAI API version not found");
      }
      this.apiKey = this.apiKey ?? "";
      // Streaming usage is not supported by Azure deployments, so default to false
      this.streamUsage = false;
    }

    this.streaming = fields?.streaming ?? false;
    this.streamUsage = fields?.streamUsage ?? this.streamUsage;

    this.clientConfig = {
      apiKey: this.apiKey,
      organization: this.organization,
      baseURL: configuration?.basePath ?? fields?.configuration?.basePath,
      dangerouslyAllowBrowser: true,
      defaultHeaders:
        configuration?.baseOptions?.headers ??
        fields?.configuration?.baseOptions?.headers,
      defaultQuery:
        configuration?.baseOptions?.params ??
        fields?.configuration?.baseOptions?.params,
      ...configuration,
      ...fields?.configuration,
    };

    // If `supportsStrictToolCalling` is explicitly set, use that value.
    // Else leave undefined so it's not passed to OpenAI.
    if (fields?.supportsStrictToolCalling !== undefined) {
      this.supportsStrictToolCalling = fields.supportsStrictToolCalling;
    }
  }

  getLsParams(options: this["ParsedCallOptions"]): LangSmithParams {
    const params = this.invocationParams(options);
    return {
      ls_provider: "openai",
      ls_model_name: this.model,
      ls_model_type: "chat",
      ls_temperature: params.temperature ?? undefined,
      ls_max_tokens: params.max_tokens ?? undefined,
      ls_stop: options.stop,
    };
  }

  override bindTools(
    tools: ChatOpenAIToolType[],
    kwargs?: Partial<CallOptions>
  ): Runnable<BaseLanguageModelInput, AIMessageChunk, CallOptions> {
    let strict: boolean | undefined;
    if (kwargs?.strict !== undefined) {
      strict = kwargs.strict;
    } else if (this.supportsStrictToolCalling !== undefined) {
      strict = this.supportsStrictToolCalling;
    }
    return this.bind({
      tools: tools.map((tool) =>
        _convertChatOpenAIToolTypeToOpenAITool(tool, { strict })
      ),
      ...kwargs,
    } as Partial<CallOptions>);
  }

  private createResponseFormat(
    resFormat?: CallOptions["response_format"]
  ):
    | ResponseFormatText
    | ResponseFormatJSONObject
    | ResponseFormatJSONSchema
    | undefined {
    if (
      resFormat &&
      resFormat.type === "json_schema" &&
      resFormat.json_schema.schema &&
      isZodSchema(resFormat.json_schema.schema)
    ) {
      return zodResponseFormat(
        resFormat.json_schema.schema,
        resFormat.json_schema.name,
        {
          description: resFormat.json_schema.description,
        }
      );
    }
    return resFormat as
      | ResponseFormatText
      | ResponseFormatJSONObject
      | ResponseFormatJSONSchema
      | undefined;
  }

  /**
   * Get the parameters used to invoke the model
   */
  invocationParams(
    options?: this["ParsedCallOptions"],
    extra?: {
      streaming?: boolean;
    }
  ): Omit<OpenAIClient.Chat.ChatCompletionCreateParams, "messages"> {
    let strict: boolean | undefined;
    if (options?.strict !== undefined) {
      strict = options.strict;
    } else if (this.supportsStrictToolCalling !== undefined) {
      strict = this.supportsStrictToolCalling;
    }

    let streamOptionsConfig = {};
    if (options?.stream_options !== undefined) {
      streamOptionsConfig = { stream_options: options.stream_options };
    } else if (this.streamUsage && (this.streaming || extra?.streaming)) {
      streamOptionsConfig = { stream_options: { include_usage: true } };
    }

    const params: Omit<
      OpenAIClient.Chat.ChatCompletionCreateParams,
      "messages"
    > = {
      model: this.model,
      temperature: this.temperature,
      top_p: this.topP,
      frequency_penalty: this.frequencyPenalty,
      presence_penalty: this.presencePenalty,
      max_tokens: this.maxTokens === -1 ? undefined : this.maxTokens,
      logprobs: this.logprobs,
      top_logprobs: this.topLogprobs,
      n: this.n,
      logit_bias: this.logitBias,
      stop: options?.stop ?? this.stopSequences,
      user: this.user,
      // if include_usage is set or streamUsage then stream must be set to true.
      stream: this.streaming,
      functions: options?.functions,
      function_call: options?.function_call,
      tools: options?.tools?.length
        ? options.tools.map((tool) =>
            _convertChatOpenAIToolTypeToOpenAITool(tool, { strict })
          )
        : undefined,
      tool_choice: formatToOpenAIToolChoice(options?.tool_choice),
      response_format: this.createResponseFormat(options?.response_format),
      seed: options?.seed,
      ...streamOptionsConfig,
      parallel_tool_calls: options?.parallel_tool_calls,
      ...this.modelKwargs,
    };
    return params;
  }

  /** @ignore */
  _identifyingParams(): Omit<
    OpenAIClient.Chat.ChatCompletionCreateParams,
    "messages"
  > & {
    model_name: string;
  } & ClientOptions {
    return {
      model_name: this.model,
      ...this.invocationParams(),
      ...this.clientConfig,
    };
  }

  async *_streamResponseChunks(
    messages: BaseMessage[],
    options: this["ParsedCallOptions"],
    runManager?: CallbackManagerForLLMRun
  ): AsyncGenerator<ChatGenerationChunk> {
    if (this.model.includes("o1-")) {
      console.warn(
        "[WARNING]: OpenAI o1 models do not yet support token-level streaming. Streaming will yield single chunk."
      );
      const result = await this._generate(messages, options, runManager);
      const messageChunk = convertToChunk(result.generations[0].message);
      yield new ChatGenerationChunk({
        message: messageChunk,
        text:
          typeof messageChunk.content === "string" ? messageChunk.content : "",
      });
      return;
    }
    const messagesMapped: OpenAICompletionParam[] =
      _convertMessagesToOpenAIParams(messages);
    const params = {
      ...this.invocationParams(options, {
        streaming: true,
      }),
      messages: messagesMapped,
      stream: true as const,
    };
    let defaultRole: OpenAIRoleEnum | undefined;

    const streamIterable = await this.completionWithRetry(params, options);
    let usage: OpenAIClient.Completions.CompletionUsage | undefined;
    for await (const data of streamIterable) {
      const choice = data?.choices[0];
      if (data.usage) {
        usage = data.usage;
      }
      if (!choice) {
        continue;
      }

      const { delta } = choice;
      if (!delta) {
        continue;
      }
      const chunk = _convertDeltaToMessageChunk(
        delta,
        data,
        defaultRole,
        this.__includeRawResponse
      );
      defaultRole = delta.role ?? defaultRole;
      const newTokenIndices = {
        prompt: options.promptIndex ?? 0,
        completion: choice.index ?? 0,
      };
      if (typeof chunk.content !== "string") {
        console.log(
          "[WARNING]: Received non-string content from OpenAI. This is currently not supported."
        );
        continue;
      }
      // eslint-disable-next-line @typescript-eslint/no-explicit-any
      const generationInfo: Record<string, any> = { ...newTokenIndices };
      if (choice.finish_reason != null) {
        generationInfo.finish_reason = choice.finish_reason;
        // Only include system fingerprint in the last chunk for now
        // to avoid concatenation issues
        generationInfo.system_fingerprint = data.system_fingerprint;
      }
      if (this.logprobs) {
        generationInfo.logprobs = choice.logprobs;
      }
      const generationChunk = new ChatGenerationChunk({
        message: chunk,
        text: chunk.content,
        generationInfo,
      });
      yield generationChunk;
      await runManager?.handleLLMNewToken(
        generationChunk.text ?? "",
        newTokenIndices,
        undefined,
        undefined,
        undefined,
        { chunk: generationChunk }
      );
    }
    if (usage) {
      const inputTokenDetails = {
        ...(usage.prompt_tokens_details?.audio_tokens !== null && {
          audio: usage.prompt_tokens_details?.audio_tokens,
        }),
        ...(usage.prompt_tokens_details?.cached_tokens !== null && {
          cache_read: usage.prompt_tokens_details?.cached_tokens,
        }),
      };
      const outputTokenDetails = {
        ...(usage.completion_tokens_details?.audio_tokens !== null && {
          audio: usage.completion_tokens_details?.audio_tokens,
        }),
        ...(usage.completion_tokens_details?.reasoning_tokens !== null && {
          reasoning: usage.completion_tokens_details?.reasoning_tokens,
        }),
      };
      const generationChunk = new ChatGenerationChunk({
        message: new AIMessageChunk({
          content: "",
          response_metadata: {
            usage: { ...usage },
          },
          usage_metadata: {
            input_tokens: usage.prompt_tokens,
            output_tokens: usage.completion_tokens,
            total_tokens: usage.total_tokens,
            ...(Object.keys(inputTokenDetails).length > 0 && {
              input_token_details: inputTokenDetails,
            }),
            ...(Object.keys(outputTokenDetails).length > 0 && {
              output_token_details: outputTokenDetails,
            }),
          },
        }),
        text: "",
      });
      yield generationChunk;
    }
    if (options.signal?.aborted) {
      throw new Error("AbortError");
    }
  }

  /**
   * Get the identifying parameters for the model
   *
   */
  identifyingParams() {
    return this._identifyingParams();
  }

  /** @ignore */
  async _generate(
    messages: BaseMessage[],
    options: this["ParsedCallOptions"],
    runManager?: CallbackManagerForLLMRun
  ): Promise<ChatResult> {
    const usageMetadata = {} as UsageMetadata;
    const params = this.invocationParams(options);
    const messagesMapped: OpenAICompletionParam[] =
      _convertMessagesToOpenAIParams(messages);

    if (params.stream) {
      const stream = this._streamResponseChunks(messages, options, runManager);
      const finalChunks: Record<number, ChatGenerationChunk> = {};
      for await (const chunk of stream) {
        chunk.message.response_metadata = {
          ...chunk.generationInfo,
          ...chunk.message.response_metadata,
        };
        const index =
          (chunk.generationInfo as NewTokenIndices)?.completion ?? 0;
        if (finalChunks[index] === undefined) {
          finalChunks[index] = chunk;
        } else {
          finalChunks[index] = finalChunks[index].concat(chunk);
        }
      }
      const generations = Object.entries(finalChunks)
        .sort(([aKey], [bKey]) => parseInt(aKey, 10) - parseInt(bKey, 10))
        .map(([_, value]) => value);

      const { functions, function_call } = this.invocationParams(options);

      // OpenAI does not support token usage report under stream mode,
      // fallback to estimation.

      const promptTokenUsage = await this.getEstimatedTokenCountFromPrompt(
        messages,
        functions,
        function_call
      );
      const completionTokenUsage = await this.getNumTokensFromGenerations(
        generations
      );

      usageMetadata.input_tokens = promptTokenUsage;
      usageMetadata.output_tokens = completionTokenUsage;
      usageMetadata.total_tokens = promptTokenUsage + completionTokenUsage;
      return {
        generations,
        llmOutput: {
          estimatedTokenUsage: {
            promptTokens: usageMetadata.input_tokens,
            completionTokens: usageMetadata.output_tokens,
            totalTokens: usageMetadata.total_tokens,
          },
        },
      };
    } else {
      let data;
      if (
        options.response_format &&
        options.response_format.type === "json_schema"
      ) {
        data = await this.betaParsedCompletionWithRetry(
          {
            ...params,
            stream: false,
            messages: messagesMapped,
          },
          {
            signal: options?.signal,
            ...options?.options,
          }
        );
      } else {
        data = await this.completionWithRetry(
          {
            ...params,
            stream: false,
            messages: messagesMapped,
          },
          {
            signal: options?.signal,
            ...options?.options,
          }
        );
      }

      const {
        completion_tokens: completionTokens,
        prompt_tokens: promptTokens,
        total_tokens: totalTokens,
        prompt_tokens_details: promptTokensDetails,
        completion_tokens_details: completionTokensDetails,
      } = data?.usage ?? {};

      if (completionTokens) {
        usageMetadata.output_tokens =
          (usageMetadata.output_tokens ?? 0) + completionTokens;
      }

      if (promptTokens) {
        usageMetadata.input_tokens =
          (usageMetadata.input_tokens ?? 0) + promptTokens;
      }

      if (totalTokens) {
        usageMetadata.total_tokens =
          (usageMetadata.total_tokens ?? 0) + totalTokens;
      }

      if (
        promptTokensDetails?.audio_tokens !== null ||
        promptTokensDetails?.cached_tokens !== null
      ) {
        usageMetadata.input_token_details = {
          ...(promptTokensDetails?.audio_tokens !== null && {
            audio: promptTokensDetails?.audio_tokens,
          }),
          ...(promptTokensDetails?.cached_tokens !== null && {
            cache_read: promptTokensDetails?.cached_tokens,
          }),
        };
      }

      if (
        completionTokensDetails?.audio_tokens !== null ||
        completionTokensDetails?.reasoning_tokens !== null
      ) {
        usageMetadata.output_token_details = {
          ...(completionTokensDetails?.audio_tokens !== null && {
            audio: completionTokensDetails?.audio_tokens,
          }),
          ...(completionTokensDetails?.reasoning_tokens !== null && {
            reasoning: completionTokensDetails?.reasoning_tokens,
          }),
        };
      }

      const generations: ChatGeneration[] = [];
      for (const part of data?.choices ?? []) {
        const text = part.message?.content ?? "";
        const generation: ChatGeneration = {
          text,
          message: openAIResponseToChatMessage(
            part.message ?? { role: "assistant" },
            data,
            this.__includeRawResponse
          ),
        };
        generation.generationInfo = {
          ...(part.finish_reason ? { finish_reason: part.finish_reason } : {}),
          ...(part.logprobs ? { logprobs: part.logprobs } : {}),
        };
        if (isAIMessage(generation.message)) {
          generation.message.usage_metadata = usageMetadata;
        }
        // Fields are not serialized unless passed to the constructor
        // Doing this ensures all fields on the message are serialized
        generation.message = new AIMessage({
          ...generation.message,
        });
        generations.push(generation);
      }
      return {
        generations,
        llmOutput: {
          tokenUsage: {
            promptTokens: usageMetadata.input_tokens,
            completionTokens: usageMetadata.output_tokens,
            totalTokens: usageMetadata.total_tokens,
          },
        },
      };
    }
  }

  /**
   * Estimate the number of tokens a prompt will use.
   * Modified from: https://github.com/hmarr/openai-chat-tokens/blob/main/src/index.ts
   */
  private async getEstimatedTokenCountFromPrompt(
    messages: BaseMessage[],
    functions?: OpenAIFnDef[],
    function_call?: "none" | "auto" | OpenAIFnCallOption
  ): Promise<number> {
    // It appears that if functions are present, the first system message is padded with a trailing newline. This
    // was inferred by trying lots of combinations of messages and functions and seeing what the token counts were.

    let tokens = (await this.getNumTokensFromMessages(messages)).totalCount;

    // If there are functions, add the function definitions as they count towards token usage
    if (functions && function_call !== "auto") {
      const promptDefinitions = formatFunctionDefinitions(
        functions as unknown as FunctionDef[]
      );
      tokens += await this.getNumTokens(promptDefinitions);
      tokens += 9; // Add nine per completion
    }

    // If there's a system message _and_ functions are present, subtract four tokens. I assume this is because
    // functions typically add a system message, but reuse the first one if it's already there. This offsets
    // the extra 9 tokens added by the function definitions.
    if (functions && messages.find((m) => m._getType() === "system")) {
      tokens -= 4;
    }

    // If function_call is 'none', add one token.
    // If it's a FunctionCall object, add 4 + the number of tokens in the function name.
    // If it's undefined or 'auto', don't add anything.
    if (function_call === "none") {
      tokens += 1;
    } else if (typeof function_call === "object") {
      tokens += (await this.getNumTokens(function_call.name)) + 4;
    }

    return tokens;
  }

  /**
   * Estimate the number of tokens an array of generations have used.
   */
  private async getNumTokensFromGenerations(generations: ChatGeneration[]) {
    const generationUsages = await Promise.all(
      generations.map(async (generation) => {
        if (generation.message.additional_kwargs?.function_call) {
          return (await this.getNumTokensFromMessages([generation.message]))
            .countPerMessage[0];
        } else {
          return await this.getNumTokens(generation.message.content);
        }
      })
    );

    return generationUsages.reduce((a, b) => a + b, 0);
  }

  async getNumTokensFromMessages(messages: BaseMessage[]) {
    let totalCount = 0;
    let tokensPerMessage = 0;
    let tokensPerName = 0;

    // From: https://github.com/openai/openai-cookbook/blob/main/examples/How_to_format_inputs_to_ChatGPT_models.ipynb
    if (this.model === "gpt-3.5-turbo-0301") {
      tokensPerMessage = 4;
      tokensPerName = -1;
    } else {
      tokensPerMessage = 3;
      tokensPerName = 1;
    }

    const countPerMessage = await Promise.all(
      messages.map(async (message) => {
        const textCount = await this.getNumTokens(message.content);
        const roleCount = await this.getNumTokens(messageToOpenAIRole(message));
        const nameCount =
          message.name !== undefined
            ? tokensPerName + (await this.getNumTokens(message.name))
            : 0;
        let count = textCount + tokensPerMessage + roleCount + nameCount;

        // From: https://github.com/hmarr/openai-chat-tokens/blob/main/src/index.ts messageTokenEstimate
        const openAIMessage = message;
        if (openAIMessage._getType() === "function") {
          count -= 2;
        }
        if (openAIMessage.additional_kwargs?.function_call) {
          count += 3;
        }
        if (openAIMessage?.additional_kwargs.function_call?.name) {
          count += await this.getNumTokens(
            openAIMessage.additional_kwargs.function_call?.name
          );
        }
        if (openAIMessage.additional_kwargs.function_call?.arguments) {
          try {
            count += await this.getNumTokens(
              // Remove newlines and spaces
              JSON.stringify(
                JSON.parse(
                  openAIMessage.additional_kwargs.function_call?.arguments
                )
              )
            );
          } catch (error) {
            console.error(
              "Error parsing function arguments",
              error,
              JSON.stringify(openAIMessage.additional_kwargs.function_call)
            );
            count += await this.getNumTokens(
              openAIMessage.additional_kwargs.function_call?.arguments
            );
          }
        }

        totalCount += count;
        return count;
      })
    );

    totalCount += 3; // every reply is primed with <|start|>assistant<|message|>

    return { totalCount, countPerMessage };
  }

  /**
   * Calls the OpenAI API with retry logic in case of failures.
   * @param request The request to send to the OpenAI API.
   * @param options Optional configuration for the API call.
   * @returns The response from the OpenAI API.
   */
  async completionWithRetry(
    request: OpenAIClient.Chat.ChatCompletionCreateParamsStreaming,
    options?: OpenAICoreRequestOptions
  ): Promise<AsyncIterable<OpenAIClient.Chat.Completions.ChatCompletionChunk>>;

  async completionWithRetry(
    request: OpenAIClient.Chat.ChatCompletionCreateParamsNonStreaming,
    options?: OpenAICoreRequestOptions
  ): Promise<OpenAIClient.Chat.Completions.ChatCompletion>;

  async completionWithRetry(
    request:
      | OpenAIClient.Chat.ChatCompletionCreateParamsStreaming
      | OpenAIClient.Chat.ChatCompletionCreateParamsNonStreaming,
    options?: OpenAICoreRequestOptions
  ): Promise<
    | AsyncIterable<OpenAIClient.Chat.Completions.ChatCompletionChunk>
    | OpenAIClient.Chat.Completions.ChatCompletion
  > {
    const requestOptions = this._getClientOptions(options);
    return this.caller.call(async () => {
      try {
        const res = await this.client.chat.completions.create(
          request,
          requestOptions
        );
        return res;
      } catch (e) {
        const error = wrapOpenAIClientError(e);
        throw error;
      }
    });
  }

  /**
   * Call the beta chat completions parse endpoint. This should only be called if
   * response_format is set to "json_object".
   * @param {OpenAIClient.Chat.ChatCompletionCreateParamsNonStreaming} request
   * @param {OpenAICoreRequestOptions | undefined} options
   */
  async betaParsedCompletionWithRetry(
    request: OpenAIClient.Chat.ChatCompletionCreateParamsNonStreaming,
    options?: OpenAICoreRequestOptions
    // Avoid relying importing a beta type with no official entrypoint
  ): Promise<ReturnType<OpenAIClient["beta"]["chat"]["completions"]["parse"]>> {
    const requestOptions = this._getClientOptions(options);
    return this.caller.call(async () => {
      try {
        const res = await this.client.beta.chat.completions.parse(
          request,
          requestOptions
        );
        return res;
      } catch (e) {
        const error = wrapOpenAIClientError(e);
        throw error;
      }
    });
  }

  protected _getClientOptions(options: OpenAICoreRequestOptions | undefined) {
    if (!this.client) {
      const openAIEndpointConfig: OpenAIEndpointConfig = {
        azureOpenAIApiDeploymentName: this.azureOpenAIApiDeploymentName,
        azureOpenAIApiInstanceName: this.azureOpenAIApiInstanceName,
        azureOpenAIApiKey: this.azureOpenAIApiKey,
        azureOpenAIBasePath: this.azureOpenAIBasePath,
        baseURL: this.clientConfig.baseURL,
        azureOpenAIEndpoint: this.azureOpenAIEndpoint,
      };

      const endpoint = getEndpoint(openAIEndpointConfig);
      const params = {
        ...this.clientConfig,
        baseURL: endpoint,
        timeout: this.timeout,
        maxRetries: 0,
      };
      if (!params.baseURL) {
        delete params.baseURL;
      }

      this.client = new OpenAIClient(params);
    }
    const requestOptions = {
      ...this.clientConfig,
      ...options,
    } as OpenAICoreRequestOptions;
    if (this.azureOpenAIApiKey) {
      requestOptions.headers = {
        "api-key": this.azureOpenAIApiKey,
        ...requestOptions.headers,
      };
      requestOptions.query = {
        "api-version": this.azureOpenAIApiVersion,
        ...requestOptions.query,
      };
    }
    return requestOptions;
  }

  _llmType() {
    return "openai";
  }

  /** @ignore */
  _combineLLMOutput(...llmOutputs: OpenAILLMOutput[]): OpenAILLMOutput {
    return llmOutputs.reduce<{
      [key in keyof OpenAILLMOutput]: Required<OpenAILLMOutput[key]>;
    }>(
      (acc, llmOutput) => {
        if (llmOutput && llmOutput.tokenUsage) {
          acc.tokenUsage.completionTokens +=
            llmOutput.tokenUsage.completionTokens ?? 0;
          acc.tokenUsage.promptTokens += llmOutput.tokenUsage.promptTokens ?? 0;
          acc.tokenUsage.totalTokens += llmOutput.tokenUsage.totalTokens ?? 0;
        }
        return acc;
      },
      {
        tokenUsage: {
          completionTokens: 0,
          promptTokens: 0,
          totalTokens: 0,
        },
      }
    );
  }

  withStructuredOutput<
    // eslint-disable-next-line @typescript-eslint/no-explicit-any
    RunOutput extends Record<string, any> = Record<string, any>
  >(
    outputSchema:
      | StructuredOutputMethodParams<RunOutput, false>
      | z.ZodType<RunOutput>
      // eslint-disable-next-line @typescript-eslint/no-explicit-any
      | Record<string, any>,
    config?: ChatOpenAIStructuredOutputMethodOptions<false>
  ): Runnable<BaseLanguageModelInput, RunOutput>;

  withStructuredOutput<
    // eslint-disable-next-line @typescript-eslint/no-explicit-any
    RunOutput extends Record<string, any> = Record<string, any>
  >(
    outputSchema:
      | StructuredOutputMethodParams<RunOutput, true>
      | z.ZodType<RunOutput>
      // eslint-disable-next-line @typescript-eslint/no-explicit-any
      | Record<string, any>,
    config?: ChatOpenAIStructuredOutputMethodOptions<true>
  ): Runnable<BaseLanguageModelInput, { raw: BaseMessage; parsed: RunOutput }>;

  withStructuredOutput<
    // eslint-disable-next-line @typescript-eslint/no-explicit-any
    RunOutput extends Record<string, any> = Record<string, any>
  >(
    outputSchema:
      | StructuredOutputMethodParams<RunOutput, boolean>
      | z.ZodType<RunOutput>
      // eslint-disable-next-line @typescript-eslint/no-explicit-any
      | Record<string, any>,
    config?: ChatOpenAIStructuredOutputMethodOptions<boolean>
  ):
    | Runnable<BaseLanguageModelInput, RunOutput>
    | Runnable<
        BaseLanguageModelInput,
        { raw: BaseMessage; parsed: RunOutput }
      > {
    // eslint-disable-next-line @typescript-eslint/no-explicit-any
    let schema: z.ZodType<RunOutput> | Record<string, any>;
    let name;
    let method;
    let includeRaw;
    if (isStructuredOutputMethodParams(outputSchema)) {
      schema = outputSchema.schema;
      name = outputSchema.name;
      method = outputSchema.method;
      includeRaw = outputSchema.includeRaw;
    } else {
      schema = outputSchema;
      name = config?.name;
      method = config?.method;
      includeRaw = config?.includeRaw;
    }
    let llm: Runnable<BaseLanguageModelInput>;
    let outputParser: BaseLLMOutputParser<RunOutput>;

    if (config?.strict !== undefined && method === "jsonMode") {
      throw new Error(
        "Argument `strict` is only supported for `method` = 'function_calling'"
      );
    }

    if (method === "jsonMode") {
      llm = this.bind({
        response_format: { type: "json_object" },
      } as Partial<CallOptions>);
      if (isZodSchema(schema)) {
        outputParser = StructuredOutputParser.fromZodSchema(schema);
      } else {
        outputParser = new JsonOutputParser<RunOutput>();
      }
    } else if (method === "jsonSchema") {
      llm = this.bind({
        response_format: {
          type: "json_schema",
          json_schema: {
            name: name ?? "extract",
            description: schema.description,
            schema,
            strict: config?.strict,
          },
        },
      } as Partial<CallOptions>);
      if (isZodSchema(schema)) {
        outputParser = StructuredOutputParser.fromZodSchema(schema);
      } else {
        outputParser = new JsonOutputParser<RunOutput>();
      }
    } else {
      let functionName = name ?? "extract";
      // Is function calling
      if (isZodSchema(schema)) {
        const asJsonSchema = zodToJsonSchema(schema);
        llm = this.bind({
          tools: [
            {
              type: "function" as const,
              function: {
                name: functionName,
                description: asJsonSchema.description,
                parameters: asJsonSchema,
              },
            },
          ],
          tool_choice: {
            type: "function" as const,
            function: {
              name: functionName,
            },
          },
          // Do not pass `strict` argument to OpenAI if `config.strict` is undefined
          ...(config?.strict !== undefined ? { strict: config.strict } : {}),
        } as Partial<CallOptions>);
        outputParser = new JsonOutputKeyToolsParser({
          returnSingle: true,
          keyName: functionName,
          zodSchema: schema,
        });
      } else {
        let openAIFunctionDefinition: FunctionDefinition;
        if (
          typeof schema.name === "string" &&
          typeof schema.parameters === "object" &&
          schema.parameters != null
        ) {
          openAIFunctionDefinition = schema as FunctionDefinition;
          functionName = schema.name;
        } else {
          functionName = schema.title ?? functionName;
          openAIFunctionDefinition = {
            name: functionName,
            description: schema.description ?? "",
            parameters: schema,
          };
        }
        llm = this.bind({
          tools: [
            {
              type: "function" as const,
              function: openAIFunctionDefinition,
            },
          ],
          tool_choice: {
            type: "function" as const,
            function: {
              name: functionName,
            },
          },
          // Do not pass `strict` argument to OpenAI if `config.strict` is undefined
          ...(config?.strict !== undefined ? { strict: config.strict } : {}),
        } as Partial<CallOptions>);
        outputParser = new JsonOutputKeyToolsParser<RunOutput>({
          returnSingle: true,
          keyName: functionName,
        });
      }
    }

    if (!includeRaw) {
      return llm.pipe(outputParser) as Runnable<
        BaseLanguageModelInput,
        RunOutput
      >;
    }

    const parserAssign = RunnablePassthrough.assign({
      // eslint-disable-next-line @typescript-eslint/no-explicit-any
      parsed: (input: any, config) => outputParser.invoke(input.raw, config),
    });
    const parserNone = RunnablePassthrough.assign({
      parsed: () => null,
    });
    const parsedWithFallback = parserAssign.withFallbacks({
      fallbacks: [parserNone],
    });
    return RunnableSequence.from<
      BaseLanguageModelInput,
      { raw: BaseMessage; parsed: RunOutput }
    >([
      {
        raw: llm,
      },
      parsedWithFallback,
    ]);
  }
}

function isZodSchema<
  // eslint-disable-next-line @typescript-eslint/no-explicit-any
  RunOutput extends Record<string, any> = Record<string, any>
>(
  // eslint-disable-next-line @typescript-eslint/no-explicit-any
  input: z.ZodType<RunOutput> | Record<string, any>
): input is z.ZodType<RunOutput> {
  // Check for a characteristic method of Zod schemas
  return typeof (input as z.ZodType<RunOutput>)?.parse === "function";
}

function isStructuredOutputMethodParams(
  x: unknown
  // eslint-disable-next-line @typescript-eslint/no-explicit-any
): x is StructuredOutputMethodParams<Record<string, any>> {
  return (
    x !== undefined &&
    // eslint-disable-next-line @typescript-eslint/no-explicit-any
    typeof (x as StructuredOutputMethodParams<Record<string, any>>).schema ===
      "object"
  );
}<|MERGE_RESOLUTION|>--- conflicted
+++ resolved
@@ -174,14 +174,11 @@
           system_fingerprint: rawResponse.system_fingerprint,
         };
       }
-<<<<<<< HEAD
 
       if (message.audio) {
         additional_kwargs.audio = message.audio;
       }
 
-=======
->>>>>>> 391bc464
       return new AIMessage({
         content: message.content || "",
         tool_calls: toolCalls,
@@ -205,10 +202,6 @@
 ) {
   const role = delta.role ?? defaultRole;
   const content = delta.content ?? "";
-<<<<<<< HEAD
-
-=======
->>>>>>> 391bc464
   let additional_kwargs: Record<string, unknown>;
   if (delta.function_call) {
     additional_kwargs = {
@@ -879,7 +872,6 @@
  * </details>
  *
  * <br />
-<<<<<<< HEAD
  *
  * <details>
  * <summary><strong>Audio Outputs</strong></summary>
@@ -954,8 +946,6 @@
  * </details>
  *
  * <br />
-=======
->>>>>>> 391bc464
  */
 export class ChatOpenAI<
     CallOptions extends ChatOpenAICallOptions = ChatOpenAICallOptions
