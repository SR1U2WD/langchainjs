--- conflicted
+++ resolved
@@ -39,13 +39,8 @@
   "author": "LangChain",
   "license": "MIT",
   "dependencies": {
-<<<<<<< HEAD
     "@langchain/core": ">0.1.56 <0.3.0",
-    "@langchain/google-gauth": "~0.0.15"
-=======
-    "@langchain/core": ">0.1.56  <0.3.0",
     "@langchain/google-gauth": "~0.0.16"
->>>>>>> d8911bfb
   },
   "devDependencies": {
     "@jest/globals": "^29.5.0",
