--- conflicted
+++ resolved
@@ -23,13 +23,9 @@
 import { concat } from "@langchain/core/utils/stream";
 import {
   BackedBlobStore,
-<<<<<<< HEAD
-  MediaManager, ReadThroughBlobStore,
-=======
   MediaBlob,
   MediaManager,
   ReadThroughBlobStore,
->>>>>>> 3012736b
   SimpleWebBlobStore,
 } from "@langchain/google-common/experimental/utils/media_core";
 import { GoogleCloudStorageUri } from "@langchain/google-common/experimental/media";
@@ -217,10 +213,6 @@
   });
 
   test("media - fileData", async () => {
-<<<<<<< HEAD
-    const baseStore = new BackedBlobStore({
-      backingStore: new InMemoryStore(),
-=======
     class MemStore extends InMemoryStore<MediaBlob> {
       get length() {
         return Object.keys(this.store).length;
@@ -232,7 +224,6 @@
       defaultFetchOptions: {
         actionIfBlobMissing: undefined,
       },
->>>>>>> 3012736b
     });
     const backingStore = new BlobStoreGoogleCloudStorage({
       uriPrefix: new GoogleCloudStorageUri("gs://test-langchainjs/mediatest/"),
@@ -240,23 +231,13 @@
         actionIfInvalid: "prefixPath",
       },
     });
-<<<<<<< HEAD
-    const store = new ReadThroughBlobStore({
-      baseStore,
-      backingStore,
-    })
-    const resolver = new SimpleWebBlobStore();
-    const mediaManager = new MediaManager({
-      store,
-=======
     const blobStore = new ReadThroughBlobStore({
       baseStore: aliasStore,
-      backingStore: canonicalStore,
+      backingStore,
     });
     const resolver = new SimpleWebBlobStore();
     const mediaManager = new MediaManager({
       store: blobStore,
->>>>>>> 3012736b
       resolvers: [resolver],
     });
     const model = new ChatGoogle({
