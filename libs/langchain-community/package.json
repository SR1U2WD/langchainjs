--- conflicted
+++ resolved
@@ -1,10 +1,6 @@
 {
   "name": "@langchain/community",
-<<<<<<< HEAD
-  "version": "0.0.54-rc.0",
-=======
   "version": "0.0.53",
->>>>>>> 3a79ec02
   "description": "Third-party integrations for LangChain.js",
   "type": "module",
   "engines": {
