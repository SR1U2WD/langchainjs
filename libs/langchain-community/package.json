{
  "name": "@langchain/community",
  "version": "0.0.10",
  "description": "Sample integration for LangChain.js",
  "type": "module",
  "engines": {
    "node": ">=18"
  },
  "main": "./index.js",
  "types": "./index.d.ts",
  "repository": {
    "type": "git",
    "url": "git@github.com:langchain-ai/langchainjs.git"
  },
  "scripts": {
    "build": "yarn run build:deps && yarn clean && yarn build:esm && yarn build:cjs && yarn build:scripts",
    "build:deps": "yarn run turbo:command build --filter=@langchain/core --filter=@langchain/anthropic --filter=@langchain/openai --concurrency=1",
    "build:esm": "NODE_OPTIONS=--max-old-space-size=4096 tsc --outDir dist/ && rm -rf dist/tests dist/**/tests",
    "build:cjs": "NODE_OPTIONS=--max-old-space-size=4096 tsc --outDir dist-cjs/ -p tsconfig.cjs.json && node scripts/move-cjs-to-dist.js && rm -rf dist-cjs",
    "build:watch": "node scripts/create-entrypoints.js && tsc --outDir dist/ --watch",
    "build:scripts": "node scripts/create-entrypoints.js && node scripts/check-tree-shaking.js",
    "lint": "NODE_OPTIONS=--max-old-space-size=4096 eslint src && dpdm --exit-code circular:1 --no-warning --no-tree src/*.ts src/**/*.ts",
    "lint:fix": "yarn lint --fix",
    "clean": "rm -rf dist/ && NODE_OPTIONS=--max-old-space-size=4096 node scripts/create-entrypoints.js pre",
    "prepack": "yarn build",
    "test": "yarn run build:deps && NODE_OPTIONS=--experimental-vm-modules jest --testPathIgnorePatterns=\\.int\\.test.ts --testTimeout 30000 --maxWorkers=50%",
    "test:watch": "yarn run build:deps && NODE_OPTIONS=--experimental-vm-modules jest --watch --testPathIgnorePatterns=\\.int\\.test.ts",
    "test:single": "yarn run build:deps && NODE_OPTIONS=--experimental-vm-modules yarn run jest --config jest.config.cjs --testTimeout 100000",
    "test:integration": "NODE_OPTIONS=--experimental-vm-modules jest --testPathPattern=\\.int\\.test.ts --testTimeout 100000 --maxWorkers=50%",
    "format": "prettier --write \"src\"",
    "format:check": "prettier --check \"src\""
  },
  "author": "LangChain",
  "license": "MIT",
  "dependencies": {
    "@langchain/core": "~0.1.3",
    "@langchain/openai": "~0.0.7",
    "flat": "^5.0.2",
    "langsmith": "~0.0.48",
    "uuid": "^9.0.0",
    "zod": "^3.22.3"
  },
  "devDependencies": {
    "@aws-crypto/sha256-js": "^5.0.0",
    "@aws-sdk/client-bedrock-runtime": "^3.422.0",
    "@aws-sdk/client-dynamodb": "^3.310.0",
    "@aws-sdk/client-kendra": "^3.352.0",
    "@aws-sdk/client-lambda": "^3.310.0",
    "@aws-sdk/client-sagemaker-runtime": "^3.414.0",
    "@aws-sdk/client-sfn": "^3.362.0",
    "@aws-sdk/credential-provider-node": "^3.388.0",
    "@aws-sdk/types": "^3.357.0",
    "@clickhouse/client": "^0.2.5",
    "@cloudflare/ai": "^1.0.12",
    "@cloudflare/workers-types": "^4.20230922.0",
    "@datastax/astra-db-ts": "0.1.2",
    "@elastic/elasticsearch": "^8.4.0",
    "@faker-js/faker": "^7.6.0",
    "@getmetal/metal-sdk": "^4.0.0",
    "@getzep/zep-js": "^0.9.0",
    "@gomomento/sdk": "^1.51.1",
    "@gomomento/sdk-core": "^1.51.1",
    "@google-ai/generativelanguage": "^0.2.1",
    "@gradientai/nodejs-sdk": "^1.2.0",
    "@huggingface/inference": "^2.6.4",
    "@jest/globals": "^29.5.0",
    "@mozilla/readability": "^0.4.4",
    "@opensearch-project/opensearch": "^2.2.0",
    "@pinecone-database/pinecone": "^1.1.0",
    "@planetscale/database": "^1.8.0",
    "@qdrant/js-client-rest": "^1.2.0",
    "@raycast/api": "^1.55.2",
    "@rockset/client": "^0.9.1",
    "@smithy/eventstream-codec": "^2.0.5",
    "@smithy/protocol-http": "^3.0.6",
    "@smithy/signature-v4": "^2.0.10",
    "@smithy/util-utf8": "^2.0.0",
    "@supabase/postgrest-js": "^1.1.1",
    "@supabase/supabase-js": "^2.10.0",
    "@swc/core": "^1.3.90",
    "@swc/jest": "^0.2.29",
    "@tensorflow-models/universal-sentence-encoder": "^1.3.3",
    "@tensorflow/tfjs-backend-cpu": "^3",
    "@tensorflow/tfjs-converter": "^3.6.0",
    "@tensorflow/tfjs-core": "^3.6.0",
    "@tsconfig/recommended": "^1.0.2",
    "@types/flat": "^5.0.2",
    "@types/html-to-text": "^9",
    "@types/jsdom": "^21.1.1",
    "@types/lodash": "^4",
    "@types/mozilla-readability": "^0.2.1",
    "@types/pg": "^8",
    "@types/pg-copy-streams": "^1.2.2",
    "@types/uuid": "^9",
    "@types/ws": "^8",
    "@typescript-eslint/eslint-plugin": "^5.58.0",
    "@typescript-eslint/parser": "^5.58.0",
    "@upstash/redis": "^1.20.6",
    "@vercel/kv": "^0.2.3",
    "@vercel/postgres": "^0.5.0",
    "@writerai/writer-sdk": "^0.40.2",
    "@xata.io/client": "^0.28.0",
    "@xenova/transformers": "^2.5.4",
    "@zilliz/milvus2-sdk-node": ">=2.2.11",
    "cassandra-driver": "^4.7.2",
    "chromadb": "^1.5.3",
    "closevector-common": "0.1.0-alpha.1",
    "closevector-node": "0.1.0-alpha.10",
    "closevector-web": "0.1.0-alpha.15",
    "cohere-ai": ">=6.0.0",
    "convex": "^1.3.1",
    "discord.js": "^14.14.1",
    "dotenv": "^16.0.3",
    "dpdm": "^3.12.0",
    "eslint": "^8.33.0",
    "eslint-config-airbnb-base": "^15.0.0",
    "eslint-config-prettier": "^8.6.0",
    "eslint-plugin-import": "^2.27.5",
    "eslint-plugin-jest": "^27.6.0",
    "eslint-plugin-no-instanceof": "^1.0.1",
    "eslint-plugin-prettier": "^4.2.1",
    "faiss-node": "^0.5.1",
    "firebase-admin": "^11.9.0",
    "google-auth-library": "^8.9.0",
    "googleapis": "^126.0.1",
    "graphql": "^16.6.0",
    "hnswlib-node": "^1.4.2",
    "html-to-text": "^9.0.5",
    "ioredis": "^5.3.2",
    "jest": "^29.5.0",
    "jest-environment-node": "^29.6.4",
    "jsdom": "^22.1.0",
    "llmonitor": "^0.5.9",
    "lodash": "^4.17.21",
    "mongodb": "^5.2.0",
    "mysql2": "^3.3.3",
    "neo4j-driver": "^5.12.0",
    "node-llama-cpp": "2.7.3",
    "pg": "^8.11.0",
    "pg-copy-streams": "^6.0.5",
    "pickleparser": "^0.2.1",
    "portkey-ai": "^0.1.11",
    "prettier": "^2.8.3",
    "redis": "^4.6.6",
    "release-it": "^15.10.1",
    "replicate": "^0.18.0",
    "rollup": "^3.19.1",
    "ts-jest": "^29.1.0",
    "typeorm": "^0.3.12",
    "typescript": "~5.1.6",
    "typesense": "^1.5.3",
    "usearch": "^1.1.1",
    "vectordb": "^0.1.4",
    "voy-search": "0.6.2",
    "weaviate-ts-client": "^1.4.0",
    "web-auth-library": "^1.0.3"
  },
  "peerDependencies": {
    "@aws-crypto/sha256-js": "^5.0.0",
    "@aws-sdk/client-bedrock-runtime": "^3.422.0",
    "@aws-sdk/client-dynamodb": "^3.310.0",
    "@aws-sdk/client-kendra": "^3.352.0",
    "@aws-sdk/client-lambda": "^3.310.0",
    "@aws-sdk/client-sagemaker-runtime": "^3.310.0",
    "@aws-sdk/client-sfn": "^3.310.0",
    "@aws-sdk/credential-provider-node": "^3.388.0",
    "@clickhouse/client": "^0.2.5",
    "@cloudflare/ai": "^1.0.12",
    "@datastax/astra-db-ts": "0.1.2",
    "@elastic/elasticsearch": "^8.4.0",
    "@getmetal/metal-sdk": "*",
    "@getzep/zep-js": "^0.9.0",
    "@gomomento/sdk": "^1.51.1",
    "@gomomento/sdk-core": "^1.51.1",
    "@google-ai/generativelanguage": "^0.2.1",
    "@gradientai/nodejs-sdk": "^1.2.0",
    "@huggingface/inference": "^2.6.4",
    "@mozilla/readability": "*",
    "@opensearch-project/opensearch": "*",
    "@pinecone-database/pinecone": "^1.1.0",
    "@planetscale/database": "^1.8.0",
    "@qdrant/js-client-rest": "^1.2.0",
    "@raycast/api": "^1.55.2",
    "@rockset/client": "^0.9.1",
    "@smithy/eventstream-codec": "^2.0.5",
    "@smithy/protocol-http": "^3.0.6",
    "@smithy/signature-v4": "^2.0.10",
    "@smithy/util-utf8": "^2.0.0",
    "@supabase/postgrest-js": "^1.1.1",
    "@supabase/supabase-js": "^2.10.0",
    "@tensorflow-models/universal-sentence-encoder": "*",
    "@tensorflow/tfjs-converter": "*",
    "@tensorflow/tfjs-core": "*",
    "@upstash/redis": "^1.20.6",
    "@vercel/kv": "^0.2.3",
    "@vercel/postgres": "^0.5.0",
    "@writerai/writer-sdk": "^0.40.2",
    "@xata.io/client": "^0.28.0",
    "@xenova/transformers": "^2.5.4",
    "@zilliz/milvus2-sdk-node": ">=2.2.7",
    "cassandra-driver": "^4.7.2",
    "chromadb": "*",
    "closevector-common": "0.1.0-alpha.1",
    "closevector-node": "0.1.0-alpha.10",
    "closevector-web": "0.1.0-alpha.16",
    "cohere-ai": ">=6.0.0",
    "convex": "^1.3.1",
    "discord.js": "^14.14.1",
    "faiss-node": "^0.5.1",
    "firebase-admin": "^11.9.0",
    "google-auth-library": "^8.9.0",
    "googleapis": "^126.0.1",
    "hnswlib-node": "^1.4.2",
    "html-to-text": "^9.0.5",
    "ioredis": "^5.3.2",
    "jsdom": "*",
    "llmonitor": "^0.5.9",
    "lodash": "^4.17.21",
    "mongodb": "^5.2.0",
    "mysql2": "^3.3.3",
    "neo4j-driver": "*",
    "node-llama-cpp": "*",
    "pg": "^8.11.0",
    "pg-copy-streams": "^6.0.5",
    "pickleparser": "^0.2.1",
    "portkey-ai": "^0.1.11",
    "redis": "^4.6.4",
    "replicate": "^0.18.0",
    "typeorm": "^0.3.12",
    "typesense": "^1.5.3",
    "usearch": "^1.1.1",
    "vectordb": "^0.1.4",
    "voy-search": "0.6.2",
    "weaviate-ts-client": "^1.4.0",
    "web-auth-library": "^1.0.3",
    "ws": "^8.14.2"
  },
  "peerDependenciesMeta": {
    "@aws-crypto/sha256-js": {
      "optional": true
    },
    "@aws-sdk/client-bedrock-runtime": {
      "optional": true
    },
    "@aws-sdk/client-dynamodb": {
      "optional": true
    },
    "@aws-sdk/client-kendra": {
      "optional": true
    },
    "@aws-sdk/client-lambda": {
      "optional": true
    },
    "@aws-sdk/client-sagemaker-runtime": {
      "optional": true
    },
    "@aws-sdk/client-sfn": {
      "optional": true
    },
    "@aws-sdk/credential-provider-node": {
      "optional": true
    },
    "@clickhouse/client": {
      "optional": true
    },
    "@cloudflare/ai": {
      "optional": true
    },
    "@datastax/astra-db-ts": {
      "optional": true
    },
    "@elastic/elasticsearch": {
      "optional": true
    },
    "@getmetal/metal-sdk": {
      "optional": true
    },
    "@getzep/zep-js": {
      "optional": true
    },
    "@gomomento/sdk": {
      "optional": true
    },
    "@gomomento/sdk-core": {
      "optional": true
    },
    "@google-ai/generativelanguage": {
      "optional": true
    },
    "@gradientai/nodejs-sdk": {
      "optional": true
    },
    "@huggingface/inference": {
      "optional": true
    },
    "@mozilla/readability": {
      "optional": true
    },
    "@opensearch-project/opensearch": {
      "optional": true
    },
    "@pinecone-database/pinecone": {
      "optional": true
    },
    "@planetscale/database": {
      "optional": true
    },
    "@qdrant/js-client-rest": {
      "optional": true
    },
    "@raycast/api": {
      "optional": true
    },
    "@rockset/client": {
      "optional": true
    },
    "@smithy/eventstream-codec": {
      "optional": true
    },
    "@smithy/protocol-http": {
      "optional": true
    },
    "@smithy/signature-v4": {
      "optional": true
    },
    "@smithy/util-utf8": {
      "optional": true
    },
    "@supabase/postgrest-js": {
      "optional": true
    },
    "@supabase/supabase-js": {
      "optional": true
    },
    "@tensorflow-models/universal-sentence-encoder": {
      "optional": true
    },
    "@tensorflow/tfjs-converter": {
      "optional": true
    },
    "@tensorflow/tfjs-core": {
      "optional": true
    },
    "@upstash/redis": {
      "optional": true
    },
    "@vercel/kv": {
      "optional": true
    },
    "@vercel/postgres": {
      "optional": true
    },
    "@writerai/writer-sdk": {
      "optional": true
    },
    "@xata.io/client": {
      "optional": true
    },
    "@xenova/transformers": {
      "optional": true
    },
    "@zilliz/milvus2-sdk-node": {
      "optional": true
    },
    "cassandra-driver": {
      "optional": true
    },
    "chromadb": {
      "optional": true
    },
    "closevector-common": {
      "optional": true
    },
    "closevector-node": {
      "optional": true
    },
    "closevector-web": {
      "optional": true
    },
    "cohere-ai": {
      "optional": true
    },
    "convex": {
      "optional": true
    },
    "discord.js": {
      "optional": true
    },
    "faiss-node": {
      "optional": true
    },
    "firebase-admin": {
      "optional": true
    },
    "google-auth-library": {
      "optional": true
    },
    "googleapis": {
      "optional": true
    },
    "hnswlib-node": {
      "optional": true
    },
    "html-to-text": {
      "optional": true
    },
    "ioredis": {
      "optional": true
    },
    "jsdom": {
      "optional": true
    },
    "llmonitor": {
      "optional": true
    },
    "lodash": {
      "optional": true
    },
    "mongodb": {
      "optional": true
    },
    "mysql2": {
      "optional": true
    },
    "neo4j-driver": {
      "optional": true
    },
    "node-llama-cpp": {
      "optional": true
    },
    "pg": {
      "optional": true
    },
    "pg-copy-streams": {
      "optional": true
    },
    "pickleparser": {
      "optional": true
    },
    "portkey-ai": {
      "optional": true
    },
    "redis": {
      "optional": true
    },
    "replicate": {
      "optional": true
    },
    "typeorm": {
      "optional": true
    },
    "typesense": {
      "optional": true
    },
    "usearch": {
      "optional": true
    },
    "vectordb": {
      "optional": true
    },
    "voy-search": {
      "optional": true
    },
    "weaviate-ts-client": {
      "optional": true
    },
    "web-auth-library": {
      "optional": true
    },
    "ws": {
      "optional": true
    }
  },
  "publishConfig": {
    "access": "public"
  },
  "exports": {
    "./load": {
      "types": "./load.d.ts",
      "import": "./load.js",
      "require": "./load.cjs"
    },
    "./load/serializable": {
      "types": "./load/serializable.d.ts",
      "import": "./load/serializable.js",
      "require": "./load/serializable.cjs"
    },
    "./tools/aiplugin": {
      "types": "./tools/aiplugin.d.ts",
      "import": "./tools/aiplugin.js",
      "require": "./tools/aiplugin.cjs"
    },
    "./tools/aws_lambda": {
      "types": "./tools/aws_lambda.d.ts",
      "import": "./tools/aws_lambda.js",
      "require": "./tools/aws_lambda.cjs"
    },
    "./tools/aws_sfn": {
      "types": "./tools/aws_sfn.d.ts",
      "import": "./tools/aws_sfn.js",
      "require": "./tools/aws_sfn.cjs"
    },
    "./tools/bingserpapi": {
      "types": "./tools/bingserpapi.d.ts",
      "import": "./tools/bingserpapi.js",
      "require": "./tools/bingserpapi.cjs"
    },
    "./tools/brave_search": {
      "types": "./tools/brave_search.d.ts",
      "import": "./tools/brave_search.js",
      "require": "./tools/brave_search.cjs"
    },
    "./tools/connery": {
      "types": "./tools/connery.d.ts",
      "import": "./tools/connery.js",
      "require": "./tools/connery.cjs"
    },
    "./tools/dadjokeapi": {
      "types": "./tools/dadjokeapi.d.ts",
      "import": "./tools/dadjokeapi.js",
      "require": "./tools/dadjokeapi.cjs"
    },
    "./tools/discord": {
      "types": "./tools/discord.d.ts",
      "import": "./tools/discord.js",
      "require": "./tools/discord.cjs"
    },
    "./tools/dynamic": {
      "types": "./tools/dynamic.d.ts",
      "import": "./tools/dynamic.js",
      "require": "./tools/dynamic.cjs"
    },
    "./tools/dataforseo_api_search": {
      "types": "./tools/dataforseo_api_search.d.ts",
      "import": "./tools/dataforseo_api_search.js",
      "require": "./tools/dataforseo_api_search.cjs"
    },
    "./tools/gmail": {
      "types": "./tools/gmail.d.ts",
      "import": "./tools/gmail.js",
      "require": "./tools/gmail.cjs"
    },
    "./tools/google_custom_search": {
      "types": "./tools/google_custom_search.d.ts",
      "import": "./tools/google_custom_search.js",
      "require": "./tools/google_custom_search.cjs"
    },
    "./tools/google_places": {
      "types": "./tools/google_places.d.ts",
      "import": "./tools/google_places.js",
      "require": "./tools/google_places.cjs"
    },
    "./tools/ifttt": {
      "types": "./tools/ifttt.d.ts",
      "import": "./tools/ifttt.js",
      "require": "./tools/ifttt.cjs"
    },
    "./tools/searchapi": {
      "types": "./tools/searchapi.d.ts",
      "import": "./tools/searchapi.js",
      "require": "./tools/searchapi.cjs"
    },
    "./tools/searxng_search": {
      "types": "./tools/searxng_search.d.ts",
      "import": "./tools/searxng_search.js",
      "require": "./tools/searxng_search.cjs"
    },
    "./tools/serpapi": {
      "types": "./tools/serpapi.d.ts",
      "import": "./tools/serpapi.js",
      "require": "./tools/serpapi.cjs"
    },
    "./tools/serper": {
      "types": "./tools/serper.d.ts",
      "import": "./tools/serper.js",
      "require": "./tools/serper.cjs"
    },
    "./tools/wikipedia_query_run": {
      "types": "./tools/wikipedia_query_run.d.ts",
      "import": "./tools/wikipedia_query_run.js",
      "require": "./tools/wikipedia_query_run.cjs"
    },
    "./tools/wolframalpha": {
      "types": "./tools/wolframalpha.d.ts",
      "import": "./tools/wolframalpha.js",
      "require": "./tools/wolframalpha.cjs"
    },
    "./agents/toolkits/aws_sfn": {
      "types": "./agents/toolkits/aws_sfn.d.ts",
      "import": "./agents/toolkits/aws_sfn.js",
      "require": "./agents/toolkits/aws_sfn.cjs"
    },
    "./agents/toolkits/base": {
      "types": "./agents/toolkits/base.d.ts",
      "import": "./agents/toolkits/base.js",
      "require": "./agents/toolkits/base.cjs"
    },
    "./agents/toolkits/connery": {
      "types": "./agents/toolkits/connery.d.ts",
      "import": "./agents/toolkits/connery.js",
      "require": "./agents/toolkits/connery.cjs"
    },
    "./embeddings/bedrock": {
      "types": "./embeddings/bedrock.d.ts",
      "import": "./embeddings/bedrock.js",
      "require": "./embeddings/bedrock.cjs"
    },
    "./embeddings/cloudflare_workersai": {
      "types": "./embeddings/cloudflare_workersai.d.ts",
      "import": "./embeddings/cloudflare_workersai.js",
      "require": "./embeddings/cloudflare_workersai.cjs"
    },
    "./embeddings/cohere": {
      "types": "./embeddings/cohere.d.ts",
      "import": "./embeddings/cohere.js",
      "require": "./embeddings/cohere.cjs"
    },
    "./embeddings/googlepalm": {
      "types": "./embeddings/googlepalm.d.ts",
      "import": "./embeddings/googlepalm.js",
      "require": "./embeddings/googlepalm.cjs"
    },
    "./embeddings/googlevertexai": {
      "types": "./embeddings/googlevertexai.d.ts",
      "import": "./embeddings/googlevertexai.js",
      "require": "./embeddings/googlevertexai.cjs"
    },
    "./embeddings/gradient_ai": {
      "types": "./embeddings/gradient_ai.d.ts",
      "import": "./embeddings/gradient_ai.js",
      "require": "./embeddings/gradient_ai.cjs"
    },
    "./embeddings/hf": {
      "types": "./embeddings/hf.d.ts",
      "import": "./embeddings/hf.js",
      "require": "./embeddings/hf.cjs"
    },
    "./embeddings/hf_transformers": {
      "types": "./embeddings/hf_transformers.d.ts",
      "import": "./embeddings/hf_transformers.js",
      "require": "./embeddings/hf_transformers.cjs"
    },
    "./embeddings/llama_cpp": {
      "types": "./embeddings/llama_cpp.d.ts",
      "import": "./embeddings/llama_cpp.js",
      "require": "./embeddings/llama_cpp.cjs"
    },
    "./embeddings/minimax": {
      "types": "./embeddings/minimax.d.ts",
      "import": "./embeddings/minimax.js",
      "require": "./embeddings/minimax.cjs"
    },
    "./embeddings/ollama": {
      "types": "./embeddings/ollama.d.ts",
      "import": "./embeddings/ollama.js",
      "require": "./embeddings/ollama.cjs"
    },
    "./embeddings/tensorflow": {
      "types": "./embeddings/tensorflow.d.ts",
      "import": "./embeddings/tensorflow.js",
      "require": "./embeddings/tensorflow.cjs"
    },
    "./embeddings/togetherai": {
      "types": "./embeddings/togetherai.d.ts",
      "import": "./embeddings/togetherai.js",
      "require": "./embeddings/togetherai.cjs"
    },
    "./embeddings/voyage": {
      "types": "./embeddings/voyage.d.ts",
      "import": "./embeddings/voyage.js",
      "require": "./embeddings/voyage.cjs"
    },
    "./llms/ai21": {
      "types": "./llms/ai21.d.ts",
      "import": "./llms/ai21.js",
      "require": "./llms/ai21.cjs"
    },
    "./llms/aleph_alpha": {
      "types": "./llms/aleph_alpha.d.ts",
      "import": "./llms/aleph_alpha.js",
      "require": "./llms/aleph_alpha.cjs"
    },
    "./llms/bedrock": {
      "types": "./llms/bedrock.d.ts",
      "import": "./llms/bedrock.js",
      "require": "./llms/bedrock.cjs"
    },
    "./llms/bedrock/web": {
      "types": "./llms/bedrock/web.d.ts",
      "import": "./llms/bedrock/web.js",
      "require": "./llms/bedrock/web.cjs"
    },
    "./llms/cloudflare_workersai": {
      "types": "./llms/cloudflare_workersai.d.ts",
      "import": "./llms/cloudflare_workersai.js",
      "require": "./llms/cloudflare_workersai.cjs"
    },
    "./llms/cohere": {
      "types": "./llms/cohere.d.ts",
      "import": "./llms/cohere.js",
      "require": "./llms/cohere.cjs"
    },
    "./llms/fireworks": {
      "types": "./llms/fireworks.d.ts",
      "import": "./llms/fireworks.js",
      "require": "./llms/fireworks.cjs"
    },
    "./llms/googlepalm": {
      "types": "./llms/googlepalm.d.ts",
      "import": "./llms/googlepalm.js",
      "require": "./llms/googlepalm.cjs"
    },
    "./llms/googlevertexai": {
      "types": "./llms/googlevertexai.d.ts",
      "import": "./llms/googlevertexai.js",
      "require": "./llms/googlevertexai.cjs"
    },
    "./llms/googlevertexai/web": {
      "types": "./llms/googlevertexai/web.d.ts",
      "import": "./llms/googlevertexai/web.js",
      "require": "./llms/googlevertexai/web.cjs"
    },
    "./llms/gradient_ai": {
      "types": "./llms/gradient_ai.d.ts",
      "import": "./llms/gradient_ai.js",
      "require": "./llms/gradient_ai.cjs"
    },
    "./llms/hf": {
      "types": "./llms/hf.d.ts",
      "import": "./llms/hf.js",
      "require": "./llms/hf.cjs"
    },
    "./llms/llama_cpp": {
      "types": "./llms/llama_cpp.d.ts",
      "import": "./llms/llama_cpp.js",
      "require": "./llms/llama_cpp.cjs"
    },
    "./llms/ollama": {
      "types": "./llms/ollama.d.ts",
      "import": "./llms/ollama.js",
      "require": "./llms/ollama.cjs"
    },
    "./llms/portkey": {
      "types": "./llms/portkey.d.ts",
      "import": "./llms/portkey.js",
      "require": "./llms/portkey.cjs"
    },
    "./llms/raycast": {
      "types": "./llms/raycast.d.ts",
      "import": "./llms/raycast.js",
      "require": "./llms/raycast.cjs"
    },
    "./llms/replicate": {
      "types": "./llms/replicate.d.ts",
      "import": "./llms/replicate.js",
      "require": "./llms/replicate.cjs"
    },
    "./llms/sagemaker_endpoint": {
      "types": "./llms/sagemaker_endpoint.d.ts",
      "import": "./llms/sagemaker_endpoint.js",
      "require": "./llms/sagemaker_endpoint.cjs"
    },
    "./llms/togetherai": {
      "types": "./llms/togetherai.d.ts",
      "import": "./llms/togetherai.js",
      "require": "./llms/togetherai.cjs"
    },
    "./llms/watsonx_ai": {
      "types": "./llms/watsonx_ai.d.ts",
      "import": "./llms/watsonx_ai.js",
      "require": "./llms/watsonx_ai.cjs"
    },
    "./llms/writer": {
      "types": "./llms/writer.d.ts",
      "import": "./llms/writer.js",
      "require": "./llms/writer.cjs"
    },
    "./llms/yandex": {
      "types": "./llms/yandex.d.ts",
      "import": "./llms/yandex.js",
      "require": "./llms/yandex.cjs"
    },
    "./vectorstores/analyticdb": {
      "types": "./vectorstores/analyticdb.d.ts",
      "import": "./vectorstores/analyticdb.js",
      "require": "./vectorstores/analyticdb.cjs"
    },
<<<<<<< HEAD
    "./vectorstores/astradb": {
      "types": "./vectorstores/astradb.d.ts",
      "import": "./vectorstores/astradb.js",
      "require": "./vectorstores/astradb.cjs"
=======
    "./vectorstores/azure_cosmosdb": {
      "types": "./vectorstores/azure_cosmosdb.d.ts",
      "import": "./vectorstores/azure_cosmosdb.js",
      "require": "./vectorstores/azure_cosmosdb.cjs"
>>>>>>> cec7ae10
    },
    "./vectorstores/cassandra": {
      "types": "./vectorstores/cassandra.d.ts",
      "import": "./vectorstores/cassandra.js",
      "require": "./vectorstores/cassandra.cjs"
    },
    "./vectorstores/chroma": {
      "types": "./vectorstores/chroma.d.ts",
      "import": "./vectorstores/chroma.js",
      "require": "./vectorstores/chroma.cjs"
    },
    "./vectorstores/clickhouse": {
      "types": "./vectorstores/clickhouse.d.ts",
      "import": "./vectorstores/clickhouse.js",
      "require": "./vectorstores/clickhouse.cjs"
    },
    "./vectorstores/closevector/node": {
      "types": "./vectorstores/closevector/node.d.ts",
      "import": "./vectorstores/closevector/node.js",
      "require": "./vectorstores/closevector/node.cjs"
    },
    "./vectorstores/closevector/web": {
      "types": "./vectorstores/closevector/web.d.ts",
      "import": "./vectorstores/closevector/web.js",
      "require": "./vectorstores/closevector/web.cjs"
    },
    "./vectorstores/cloudflare_vectorize": {
      "types": "./vectorstores/cloudflare_vectorize.d.ts",
      "import": "./vectorstores/cloudflare_vectorize.js",
      "require": "./vectorstores/cloudflare_vectorize.cjs"
    },
    "./vectorstores/convex": {
      "types": "./vectorstores/convex.d.ts",
      "import": "./vectorstores/convex.js",
      "require": "./vectorstores/convex.cjs"
    },
    "./vectorstores/elasticsearch": {
      "types": "./vectorstores/elasticsearch.d.ts",
      "import": "./vectorstores/elasticsearch.js",
      "require": "./vectorstores/elasticsearch.cjs"
    },
    "./vectorstores/faiss": {
      "types": "./vectorstores/faiss.d.ts",
      "import": "./vectorstores/faiss.js",
      "require": "./vectorstores/faiss.cjs"
    },
    "./vectorstores/googlevertexai": {
      "types": "./vectorstores/googlevertexai.d.ts",
      "import": "./vectorstores/googlevertexai.js",
      "require": "./vectorstores/googlevertexai.cjs"
    },
    "./vectorstores/hnswlib": {
      "types": "./vectorstores/hnswlib.d.ts",
      "import": "./vectorstores/hnswlib.js",
      "require": "./vectorstores/hnswlib.cjs"
    },
    "./vectorstores/lancedb": {
      "types": "./vectorstores/lancedb.d.ts",
      "import": "./vectorstores/lancedb.js",
      "require": "./vectorstores/lancedb.cjs"
    },
    "./vectorstores/milvus": {
      "types": "./vectorstores/milvus.d.ts",
      "import": "./vectorstores/milvus.js",
      "require": "./vectorstores/milvus.cjs"
    },
    "./vectorstores/momento_vector_index": {
      "types": "./vectorstores/momento_vector_index.d.ts",
      "import": "./vectorstores/momento_vector_index.js",
      "require": "./vectorstores/momento_vector_index.cjs"
    },
    "./vectorstores/mongodb_atlas": {
      "types": "./vectorstores/mongodb_atlas.d.ts",
      "import": "./vectorstores/mongodb_atlas.js",
      "require": "./vectorstores/mongodb_atlas.cjs"
    },
    "./vectorstores/myscale": {
      "types": "./vectorstores/myscale.d.ts",
      "import": "./vectorstores/myscale.js",
      "require": "./vectorstores/myscale.cjs"
    },
    "./vectorstores/neo4j_vector": {
      "types": "./vectorstores/neo4j_vector.d.ts",
      "import": "./vectorstores/neo4j_vector.js",
      "require": "./vectorstores/neo4j_vector.cjs"
    },
    "./vectorstores/opensearch": {
      "types": "./vectorstores/opensearch.d.ts",
      "import": "./vectorstores/opensearch.js",
      "require": "./vectorstores/opensearch.cjs"
    },
    "./vectorstores/pgvector": {
      "types": "./vectorstores/pgvector.d.ts",
      "import": "./vectorstores/pgvector.js",
      "require": "./vectorstores/pgvector.cjs"
    },
    "./vectorstores/pinecone": {
      "types": "./vectorstores/pinecone.d.ts",
      "import": "./vectorstores/pinecone.js",
      "require": "./vectorstores/pinecone.cjs"
    },
    "./vectorstores/prisma": {
      "types": "./vectorstores/prisma.d.ts",
      "import": "./vectorstores/prisma.js",
      "require": "./vectorstores/prisma.cjs"
    },
    "./vectorstores/qdrant": {
      "types": "./vectorstores/qdrant.d.ts",
      "import": "./vectorstores/qdrant.js",
      "require": "./vectorstores/qdrant.cjs"
    },
    "./vectorstores/redis": {
      "types": "./vectorstores/redis.d.ts",
      "import": "./vectorstores/redis.js",
      "require": "./vectorstores/redis.cjs"
    },
    "./vectorstores/rockset": {
      "types": "./vectorstores/rockset.d.ts",
      "import": "./vectorstores/rockset.js",
      "require": "./vectorstores/rockset.cjs"
    },
    "./vectorstores/singlestore": {
      "types": "./vectorstores/singlestore.d.ts",
      "import": "./vectorstores/singlestore.js",
      "require": "./vectorstores/singlestore.cjs"
    },
    "./vectorstores/supabase": {
      "types": "./vectorstores/supabase.d.ts",
      "import": "./vectorstores/supabase.js",
      "require": "./vectorstores/supabase.cjs"
    },
    "./vectorstores/tigris": {
      "types": "./vectorstores/tigris.d.ts",
      "import": "./vectorstores/tigris.js",
      "require": "./vectorstores/tigris.cjs"
    },
    "./vectorstores/typeorm": {
      "types": "./vectorstores/typeorm.d.ts",
      "import": "./vectorstores/typeorm.js",
      "require": "./vectorstores/typeorm.cjs"
    },
    "./vectorstores/typesense": {
      "types": "./vectorstores/typesense.d.ts",
      "import": "./vectorstores/typesense.js",
      "require": "./vectorstores/typesense.cjs"
    },
    "./vectorstores/usearch": {
      "types": "./vectorstores/usearch.d.ts",
      "import": "./vectorstores/usearch.js",
      "require": "./vectorstores/usearch.cjs"
    },
    "./vectorstores/vectara": {
      "types": "./vectorstores/vectara.d.ts",
      "import": "./vectorstores/vectara.js",
      "require": "./vectorstores/vectara.cjs"
    },
    "./vectorstores/vercel_postgres": {
      "types": "./vectorstores/vercel_postgres.d.ts",
      "import": "./vectorstores/vercel_postgres.js",
      "require": "./vectorstores/vercel_postgres.cjs"
    },
    "./vectorstores/voy": {
      "types": "./vectorstores/voy.d.ts",
      "import": "./vectorstores/voy.js",
      "require": "./vectorstores/voy.cjs"
    },
    "./vectorstores/weaviate": {
      "types": "./vectorstores/weaviate.d.ts",
      "import": "./vectorstores/weaviate.js",
      "require": "./vectorstores/weaviate.cjs"
    },
    "./vectorstores/xata": {
      "types": "./vectorstores/xata.d.ts",
      "import": "./vectorstores/xata.js",
      "require": "./vectorstores/xata.cjs"
    },
    "./vectorstores/zep": {
      "types": "./vectorstores/zep.d.ts",
      "import": "./vectorstores/zep.js",
      "require": "./vectorstores/zep.cjs"
    },
    "./chat_models/baiduwenxin": {
      "types": "./chat_models/baiduwenxin.d.ts",
      "import": "./chat_models/baiduwenxin.js",
      "require": "./chat_models/baiduwenxin.cjs"
    },
    "./chat_models/bedrock": {
      "types": "./chat_models/bedrock.d.ts",
      "import": "./chat_models/bedrock.js",
      "require": "./chat_models/bedrock.cjs"
    },
    "./chat_models/bedrock/web": {
      "types": "./chat_models/bedrock/web.d.ts",
      "import": "./chat_models/bedrock/web.js",
      "require": "./chat_models/bedrock/web.cjs"
    },
    "./chat_models/cloudflare_workersai": {
      "types": "./chat_models/cloudflare_workersai.d.ts",
      "import": "./chat_models/cloudflare_workersai.js",
      "require": "./chat_models/cloudflare_workersai.cjs"
    },
    "./chat_models/fireworks": {
      "types": "./chat_models/fireworks.d.ts",
      "import": "./chat_models/fireworks.js",
      "require": "./chat_models/fireworks.cjs"
    },
    "./chat_models/googlevertexai": {
      "types": "./chat_models/googlevertexai.d.ts",
      "import": "./chat_models/googlevertexai.js",
      "require": "./chat_models/googlevertexai.cjs"
    },
    "./chat_models/googlevertexai/web": {
      "types": "./chat_models/googlevertexai/web.d.ts",
      "import": "./chat_models/googlevertexai/web.js",
      "require": "./chat_models/googlevertexai/web.cjs"
    },
    "./chat_models/googlepalm": {
      "types": "./chat_models/googlepalm.d.ts",
      "import": "./chat_models/googlepalm.js",
      "require": "./chat_models/googlepalm.cjs"
    },
    "./chat_models/iflytek_xinghuo": {
      "types": "./chat_models/iflytek_xinghuo.d.ts",
      "import": "./chat_models/iflytek_xinghuo.js",
      "require": "./chat_models/iflytek_xinghuo.cjs"
    },
    "./chat_models/iflytek_xinghuo/web": {
      "types": "./chat_models/iflytek_xinghuo/web.d.ts",
      "import": "./chat_models/iflytek_xinghuo/web.js",
      "require": "./chat_models/iflytek_xinghuo/web.cjs"
    },
    "./chat_models/llama_cpp": {
      "types": "./chat_models/llama_cpp.d.ts",
      "import": "./chat_models/llama_cpp.js",
      "require": "./chat_models/llama_cpp.cjs"
    },
    "./chat_models/minimax": {
      "types": "./chat_models/minimax.d.ts",
      "import": "./chat_models/minimax.js",
      "require": "./chat_models/minimax.cjs"
    },
    "./chat_models/ollama": {
      "types": "./chat_models/ollama.d.ts",
      "import": "./chat_models/ollama.js",
      "require": "./chat_models/ollama.cjs"
    },
    "./chat_models/portkey": {
      "types": "./chat_models/portkey.d.ts",
      "import": "./chat_models/portkey.js",
      "require": "./chat_models/portkey.cjs"
    },
    "./chat_models/yandex": {
      "types": "./chat_models/yandex.d.ts",
      "import": "./chat_models/yandex.js",
      "require": "./chat_models/yandex.cjs"
    },
    "./callbacks/handlers/llmonitor": {
      "types": "./callbacks/handlers/llmonitor.d.ts",
      "import": "./callbacks/handlers/llmonitor.js",
      "require": "./callbacks/handlers/llmonitor.cjs"
    },
    "./retrievers/amazon_kendra": {
      "types": "./retrievers/amazon_kendra.d.ts",
      "import": "./retrievers/amazon_kendra.js",
      "require": "./retrievers/amazon_kendra.cjs"
    },
    "./retrievers/chaindesk": {
      "types": "./retrievers/chaindesk.d.ts",
      "import": "./retrievers/chaindesk.js",
      "require": "./retrievers/chaindesk.cjs"
    },
    "./retrievers/databerry": {
      "types": "./retrievers/databerry.d.ts",
      "import": "./retrievers/databerry.js",
      "require": "./retrievers/databerry.cjs"
    },
    "./retrievers/metal": {
      "types": "./retrievers/metal.d.ts",
      "import": "./retrievers/metal.js",
      "require": "./retrievers/metal.cjs"
    },
    "./retrievers/supabase": {
      "types": "./retrievers/supabase.d.ts",
      "import": "./retrievers/supabase.js",
      "require": "./retrievers/supabase.cjs"
    },
    "./retrievers/tavily_search_api": {
      "types": "./retrievers/tavily_search_api.d.ts",
      "import": "./retrievers/tavily_search_api.js",
      "require": "./retrievers/tavily_search_api.cjs"
    },
    "./retrievers/vectara_summary": {
      "types": "./retrievers/vectara_summary.d.ts",
      "import": "./retrievers/vectara_summary.js",
      "require": "./retrievers/vectara_summary.cjs"
    },
    "./retrievers/zep": {
      "types": "./retrievers/zep.d.ts",
      "import": "./retrievers/zep.js",
      "require": "./retrievers/zep.cjs"
    },
    "./caches/cloudflare_kv": {
      "types": "./caches/cloudflare_kv.d.ts",
      "import": "./caches/cloudflare_kv.js",
      "require": "./caches/cloudflare_kv.cjs"
    },
    "./caches/ioredis": {
      "types": "./caches/ioredis.d.ts",
      "import": "./caches/ioredis.js",
      "require": "./caches/ioredis.cjs"
    },
    "./caches/momento": {
      "types": "./caches/momento.d.ts",
      "import": "./caches/momento.js",
      "require": "./caches/momento.cjs"
    },
    "./caches/upstash_redis": {
      "types": "./caches/upstash_redis.d.ts",
      "import": "./caches/upstash_redis.js",
      "require": "./caches/upstash_redis.cjs"
    },
    "./graphs/neo4j_graph": {
      "types": "./graphs/neo4j_graph.d.ts",
      "import": "./graphs/neo4j_graph.js",
      "require": "./graphs/neo4j_graph.cjs"
    },
    "./utils/event_source_parse": {
      "types": "./utils/event_source_parse.d.ts",
      "import": "./utils/event_source_parse.js",
      "require": "./utils/event_source_parse.cjs"
    },
    "./document_transformers/html_to_text": {
      "types": "./document_transformers/html_to_text.d.ts",
      "import": "./document_transformers/html_to_text.js",
      "require": "./document_transformers/html_to_text.cjs"
    },
    "./document_transformers/mozilla_readability": {
      "types": "./document_transformers/mozilla_readability.d.ts",
      "import": "./document_transformers/mozilla_readability.js",
      "require": "./document_transformers/mozilla_readability.cjs"
    },
    "./storage/convex": {
      "types": "./storage/convex.d.ts",
      "import": "./storage/convex.js",
      "require": "./storage/convex.cjs"
    },
    "./storage/ioredis": {
      "types": "./storage/ioredis.d.ts",
      "import": "./storage/ioredis.js",
      "require": "./storage/ioredis.cjs"
    },
    "./storage/upstash_redis": {
      "types": "./storage/upstash_redis.d.ts",
      "import": "./storage/upstash_redis.js",
      "require": "./storage/upstash_redis.cjs"
    },
    "./storage/vercel_kv": {
      "types": "./storage/vercel_kv.d.ts",
      "import": "./storage/vercel_kv.js",
      "require": "./storage/vercel_kv.cjs"
    },
    "./stores/doc/base": {
      "types": "./stores/doc/base.d.ts",
      "import": "./stores/doc/base.js",
      "require": "./stores/doc/base.cjs"
    },
    "./stores/doc/in_memory": {
      "types": "./stores/doc/in_memory.d.ts",
      "import": "./stores/doc/in_memory.js",
      "require": "./stores/doc/in_memory.cjs"
    },
    "./stores/message/cassandra": {
      "types": "./stores/message/cassandra.d.ts",
      "import": "./stores/message/cassandra.js",
      "require": "./stores/message/cassandra.cjs"
    },
    "./stores/message/cloudflare_d1": {
      "types": "./stores/message/cloudflare_d1.d.ts",
      "import": "./stores/message/cloudflare_d1.js",
      "require": "./stores/message/cloudflare_d1.cjs"
    },
    "./stores/message/convex": {
      "types": "./stores/message/convex.d.ts",
      "import": "./stores/message/convex.js",
      "require": "./stores/message/convex.cjs"
    },
    "./stores/message/dynamodb": {
      "types": "./stores/message/dynamodb.d.ts",
      "import": "./stores/message/dynamodb.js",
      "require": "./stores/message/dynamodb.cjs"
    },
    "./stores/message/firestore": {
      "types": "./stores/message/firestore.d.ts",
      "import": "./stores/message/firestore.js",
      "require": "./stores/message/firestore.cjs"
    },
    "./stores/message/in_memory": {
      "types": "./stores/message/in_memory.d.ts",
      "import": "./stores/message/in_memory.js",
      "require": "./stores/message/in_memory.cjs"
    },
    "./stores/message/ioredis": {
      "types": "./stores/message/ioredis.d.ts",
      "import": "./stores/message/ioredis.js",
      "require": "./stores/message/ioredis.cjs"
    },
    "./stores/message/momento": {
      "types": "./stores/message/momento.d.ts",
      "import": "./stores/message/momento.js",
      "require": "./stores/message/momento.cjs"
    },
    "./stores/message/mongodb": {
      "types": "./stores/message/mongodb.d.ts",
      "import": "./stores/message/mongodb.js",
      "require": "./stores/message/mongodb.cjs"
    },
    "./stores/message/planetscale": {
      "types": "./stores/message/planetscale.d.ts",
      "import": "./stores/message/planetscale.js",
      "require": "./stores/message/planetscale.cjs"
    },
    "./stores/message/redis": {
      "types": "./stores/message/redis.d.ts",
      "import": "./stores/message/redis.js",
      "require": "./stores/message/redis.cjs"
    },
    "./stores/message/upstash_redis": {
      "types": "./stores/message/upstash_redis.d.ts",
      "import": "./stores/message/upstash_redis.js",
      "require": "./stores/message/upstash_redis.cjs"
    },
    "./stores/message/xata": {
      "types": "./stores/message/xata.d.ts",
      "import": "./stores/message/xata.js",
      "require": "./stores/message/xata.cjs"
    },
    "./memory/chat_memory": {
      "types": "./memory/chat_memory.d.ts",
      "import": "./memory/chat_memory.js",
      "require": "./memory/chat_memory.cjs"
    },
    "./memory/motorhead_memory": {
      "types": "./memory/motorhead_memory.d.ts",
      "import": "./memory/motorhead_memory.js",
      "require": "./memory/motorhead_memory.cjs"
    },
    "./memory/zep": {
      "types": "./memory/zep.d.ts",
      "import": "./memory/zep.js",
      "require": "./memory/zep.cjs"
    },
    "./util/convex": {
      "types": "./util/convex.d.ts",
      "import": "./util/convex.js",
      "require": "./util/convex.cjs"
    },
    "./package.json": "./package.json"
  },
  "files": [
    "dist/",
    "load.cjs",
    "load.js",
    "load.d.ts",
    "load/serializable.cjs",
    "load/serializable.js",
    "load/serializable.d.ts",
    "tools/aiplugin.cjs",
    "tools/aiplugin.js",
    "tools/aiplugin.d.ts",
    "tools/aws_lambda.cjs",
    "tools/aws_lambda.js",
    "tools/aws_lambda.d.ts",
    "tools/aws_sfn.cjs",
    "tools/aws_sfn.js",
    "tools/aws_sfn.d.ts",
    "tools/bingserpapi.cjs",
    "tools/bingserpapi.js",
    "tools/bingserpapi.d.ts",
    "tools/brave_search.cjs",
    "tools/brave_search.js",
    "tools/brave_search.d.ts",
    "tools/connery.cjs",
    "tools/connery.js",
    "tools/connery.d.ts",
    "tools/dadjokeapi.cjs",
    "tools/dadjokeapi.js",
    "tools/dadjokeapi.d.ts",
    "tools/discord.cjs",
    "tools/discord.js",
    "tools/discord.d.ts",
    "tools/dynamic.cjs",
    "tools/dynamic.js",
    "tools/dynamic.d.ts",
    "tools/dataforseo_api_search.cjs",
    "tools/dataforseo_api_search.js",
    "tools/dataforseo_api_search.d.ts",
    "tools/gmail.cjs",
    "tools/gmail.js",
    "tools/gmail.d.ts",
    "tools/google_custom_search.cjs",
    "tools/google_custom_search.js",
    "tools/google_custom_search.d.ts",
    "tools/google_places.cjs",
    "tools/google_places.js",
    "tools/google_places.d.ts",
    "tools/ifttt.cjs",
    "tools/ifttt.js",
    "tools/ifttt.d.ts",
    "tools/searchapi.cjs",
    "tools/searchapi.js",
    "tools/searchapi.d.ts",
    "tools/searxng_search.cjs",
    "tools/searxng_search.js",
    "tools/searxng_search.d.ts",
    "tools/serpapi.cjs",
    "tools/serpapi.js",
    "tools/serpapi.d.ts",
    "tools/serper.cjs",
    "tools/serper.js",
    "tools/serper.d.ts",
    "tools/wikipedia_query_run.cjs",
    "tools/wikipedia_query_run.js",
    "tools/wikipedia_query_run.d.ts",
    "tools/wolframalpha.cjs",
    "tools/wolframalpha.js",
    "tools/wolframalpha.d.ts",
    "agents/toolkits/aws_sfn.cjs",
    "agents/toolkits/aws_sfn.js",
    "agents/toolkits/aws_sfn.d.ts",
    "agents/toolkits/base.cjs",
    "agents/toolkits/base.js",
    "agents/toolkits/base.d.ts",
    "agents/toolkits/connery.cjs",
    "agents/toolkits/connery.js",
    "agents/toolkits/connery.d.ts",
    "embeddings/bedrock.cjs",
    "embeddings/bedrock.js",
    "embeddings/bedrock.d.ts",
    "embeddings/cloudflare_workersai.cjs",
    "embeddings/cloudflare_workersai.js",
    "embeddings/cloudflare_workersai.d.ts",
    "embeddings/cohere.cjs",
    "embeddings/cohere.js",
    "embeddings/cohere.d.ts",
    "embeddings/googlepalm.cjs",
    "embeddings/googlepalm.js",
    "embeddings/googlepalm.d.ts",
    "embeddings/googlevertexai.cjs",
    "embeddings/googlevertexai.js",
    "embeddings/googlevertexai.d.ts",
    "embeddings/gradient_ai.cjs",
    "embeddings/gradient_ai.js",
    "embeddings/gradient_ai.d.ts",
    "embeddings/hf.cjs",
    "embeddings/hf.js",
    "embeddings/hf.d.ts",
    "embeddings/hf_transformers.cjs",
    "embeddings/hf_transformers.js",
    "embeddings/hf_transformers.d.ts",
    "embeddings/llama_cpp.cjs",
    "embeddings/llama_cpp.js",
    "embeddings/llama_cpp.d.ts",
    "embeddings/minimax.cjs",
    "embeddings/minimax.js",
    "embeddings/minimax.d.ts",
    "embeddings/ollama.cjs",
    "embeddings/ollama.js",
    "embeddings/ollama.d.ts",
    "embeddings/tensorflow.cjs",
    "embeddings/tensorflow.js",
    "embeddings/tensorflow.d.ts",
    "embeddings/togetherai.cjs",
    "embeddings/togetherai.js",
    "embeddings/togetherai.d.ts",
    "embeddings/voyage.cjs",
    "embeddings/voyage.js",
    "embeddings/voyage.d.ts",
    "llms/ai21.cjs",
    "llms/ai21.js",
    "llms/ai21.d.ts",
    "llms/aleph_alpha.cjs",
    "llms/aleph_alpha.js",
    "llms/aleph_alpha.d.ts",
    "llms/bedrock.cjs",
    "llms/bedrock.js",
    "llms/bedrock.d.ts",
    "llms/bedrock/web.cjs",
    "llms/bedrock/web.js",
    "llms/bedrock/web.d.ts",
    "llms/cloudflare_workersai.cjs",
    "llms/cloudflare_workersai.js",
    "llms/cloudflare_workersai.d.ts",
    "llms/cohere.cjs",
    "llms/cohere.js",
    "llms/cohere.d.ts",
    "llms/fireworks.cjs",
    "llms/fireworks.js",
    "llms/fireworks.d.ts",
    "llms/googlepalm.cjs",
    "llms/googlepalm.js",
    "llms/googlepalm.d.ts",
    "llms/googlevertexai.cjs",
    "llms/googlevertexai.js",
    "llms/googlevertexai.d.ts",
    "llms/googlevertexai/web.cjs",
    "llms/googlevertexai/web.js",
    "llms/googlevertexai/web.d.ts",
    "llms/gradient_ai.cjs",
    "llms/gradient_ai.js",
    "llms/gradient_ai.d.ts",
    "llms/hf.cjs",
    "llms/hf.js",
    "llms/hf.d.ts",
    "llms/llama_cpp.cjs",
    "llms/llama_cpp.js",
    "llms/llama_cpp.d.ts",
    "llms/ollama.cjs",
    "llms/ollama.js",
    "llms/ollama.d.ts",
    "llms/portkey.cjs",
    "llms/portkey.js",
    "llms/portkey.d.ts",
    "llms/raycast.cjs",
    "llms/raycast.js",
    "llms/raycast.d.ts",
    "llms/replicate.cjs",
    "llms/replicate.js",
    "llms/replicate.d.ts",
    "llms/sagemaker_endpoint.cjs",
    "llms/sagemaker_endpoint.js",
    "llms/sagemaker_endpoint.d.ts",
    "llms/togetherai.cjs",
    "llms/togetherai.js",
    "llms/togetherai.d.ts",
    "llms/watsonx_ai.cjs",
    "llms/watsonx_ai.js",
    "llms/watsonx_ai.d.ts",
    "llms/writer.cjs",
    "llms/writer.js",
    "llms/writer.d.ts",
    "llms/yandex.cjs",
    "llms/yandex.js",
    "llms/yandex.d.ts",
    "vectorstores/analyticdb.cjs",
    "vectorstores/analyticdb.js",
    "vectorstores/analyticdb.d.ts",
<<<<<<< HEAD
    "vectorstores/astradb.cjs",
    "vectorstores/astradb.js",
    "vectorstores/astradb.d.ts",
=======
    "vectorstores/azure_cosmosdb.cjs",
    "vectorstores/azure_cosmosdb.js",
    "vectorstores/azure_cosmosdb.d.ts",
>>>>>>> cec7ae10
    "vectorstores/cassandra.cjs",
    "vectorstores/cassandra.js",
    "vectorstores/cassandra.d.ts",
    "vectorstores/chroma.cjs",
    "vectorstores/chroma.js",
    "vectorstores/chroma.d.ts",
    "vectorstores/clickhouse.cjs",
    "vectorstores/clickhouse.js",
    "vectorstores/clickhouse.d.ts",
    "vectorstores/closevector/node.cjs",
    "vectorstores/closevector/node.js",
    "vectorstores/closevector/node.d.ts",
    "vectorstores/closevector/web.cjs",
    "vectorstores/closevector/web.js",
    "vectorstores/closevector/web.d.ts",
    "vectorstores/cloudflare_vectorize.cjs",
    "vectorstores/cloudflare_vectorize.js",
    "vectorstores/cloudflare_vectorize.d.ts",
    "vectorstores/convex.cjs",
    "vectorstores/convex.js",
    "vectorstores/convex.d.ts",
    "vectorstores/elasticsearch.cjs",
    "vectorstores/elasticsearch.js",
    "vectorstores/elasticsearch.d.ts",
    "vectorstores/faiss.cjs",
    "vectorstores/faiss.js",
    "vectorstores/faiss.d.ts",
    "vectorstores/googlevertexai.cjs",
    "vectorstores/googlevertexai.js",
    "vectorstores/googlevertexai.d.ts",
    "vectorstores/hnswlib.cjs",
    "vectorstores/hnswlib.js",
    "vectorstores/hnswlib.d.ts",
    "vectorstores/lancedb.cjs",
    "vectorstores/lancedb.js",
    "vectorstores/lancedb.d.ts",
    "vectorstores/milvus.cjs",
    "vectorstores/milvus.js",
    "vectorstores/milvus.d.ts",
    "vectorstores/momento_vector_index.cjs",
    "vectorstores/momento_vector_index.js",
    "vectorstores/momento_vector_index.d.ts",
    "vectorstores/mongodb_atlas.cjs",
    "vectorstores/mongodb_atlas.js",
    "vectorstores/mongodb_atlas.d.ts",
    "vectorstores/myscale.cjs",
    "vectorstores/myscale.js",
    "vectorstores/myscale.d.ts",
    "vectorstores/neo4j_vector.cjs",
    "vectorstores/neo4j_vector.js",
    "vectorstores/neo4j_vector.d.ts",
    "vectorstores/opensearch.cjs",
    "vectorstores/opensearch.js",
    "vectorstores/opensearch.d.ts",
    "vectorstores/pgvector.cjs",
    "vectorstores/pgvector.js",
    "vectorstores/pgvector.d.ts",
    "vectorstores/pinecone.cjs",
    "vectorstores/pinecone.js",
    "vectorstores/pinecone.d.ts",
    "vectorstores/prisma.cjs",
    "vectorstores/prisma.js",
    "vectorstores/prisma.d.ts",
    "vectorstores/qdrant.cjs",
    "vectorstores/qdrant.js",
    "vectorstores/qdrant.d.ts",
    "vectorstores/redis.cjs",
    "vectorstores/redis.js",
    "vectorstores/redis.d.ts",
    "vectorstores/rockset.cjs",
    "vectorstores/rockset.js",
    "vectorstores/rockset.d.ts",
    "vectorstores/singlestore.cjs",
    "vectorstores/singlestore.js",
    "vectorstores/singlestore.d.ts",
    "vectorstores/supabase.cjs",
    "vectorstores/supabase.js",
    "vectorstores/supabase.d.ts",
    "vectorstores/tigris.cjs",
    "vectorstores/tigris.js",
    "vectorstores/tigris.d.ts",
    "vectorstores/typeorm.cjs",
    "vectorstores/typeorm.js",
    "vectorstores/typeorm.d.ts",
    "vectorstores/typesense.cjs",
    "vectorstores/typesense.js",
    "vectorstores/typesense.d.ts",
    "vectorstores/usearch.cjs",
    "vectorstores/usearch.js",
    "vectorstores/usearch.d.ts",
    "vectorstores/vectara.cjs",
    "vectorstores/vectara.js",
    "vectorstores/vectara.d.ts",
    "vectorstores/vercel_postgres.cjs",
    "vectorstores/vercel_postgres.js",
    "vectorstores/vercel_postgres.d.ts",
    "vectorstores/voy.cjs",
    "vectorstores/voy.js",
    "vectorstores/voy.d.ts",
    "vectorstores/weaviate.cjs",
    "vectorstores/weaviate.js",
    "vectorstores/weaviate.d.ts",
    "vectorstores/xata.cjs",
    "vectorstores/xata.js",
    "vectorstores/xata.d.ts",
    "vectorstores/zep.cjs",
    "vectorstores/zep.js",
    "vectorstores/zep.d.ts",
    "chat_models/baiduwenxin.cjs",
    "chat_models/baiduwenxin.js",
    "chat_models/baiduwenxin.d.ts",
    "chat_models/bedrock.cjs",
    "chat_models/bedrock.js",
    "chat_models/bedrock.d.ts",
    "chat_models/bedrock/web.cjs",
    "chat_models/bedrock/web.js",
    "chat_models/bedrock/web.d.ts",
    "chat_models/cloudflare_workersai.cjs",
    "chat_models/cloudflare_workersai.js",
    "chat_models/cloudflare_workersai.d.ts",
    "chat_models/fireworks.cjs",
    "chat_models/fireworks.js",
    "chat_models/fireworks.d.ts",
    "chat_models/googlevertexai.cjs",
    "chat_models/googlevertexai.js",
    "chat_models/googlevertexai.d.ts",
    "chat_models/googlevertexai/web.cjs",
    "chat_models/googlevertexai/web.js",
    "chat_models/googlevertexai/web.d.ts",
    "chat_models/googlepalm.cjs",
    "chat_models/googlepalm.js",
    "chat_models/googlepalm.d.ts",
    "chat_models/iflytek_xinghuo.cjs",
    "chat_models/iflytek_xinghuo.js",
    "chat_models/iflytek_xinghuo.d.ts",
    "chat_models/iflytek_xinghuo/web.cjs",
    "chat_models/iflytek_xinghuo/web.js",
    "chat_models/iflytek_xinghuo/web.d.ts",
    "chat_models/llama_cpp.cjs",
    "chat_models/llama_cpp.js",
    "chat_models/llama_cpp.d.ts",
    "chat_models/minimax.cjs",
    "chat_models/minimax.js",
    "chat_models/minimax.d.ts",
    "chat_models/ollama.cjs",
    "chat_models/ollama.js",
    "chat_models/ollama.d.ts",
    "chat_models/portkey.cjs",
    "chat_models/portkey.js",
    "chat_models/portkey.d.ts",
    "chat_models/yandex.cjs",
    "chat_models/yandex.js",
    "chat_models/yandex.d.ts",
    "callbacks/handlers/llmonitor.cjs",
    "callbacks/handlers/llmonitor.js",
    "callbacks/handlers/llmonitor.d.ts",
    "retrievers/amazon_kendra.cjs",
    "retrievers/amazon_kendra.js",
    "retrievers/amazon_kendra.d.ts",
    "retrievers/chaindesk.cjs",
    "retrievers/chaindesk.js",
    "retrievers/chaindesk.d.ts",
    "retrievers/databerry.cjs",
    "retrievers/databerry.js",
    "retrievers/databerry.d.ts",
    "retrievers/metal.cjs",
    "retrievers/metal.js",
    "retrievers/metal.d.ts",
    "retrievers/supabase.cjs",
    "retrievers/supabase.js",
    "retrievers/supabase.d.ts",
    "retrievers/tavily_search_api.cjs",
    "retrievers/tavily_search_api.js",
    "retrievers/tavily_search_api.d.ts",
    "retrievers/vectara_summary.cjs",
    "retrievers/vectara_summary.js",
    "retrievers/vectara_summary.d.ts",
    "retrievers/zep.cjs",
    "retrievers/zep.js",
    "retrievers/zep.d.ts",
    "caches/cloudflare_kv.cjs",
    "caches/cloudflare_kv.js",
    "caches/cloudflare_kv.d.ts",
    "caches/ioredis.cjs",
    "caches/ioredis.js",
    "caches/ioredis.d.ts",
    "caches/momento.cjs",
    "caches/momento.js",
    "caches/momento.d.ts",
    "caches/upstash_redis.cjs",
    "caches/upstash_redis.js",
    "caches/upstash_redis.d.ts",
    "graphs/neo4j_graph.cjs",
    "graphs/neo4j_graph.js",
    "graphs/neo4j_graph.d.ts",
    "utils/event_source_parse.cjs",
    "utils/event_source_parse.js",
    "utils/event_source_parse.d.ts",
    "document_transformers/html_to_text.cjs",
    "document_transformers/html_to_text.js",
    "document_transformers/html_to_text.d.ts",
    "document_transformers/mozilla_readability.cjs",
    "document_transformers/mozilla_readability.js",
    "document_transformers/mozilla_readability.d.ts",
    "storage/convex.cjs",
    "storage/convex.js",
    "storage/convex.d.ts",
    "storage/ioredis.cjs",
    "storage/ioredis.js",
    "storage/ioredis.d.ts",
    "storage/upstash_redis.cjs",
    "storage/upstash_redis.js",
    "storage/upstash_redis.d.ts",
    "storage/vercel_kv.cjs",
    "storage/vercel_kv.js",
    "storage/vercel_kv.d.ts",
    "stores/doc/base.cjs",
    "stores/doc/base.js",
    "stores/doc/base.d.ts",
    "stores/doc/in_memory.cjs",
    "stores/doc/in_memory.js",
    "stores/doc/in_memory.d.ts",
    "stores/message/cassandra.cjs",
    "stores/message/cassandra.js",
    "stores/message/cassandra.d.ts",
    "stores/message/cloudflare_d1.cjs",
    "stores/message/cloudflare_d1.js",
    "stores/message/cloudflare_d1.d.ts",
    "stores/message/convex.cjs",
    "stores/message/convex.js",
    "stores/message/convex.d.ts",
    "stores/message/dynamodb.cjs",
    "stores/message/dynamodb.js",
    "stores/message/dynamodb.d.ts",
    "stores/message/firestore.cjs",
    "stores/message/firestore.js",
    "stores/message/firestore.d.ts",
    "stores/message/in_memory.cjs",
    "stores/message/in_memory.js",
    "stores/message/in_memory.d.ts",
    "stores/message/ioredis.cjs",
    "stores/message/ioredis.js",
    "stores/message/ioredis.d.ts",
    "stores/message/momento.cjs",
    "stores/message/momento.js",
    "stores/message/momento.d.ts",
    "stores/message/mongodb.cjs",
    "stores/message/mongodb.js",
    "stores/message/mongodb.d.ts",
    "stores/message/planetscale.cjs",
    "stores/message/planetscale.js",
    "stores/message/planetscale.d.ts",
    "stores/message/redis.cjs",
    "stores/message/redis.js",
    "stores/message/redis.d.ts",
    "stores/message/upstash_redis.cjs",
    "stores/message/upstash_redis.js",
    "stores/message/upstash_redis.d.ts",
    "stores/message/xata.cjs",
    "stores/message/xata.js",
    "stores/message/xata.d.ts",
    "memory/chat_memory.cjs",
    "memory/chat_memory.js",
    "memory/chat_memory.d.ts",
    "memory/motorhead_memory.cjs",
    "memory/motorhead_memory.js",
    "memory/motorhead_memory.d.ts",
    "memory/zep.cjs",
    "memory/zep.js",
    "memory/zep.d.ts",
    "util/convex.cjs",
    "util/convex.js",
    "util/convex.d.ts"
  ]
}<|MERGE_RESOLUTION|>--- conflicted
+++ resolved
@@ -785,17 +785,15 @@
       "import": "./vectorstores/analyticdb.js",
       "require": "./vectorstores/analyticdb.cjs"
     },
-<<<<<<< HEAD
     "./vectorstores/astradb": {
       "types": "./vectorstores/astradb.d.ts",
       "import": "./vectorstores/astradb.js",
       "require": "./vectorstores/astradb.cjs"
-=======
+    },
     "./vectorstores/azure_cosmosdb": {
       "types": "./vectorstores/azure_cosmosdb.d.ts",
       "import": "./vectorstores/azure_cosmosdb.js",
       "require": "./vectorstores/azure_cosmosdb.cjs"
->>>>>>> cec7ae10
     },
     "./vectorstores/cassandra": {
       "types": "./vectorstores/cassandra.d.ts",
@@ -1442,15 +1440,12 @@
     "vectorstores/analyticdb.cjs",
     "vectorstores/analyticdb.js",
     "vectorstores/analyticdb.d.ts",
-<<<<<<< HEAD
     "vectorstores/astradb.cjs",
     "vectorstores/astradb.js",
     "vectorstores/astradb.d.ts",
-=======
     "vectorstores/azure_cosmosdb.cjs",
     "vectorstores/azure_cosmosdb.js",
     "vectorstores/azure_cosmosdb.d.ts",
->>>>>>> cec7ae10
     "vectorstores/cassandra.cjs",
     "vectorstores/cassandra.js",
     "vectorstores/cassandra.d.ts",
