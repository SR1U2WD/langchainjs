--- conflicted
+++ resolved
@@ -82,13 +82,8 @@
     "@langchain/scripts": ">=0.1.0 <0.2.0",
     "@langchain/standard-tests": "0.0.0",
     "@layerup/layerup-security": "^1.5.12",
-<<<<<<< HEAD
-    "@mendable/firecrawl-js": "^0.0.21",
-    "@mlc-ai/web-llm": "^0.2.35",
-=======
     "@mendable/firecrawl-js": "^0.0.36",
     "@mlc-ai/web-llm": "0.2.46",
->>>>>>> 0d85e8bf
     "@mozilla/readability": "^0.4.4",
     "@neondatabase/serverless": "^0.9.1",
     "@notionhq/client": "^2.2.10",
@@ -246,13 +241,8 @@
     "@huggingface/inference": "^2.6.4",
     "@langchain/langgraph": "*",
     "@layerup/layerup-security": "^1.5.12",
-<<<<<<< HEAD
     "@mendable/firecrawl-js": "^0.0.21",
-    "@mlc-ai/web-llm": "^0.2.35",
-=======
-    "@mendable/firecrawl-js": "^0.0.13",
     "@mlc-ai/web-llm": "0.2.46",
->>>>>>> 0d85e8bf
     "@mozilla/readability": "*",
     "@neondatabase/serverless": "*",
     "@notionhq/client": "^2.2.10",
