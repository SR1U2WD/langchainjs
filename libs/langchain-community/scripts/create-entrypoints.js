import * as fs from "fs";
import * as path from "path";
import { identifySecrets } from "./identify-secrets.js";

// This lists all the entrypoints for the library. Each key corresponds to an
// importable path, eg. `import { AgentExecutor } from "langchain/agents"`.
// The value is the path to the file in `src/` that exports the entrypoint.
// This is used to generate the `exports` field in package.json.
// Order is not important.
const entrypoints = {
  load: "load/index",
  // tools
  "load/serializable": "load/serializable",
  "tools/aiplugin": "tools/aiplugin",
  "tools/aws_lambda": "tools/aws_lambda",
  "tools/aws_sfn": "tools/aws_sfn",
  "tools/bingserpapi": "tools/bingserpapi",
  "tools/brave_search": "tools/brave_search",
  "tools/connery": "tools/connery",
  "tools/dadjokeapi": "tools/dadjokeapi",
  "tools/discord": "tools/discord",
  "tools/dynamic": "tools/dynamic",
  "tools/dataforseo_api_search": "tools/dataforseo_api_search",
  "tools/gmail": "tools/gmail/index",
  "tools/google_calendar": "tools/google_calendar/index",
  "tools/google_custom_search": "tools/google_custom_search",
  "tools/google_places": "tools/google_places",
  "tools/ifttt": "tools/ifttt",
  "tools/outlook": "tools/outlook/index",
  "tools/searchapi": "tools/searchapi",
  "tools/searxng_search": "tools/searxng_search",
  "tools/serpapi": "tools/serpapi",
  "tools/serper": "tools/serper",
  "tools/tavily_search": "tools/tavily_search",
  "tools/wikipedia_query_run": "tools/wikipedia_query_run",
  "tools/wolframalpha": "tools/wolframalpha",
  // toolkits
  "agents/toolkits/aws_sfn": "agents/toolkits/aws_sfn",
  "agents/toolkits/base": "agents/toolkits/base",
  "agents/toolkits/connery": "agents/toolkits/connery/index",
  // embeddings
  "embeddings/bedrock": "embeddings/bedrock",
  "embeddings/cloudflare_workersai": "embeddings/cloudflare_workersai",
  "embeddings/cohere": "embeddings/cohere",
  "embeddings/googlepalm": "embeddings/googlepalm",
  "embeddings/googlevertexai": "embeddings/googlevertexai",
  "embeddings/gradient_ai": "embeddings/gradient_ai",
  "embeddings/hf": "embeddings/hf",
  "embeddings/hf_transformers": "embeddings/hf_transformers",
  "embeddings/llama_cpp": "embeddings/llama_cpp",
  "embeddings/minimax": "embeddings/minimax",
  "embeddings/ollama": "embeddings/ollama",
  "embeddings/tensorflow": "embeddings/tensorflow",
  "embeddings/togetherai": "embeddings/togetherai",
  "embeddings/voyage": "embeddings/voyage",
  // llms
  "llms/ai21": "llms/ai21",
  "llms/aleph_alpha": "llms/aleph_alpha",
  "llms/bedrock": "llms/bedrock/index",
  "llms/bedrock/web": "llms/bedrock/web",
  "llms/cloudflare_workersai": "llms/cloudflare_workersai",
  "llms/cohere": "llms/cohere",
  "llms/fireworks": "llms/fireworks",
  "llms/googlepalm": "llms/googlepalm",
  "llms/googlevertexai": "llms/googlevertexai/index",
  "llms/googlevertexai/web": "llms/googlevertexai/web",
  "llms/gradient_ai": "llms/gradient_ai",
  "llms/hf": "llms/hf",
  "llms/llama_cpp": "llms/llama_cpp",
  "llms/ollama": "llms/ollama",
  "llms/portkey": "llms/portkey",
  "llms/raycast": "llms/raycast",
  "llms/replicate": "llms/replicate",
  "llms/sagemaker_endpoint": "llms/sagemaker_endpoint",
  "llms/togetherai": "llms/togetherai",
  "llms/watsonx_ai": "llms/watsonx_ai",
  "llms/writer": "llms/writer",
  "llms/yandex": "llms/yandex",
  // vectorstores
  "vectorstores/analyticdb": "vectorstores/analyticdb",
  "vectorstores/astradb": "vectorstores/astradb",
  "vectorstores/azure_cosmosdb": "vectorstores/azure_cosmosdb",
  "vectorstores/cassandra": "vectorstores/cassandra",
  "vectorstores/chroma": "vectorstores/chroma",
  "vectorstores/clickhouse": "vectorstores/clickhouse",
  "vectorstores/closevector/node": "vectorstores/closevector/node",
  "vectorstores/closevector/web": "vectorstores/closevector/web",
  "vectorstores/cloudflare_vectorize": "vectorstores/cloudflare_vectorize",
  "vectorstores/convex": "vectorstores/convex",
  "vectorstores/elasticsearch": "vectorstores/elasticsearch",
  "vectorstores/faiss": "vectorstores/faiss",
  "vectorstores/googlevertexai": "vectorstores/googlevertexai",
  "vectorstores/hnswlib": "vectorstores/hnswlib",
  "vectorstores/lancedb": "vectorstores/lancedb",
  "vectorstores/milvus": "vectorstores/milvus",
  "vectorstores/momento_vector_index": "vectorstores/momento_vector_index",
  "vectorstores/mongodb_atlas": "vectorstores/mongodb_atlas",
  "vectorstores/myscale": "vectorstores/myscale",
  "vectorstores/neo4j_vector": "vectorstores/neo4j_vector",
  "vectorstores/opensearch": "vectorstores/opensearch",
  "vectorstores/pgvector": "vectorstores/pgvector",
  "vectorstores/pinecone": "vectorstores/pinecone",
  "vectorstores/prisma": "vectorstores/prisma",
  "vectorstores/qdrant": "vectorstores/qdrant",
  "vectorstores/redis": "vectorstores/redis",
  "vectorstores/rockset": "vectorstores/rockset",
  "vectorstores/singlestore": "vectorstores/singlestore",
  "vectorstores/supabase": "vectorstores/supabase",
  "vectorstores/tigris": "vectorstores/tigris",
  "vectorstores/typeorm": "vectorstores/typeorm",
  "vectorstores/typesense": "vectorstores/typesense",
  "vectorstores/usearch": "vectorstores/usearch",
  "vectorstores/vectara": "vectorstores/vectara",
  "vectorstores/vercel_postgres": "vectorstores/vercel_postgres",
  "vectorstores/voy": "vectorstores/voy",
  "vectorstores/weaviate": "vectorstores/weaviate",
  "vectorstores/xata": "vectorstores/xata",
  "vectorstores/zep": "vectorstores/zep",
  // chat_models
  "chat_models/baiduwenxin": "chat_models/baiduwenxin",
  "chat_models/bedrock": "chat_models/bedrock/index",
  "chat_models/bedrock/web": "chat_models/bedrock/web",
  "chat_models/cloudflare_workersai": "chat_models/cloudflare_workersai",
  "chat_models/fireworks": "chat_models/fireworks",
  "chat_models/googlevertexai": "chat_models/googlevertexai/index",
  "chat_models/googlevertexai/web": "chat_models/googlevertexai/web",
  "chat_models/googlepalm": "chat_models/googlepalm",
  "chat_models/iflytek_xinghuo": "chat_models/iflytek_xinghuo/index",
  "chat_models/iflytek_xinghuo/web": "chat_models/iflytek_xinghuo/web",
  "chat_models/llama_cpp": "chat_models/llama_cpp",
  "chat_models/minimax": "chat_models/minimax",
  "chat_models/ollama": "chat_models/ollama",
  "chat_models/portkey": "chat_models/portkey",
  "chat_models/yandex": "chat_models/yandex",
  // callbacks
  "callbacks/handlers/llmonitor": "callbacks/handlers/llmonitor",
  "callbacks/handlers/lunary": "callbacks/handlers/lunary",
  // retrievers
  "retrievers/amazon_kendra": "retrievers/amazon_kendra",
  "retrievers/chaindesk": "retrievers/chaindesk",
  "retrievers/databerry": "retrievers/databerry",
  "retrievers/metal": "retrievers/metal",
  "retrievers/remote": "retrievers/remote/index",
  "retrievers/supabase": "retrievers/supabase",
  "retrievers/tavily_search_api": "retrievers/tavily_search_api",
  "retrievers/vectara_summary": "retrievers/vectara_summary",
  "retrievers/vespa": "retrievers/vespa",
  "retrievers/zep": "retrievers/zep",
  // cache
  "caches/cloudflare_kv": "caches/cloudflare_kv",
  "caches/ioredis": "caches/ioredis",
  "caches/momento": "caches/momento",
  "caches/upstash_redis": "caches/upstash_redis",
  // graphs
  "graphs/neo4j_graph": "graphs/neo4j_graph",
  "utils/event_source_parse": "utils/event_source_parse",
  // document transformers
  "document_transformers/html_to_text": "document_transformers/html_to_text",
  "document_transformers/mozilla_readability":
    "document_transformers/mozilla_readability",
  // storage
  "storage/convex": "storage/convex",
  "storage/ioredis": "storage/ioredis",
  "storage/upstash_redis": "storage/upstash_redis",
  "storage/vercel_kv": "storage/vercel_kv",
  // stores
  "stores/doc/base": "stores/doc/base",
  "stores/doc/in_memory": "stores/doc/in_memory",
  "stores/message/cassandra": "stores/message/cassandra",
  "stores/message/cloudflare_d1": "stores/message/cloudflare_d1",
  "stores/message/convex": "stores/message/convex",
  "stores/message/dynamodb": "stores/message/dynamodb",
  "stores/message/firestore": "stores/message/firestore",
  "stores/message/in_memory": "stores/message/in_memory",
  "stores/message/ioredis": "stores/message/ioredis",
  "stores/message/momento": "stores/message/momento",
  "stores/message/mongodb": "stores/message/mongodb",
  "stores/message/planetscale": "stores/message/planetscale",
  "stores/message/redis": "stores/message/redis",
  "stores/message/upstash_redis": "stores/message/upstash_redis",
  "stores/message/xata": "stores/message/xata",
  // memory
  "memory/chat_memory": "memory/chat_memory",
  "memory/motorhead_memory": "memory/motorhead_memory",
  "memory/zep": "memory/zep",
  "util/convex": "utils/convex",
};

// Entrypoints in this list will
// 1. Be excluded from the documentation
// 2. Be only available in Node.js environments (for backwards compatibility)
const deprecatedNodeOnly = [];

// Entrypoints in this list require an optional dependency to be installed.
// Therefore they are not tested in the generated test-exports-* packages.
const requiresOptionalDependency = [
  "tools/aws_sfn",
  "tools/aws_lambda",
  "tools/discord",
  "tools/gmail",
<<<<<<< HEAD
  "tools/outlook",
=======
  "tools/google_calendar",
>>>>>>> da19a070
  "agents/toolkits/aws_sfn",
  "callbacks/handlers/llmonitor",
  "callbacks/handlers/lunary",
  "embeddings/bedrock",
  "embeddings/cloudflare_workersai",
  "embeddings/cohere",
  "embeddings/googlevertexai",
  "embeddings/googlepalm",
  "embeddings/tensorflow",
  "embeddings/hf",
  "embeddings/hf_transformers",
  "embeddings/llama_cpp",
  "embeddings/gradient_ai",
  "llms/load",
  "llms/cohere",
  "llms/googlevertexai",
  "llms/googlevertexai/web",
  "llms/googlepalm",
  "llms/gradient_ai",
  "llms/hf",
  "llms/raycast",
  "llms/replicate",
  "llms/sagemaker_endpoint",
  "llms/watsonx_ai",
  "llms/bedrock",
  "llms/bedrock/web",
  "llms/llama_cpp",
  "llms/writer",
  "llms/portkey",
  "vectorstores/analyticdb",
  "vectorstores/astradb",
  "vectorstores/azure_cosmosdb",
  "vectorstores/cassandra",
  "vectorstores/chroma",
  "vectorstores/clickhouse",
  "vectorstores/closevector/node",
  "vectorstores/closevector/web",
  "vectorstores/cloudflare_vectorize",
  "vectorstores/convex",
  "vectorstores/elasticsearch",
  "vectorstores/faiss",
  "vectorstores/googlevertexai",
  "vectorstores/hnswlib",
  "vectorstores/lancedb",
  "vectorstores/milvus",
  "vectorstores/momento_vector_index",
  "vectorstores/mongodb_atlas",
  "vectorstores/myscale",
  "vectorstores/neo4j_vector",
  "vectorstores/opensearch",
  "vectorstores/pgvector",
  "vectorstores/pinecone",
  "vectorstores/qdrant",
  "vectorstores/redis",
  "vectorstores/rockset",
  "vectorstores/singlestore",
  "vectorstores/supabase",
  "vectorstores/tigris",
  "vectorstores/typeorm",
  "vectorstores/typesense",
  "vectorstores/usearch",
  "vectorstores/vercel_postgres",
  "vectorstores/voy",
  "vectorstores/weaviate",
  "vectorstores/xata",
  "vectorstores/zep",
  "chat_models/bedrock",
  "chat_models/bedrock/web",
  "chat_models/googlevertexai",
  "chat_models/googlevertexai/web",
  "chat_models/googlepalm",
  "chat_models/llama_cpp",
  "chat_models/portkey",
  "chat_models/iflytek_xinghuo",
  "chat_models/iflytek_xinghuo/web",
  "retrievers/amazon_kendra",
  "retrievers/metal",
  "retrievers/supabase",
  "retrievers/vectara_summary",
  "retrievers/zep",
  "cache/cloudflare_kv",
  "cache/momento",
  "cache/upstash_redis",
  "graphs/neo4j_graph",
  // document_transformers
  "document_transformers/html_to_text",
  "document_transformers/mozilla_readability",
  // storage
  "storage/convex",
  "storage/ioredis",
  "storage/upstash_redis",
  "storage/vercel_kv",
  // stores
  "stores/message/cassandra",
  "stores/message/cloudflare_d1",
  "stores/message/convex",
  "stores/message/dynamodb",
  "stores/message/firestore",
  "stores/message/ioredis",
  "stores/message/momento",
  "stores/message/mongodb",
  "stores/message/planetscale",
  "stores/message/redis",
  "stores/message/upstash_redis",
  "stores/message/xata",
  // memory
  "memory/motorhead_memory",
  "memory/zep",
  "util/convex",
];

const updateJsonFile = (relativePath, updateFunction) => {
  const contents = fs.readFileSync(relativePath).toString();
  const res = updateFunction(JSON.parse(contents));
  fs.writeFileSync(relativePath, JSON.stringify(res, null, 2) + "\n");
};

const generateFiles = () => {
  const files = [...Object.entries(entrypoints)].flatMap(([key, value]) => {
    const nrOfDots = key.split("/").length - 1;
    const relativePath = "../".repeat(nrOfDots) || "./";
    const compiledPath = `${relativePath}dist/${value}.js`;
    return [
      [
        `${key}.cjs`,
        `module.exports = require('${relativePath}dist/${value}.cjs');`,
      ],
      [`${key}.js`, `export * from '${compiledPath}'`],
      [`${key}.d.ts`, `export * from '${compiledPath}'`],
    ];
  });

  return Object.fromEntries(files);
};

const updateConfig = () => {
  const generatedFiles = generateFiles();
  const filenames = Object.keys(generatedFiles);

  // Update package.json `exports` and `files` fields
  updateJsonFile("./package.json", (json) => ({
    ...json,
    exports: Object.assign(
      Object.fromEntries(
        [...Object.keys(entrypoints)].map((key) => {
          let entryPoint = {
            types: `./${key}.d.ts`,
            import: `./${key}.js`,
            require: `./${key}.cjs`,
          };

          if (deprecatedNodeOnly.includes(key)) {
            entryPoint = {
              node: entryPoint,
            };
          }

          return [`./${key}`, entryPoint];
        })
      ),
      { "./package.json": "./package.json" }
    ),
    files: ["dist/", ...filenames],
  }));

  // Write generated files
  Object.entries(generatedFiles).forEach(([filename, content]) => {
    fs.mkdirSync(path.dirname(filename), { recursive: true });
    fs.writeFileSync(filename, content);
  });

  // Update .gitignore
  fs.writeFileSync("./.gitignore", filenames.join("\n") + "\n");

  // Update test-exports-*/entrypoints.js
  const entrypointsToTest = Object.keys(entrypoints)
    .filter((key) => !deprecatedNodeOnly.includes(key))
    .filter((key) => !requiresOptionalDependency.includes(key));
};

const cleanGenerated = () => {
  const filenames = Object.keys(generateFiles());
  filenames.forEach((fname) => {
    try {
      fs.unlinkSync(fname);
    } catch {
      // ignore error
    }
  });
};

// Tuple describing the auto-generated import map (used by langchain/load)
// [package name, import statement, import map path]
// This will not include entrypoints deprecated or requiring optional deps.
const importMap = [
  "langchain-community",
  (k, p) => `export * as ${k.replace(/\//g, "__")} from "../${p}.js";`,
  "src/load/import_map.ts",
];

const generateImportMap = () => {
  // Generate import map
  const entrypointsToInclude = Object.keys(entrypoints)
    .filter((key) => key !== "load")
    .filter((key) => !deprecatedNodeOnly.includes(key))
    .filter((key) => !requiresOptionalDependency.includes(key));
  const [pkg, importStatement, importMapPath] = importMap;
  const contents =
    entrypointsToInclude
      .map((key) => importStatement(key, entrypoints[key]))
      .join("\n") + "\n";
  fs.writeFileSync(
    `../${pkg}/${importMapPath}`,
    "// Auto-generated by `scripts/create-entrypoints.js`. Do not edit manually.\n\n" +
      contents
  );
};

const importTypes = [
  "langchain-community",
  (k, p) =>
    `  "@langchain/community/${k}"?:
    | typeof import("../${p}.js")
    | Promise<typeof import("../${p}.js")>;`,
  "src/load/import_type.d.ts",
];

const generateImportTypes = () => {
  // Generate import types
  const [pkg, importStatement, importTypesPath] = importTypes;
  fs.writeFileSync(
    `../${pkg}/${importTypesPath}`,
    `// Auto-generated by \`scripts/create-entrypoints.js\`. Do not edit manually.

export interface OptionalImportMap {
${Object.keys(entrypoints)
  .filter((key) => !deprecatedNodeOnly.includes(key))
  .filter((key) => requiresOptionalDependency.includes(key))
  .map((key) => importStatement(key, entrypoints[key]))
  .join("\n")}
}

export interface SecretMap {
${[...identifySecrets()]
  .sort()
  .map((secret) => `  ${secret}?: string;`)
  .join("\n")}
}
`
  );
};

const importConstants = [
  "langchain-community",
  (k) => `  "langchain_community/${k}"`,
  "src/load/import_constants.ts",
];

const generateImportConstants = () => {
  // Generate import constants
  const entrypointsToInclude = Object.keys(entrypoints)
    .filter((key) => !deprecatedNodeOnly.includes(key))
    .filter((key) => requiresOptionalDependency.includes(key));
  const [pkg, importStatement, importConstantsPath] = importConstants;
  const contents =
    entrypointsToInclude
      .map((key) => importStatement(key, entrypoints[key]))
      .join(",\n") + ",\n];\n";
  fs.writeFileSync(
    `../${pkg}/${importConstantsPath}`,
    "// Auto-generated by `scripts/create-entrypoints.js`. Do not edit manually.\n\nexport const optionalImportEntrypoints = [\n" +
      contents
  );
};

const command = process.argv[2];

if (command === "pre") {
  cleanGenerated();
  generateImportMap();
  generateImportTypes();
  generateImportConstants();
} else {
  updateConfig();
}<|MERGE_RESOLUTION|>--- conflicted
+++ resolved
@@ -198,11 +198,8 @@
   "tools/aws_lambda",
   "tools/discord",
   "tools/gmail",
-<<<<<<< HEAD
   "tools/outlook",
-=======
   "tools/google_calendar",
->>>>>>> da19a070
   "agents/toolkits/aws_sfn",
   "callbacks/handlers/llmonitor",
   "callbacks/handlers/lunary",
