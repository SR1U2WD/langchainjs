import {
  LLM,
  BaseLLM,
<<<<<<< HEAD
  type BaseLLMParams,
  BaseLLMCallOptions,
=======
  type BaseLLMCallOptions,
>>>>>>> 6187ab4a
} from "@langchain/core/language_models/llms";
import {
  GuardrailResponse,
  LayerupSecurity as LayerupSecuritySDK,
  LLMMessage,
} from "@layerup/layerup-security";

export interface LayerupSecurityOptions extends BaseLLMCallOptions {
  llm: BaseLLM;
  layerupApiKey?: string;
  layerupApiBaseUrl?: string;
  promptGuardrails?: string[];
  responseGuardrails?: string[];
  mask?: boolean;
  metadata?: Record<string, unknown>;
  handlePromptGuardrailViolation?: (violation: GuardrailResponse) => LLMMessage;
  handleResponseGuardrailViolation?: (
    violation: GuardrailResponse
  ) => LLMMessage;
}

function defaultGuardrailViolationHandler(
  violation: GuardrailResponse
): LLMMessage {
  if (violation.canned_response) return violation.canned_response;

  const guardrailName = violation.offending_guardrail
    ? `Guardrail ${violation.offending_guardrail}`
    : "A guardrail";
  throw new Error(
    `${guardrailName} was violated without a proper guardrail violation handler.`
  );
}

export class LayerupSecurity extends LLM {
  static lc_name() {
    return "LayerupSecurity";
  }

  lc_serializable = true;

  llm: BaseLLM;

  layerupApiKey: string;

  layerupApiBaseUrl = "https://api.uselayerup.com/v1";

  promptGuardrails: string[] = [];

  responseGuardrails: string[] = [];

  mask = false;

  metadata: Record<string, unknown> = {};

  handlePromptGuardrailViolation: (violation: GuardrailResponse) => LLMMessage =
    defaultGuardrailViolationHandler;

  handleResponseGuardrailViolation: (
    violation: GuardrailResponse
  ) => LLMMessage = defaultGuardrailViolationHandler;

  private layerup: LayerupSecuritySDK;

  constructor(options: LayerupSecurityOptions) {
    super(options);

    if (!options.llm) {
      throw new Error("Layerup Security requires an LLM to be provided.");
    } else if (!options.layerupApiKey) {
      throw new Error("Layerup Security requires an API key to be provided.");
    }

    this.llm = options.llm;
    this.layerupApiKey = options.layerupApiKey;
    this.layerupApiBaseUrl =
      options.layerupApiBaseUrl || this.layerupApiBaseUrl;
    this.promptGuardrails = options.promptGuardrails || this.promptGuardrails;
    this.responseGuardrails =
      options.responseGuardrails || this.responseGuardrails;
    this.mask = options.mask || this.mask;
    this.metadata = options.metadata || this.metadata;
    this.handlePromptGuardrailViolation =
      options.handlePromptGuardrailViolation ||
      this.handlePromptGuardrailViolation;
    this.handleResponseGuardrailViolation =
      options.handleResponseGuardrailViolation ||
      this.handleResponseGuardrailViolation;

    this.layerup = new LayerupSecuritySDK({
      apiKey: this.layerupApiKey,
      baseURL: this.layerupApiBaseUrl,
    });
  }

  _llmType() {
    return "layerup_security";
  }

  async _call(input: string, options?: BaseLLMCallOptions): Promise<string> {
    // Since LangChain LLMs only support string inputs, we will wrap each call to Layerup in a single-message
    // array of messages, then extract the string element when we need to access it.
    let messages: LLMMessage[] = [
      {
        role: "user",
        content: input,
      },
    ];
    let unmaskResponse;

    if (this.mask) {
      [messages, unmaskResponse] = await this.layerup.maskPrompt(
        messages,
        this.metadata
      );
    }

    if (this.promptGuardrails.length > 0) {
      const securityResponse = await this.layerup.executeGuardrails(
        this.promptGuardrails,
        messages,
        input,
        this.metadata
      );

      // If there is a guardrail violation, extract the canned response and reply with that instead
      if (!securityResponse.all_safe) {
        const replacedResponse: LLMMessage =
          this.handlePromptGuardrailViolation(securityResponse);
        return replacedResponse.content as string;
      }
    }

    // Invoke the underlying LLM with the prompt and options
    let result = await this.llm.invoke(messages[0].content as string, options);

    if (this.mask && unmaskResponse) {
      result = unmaskResponse(result);
    }

    // Add to messages array for response guardrail handler
    messages.push({
      role: "assistant",
      content: result,
    });

    if (this.responseGuardrails.length > 0) {
      const securityResponse = await this.layerup.executeGuardrails(
        this.responseGuardrails,
        messages,
        result,
        this.metadata
      );

      // If there is a guardrail violation, extract the canned response and reply with that instead
      if (!securityResponse.all_safe) {
        const replacedResponse: LLMMessage =
          this.handleResponseGuardrailViolation(securityResponse);
        return replacedResponse.content as string;
      }
    }

    return result;
  }
}<|MERGE_RESOLUTION|>--- conflicted
+++ resolved
@@ -1,12 +1,7 @@
 import {
   LLM,
   BaseLLM,
-<<<<<<< HEAD
-  type BaseLLMParams,
-  BaseLLMCallOptions,
-=======
   type BaseLLMCallOptions,
->>>>>>> 6187ab4a
 } from "@langchain/core/language_models/llms";
 import {
   GuardrailResponse,
