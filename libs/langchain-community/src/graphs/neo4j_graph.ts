--- conflicted
+++ resolved
@@ -250,21 +250,13 @@
     const { baseEntityLabel } = config;
 
     if (baseEntityLabel) {
-<<<<<<< HEAD
       const constraintExists =
         this.structuredSchema?.metadata?.constraint?.some(
           // eslint-disable-next-line @typescript-eslint/no-explicit-any
           (el: any) =>
             JSON.stringify(el.labelsOrTypes) ===
             JSON.stringify([BASE_ENTITY_LABEL]) &&
-=======
-      // eslint-disable-next-line @typescript-eslint/no-explicit-any
-      const constraintExists =
-        this.structuredSchema?.metadata?.constraint?.some(
-          (el: any) =>
-            JSON.stringify(el.labelsOrTypes) ===
-              JSON.stringify([BASE_ENTITY_LABEL]) &&
->>>>>>> ad939bb7
+
             JSON.stringify(el.properties) === JSON.stringify(["id"])
         ) ?? false;
 
