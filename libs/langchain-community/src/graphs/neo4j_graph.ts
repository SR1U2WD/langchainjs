import neo4j, { RoutingControl } from "neo4j-driver";
import { insecureHash } from "@langchain/core/utils/hash";
import { GraphDocument } from "./graph_document.js";

interface Neo4jGraphConfig {
  url: string;
  username: string;
  password: string;
  database?: string;
  timeoutMs?: number;
}

interface StructuredSchema {
  nodeProps: { [key: NodeType["labels"]]: NodeType["properties"] };
  relProps: { [key: RelType["type"]]: RelType["properties"] };
  relationships: PathType[];
  metadata?: {
    // eslint-disable-next-line @typescript-eslint/no-explicit-any
    constraint: Record<string, any>;
    // eslint-disable-next-line @typescript-eslint/no-explicit-any
    index: Record<string, any>;
  };
}

export interface AddGraphDocumentsConfig {
  baseEntityLabel?: boolean;
  includeSource?: boolean;
}

export type NodeType = {
  labels: string;
  properties: { property: string; type: string }[];
};

export type RelType = {
  type: string;
  properties: { property: string; type: string }[];
};

export type PathType = { start: string; type: string; end: string };

export const BASE_ENTITY_LABEL = "__Entity__";

const INCLUDE_DOCS_QUERY = `
  MERGE (d:Document {id:$document.metadata.id}) 
<<<<<<< HEAD
  SET d.text = $document.page_content 
=======
  SET d.text = $document.pageContent 
>>>>>>> a8f7f5c4
  SET d += $document.metadata 
  WITH d 
`;

/**
 * @security *Security note*: Make sure that the database connection uses credentials
 * that are narrowly-scoped to only include necessary permissions.
 * Failure to do so may result in data corruption or loss, since the calling
 * code may attempt commands that would result in deletion, mutation
 * of data if appropriately prompted or reading sensitive data if such
 * data is present in the database.
 * The best way to guard against such negative outcomes is to (as appropriate)
 * limit the permissions granted to the credentials used with this tool.
 * For example, creating read only users for the database is a good way to
 * ensure that the calling code cannot mutate or delete data.
 *
 * @link See https://js.langchain.com/docs/security for more information.
 */
export class Neo4jGraph {
  private driver: neo4j.Driver;

  private database: string;

  private timeoutMs: number | undefined;

  protected schema = "";

  protected structuredSchema: StructuredSchema = {
    nodeProps: {},
    relProps: {},
    relationships: [],
    metadata: {
      constraint: {},
      index: {},
    },
  };

  constructor({
    url,
    username,
    password,
    database = "neo4j",
    timeoutMs,
  }: Neo4jGraphConfig) {
    try {
      this.driver = neo4j.driver(url, neo4j.auth.basic(username, password));
      this.database = database;
      this.timeoutMs = timeoutMs;
    } catch (error) {
      throw new Error(
        "Could not create a Neo4j driver instance. Please check the connection details."
      );
    }
  }

  static async initialize(config: Neo4jGraphConfig): Promise<Neo4jGraph> {
    const graph = new Neo4jGraph(config);

    try {
      await graph.verifyConnectivity();
      // eslint-disable-next-line @typescript-eslint/no-explicit-any
    } catch (error: any) {
      console.log("Failed to verify connection.");
    }

    try {
      await graph.refreshSchema();
      // eslint-disable-next-line @typescript-eslint/no-explicit-any
    } catch (error: any) {
      const message = [
        "Could not use APOC procedures.",
        "Please ensure the APOC plugin is installed in Neo4j and that",
        "'apoc.meta.data()' is allowed in Neo4j configuration",
      ].join("\n");

      throw new Error(message);
    } finally {
      console.log("Schema refreshed successfully.");
    }

    return graph;
  }

  getSchema(): string {
    return this.schema;
  }

  getStructuredSchema() {
    return this.structuredSchema;
  }

  // eslint-disable-next-line @typescript-eslint/no-explicit-any
  async query<RecordShape extends Record<string, any> = Record<string, any>>(
    query: string,
    // eslint-disable-next-line @typescript-eslint/no-explicit-any
    params: Record<string, any> = {},
    routing: RoutingControl = neo4j.routing.WRITE
  ): Promise<RecordShape[]> {
    const result = await this.driver.executeQuery<RecordShape>(query, params, {
      database: this.database,
      routing,
      transactionConfig: { timeout: this.timeoutMs },
    });
    return toObjects<RecordShape>(result.records);
  }

  async verifyConnectivity() {
    await this.driver.verifyAuthentication();
  }

  async refreshSchema() {
    const nodePropertiesQuery = `
      CALL apoc.meta.data()
      YIELD label, other, elementType, type, property
      WHERE NOT type = "RELATIONSHIP" AND elementType = "node"
      WITH label AS nodeLabels, collect({property:property, type:type}) AS properties
      RETURN {labels: nodeLabels, properties: properties} AS output
    `;

    const relPropertiesQuery = `
      CALL apoc.meta.data()
      YIELD label, other, elementType, type, property
      WHERE NOT type = "RELATIONSHIP" AND elementType = "relationship"
      WITH label AS nodeLabels, collect({property:property, type:type}) AS properties
      RETURN {type: nodeLabels, properties: properties} AS output
    `;

    const relQuery = `
      CALL apoc.meta.data()
      YIELD label, other, elementType, type, property
      WHERE type = "RELATIONSHIP" AND elementType = "node"
      UNWIND other AS other_node
      RETURN {start: label, type: property, end: toString(other_node)} AS output
    `;

    // Assuming query method is defined and returns a Promise
    const nodeProperties = (
      await this.query<{ output: NodeType }>(nodePropertiesQuery)
    )?.map((el) => el.output);

    const relationshipsProperties = (
      await this.query<{ output: RelType }>(relPropertiesQuery)
    )?.map((el) => el.output);

    const relationships: PathType[] = (
      await this.query<{ output: PathType }>(relQuery)
    )?.map((el) => el.output);

    const constraint = await this.query("SHOW CONSTRAINTS");

    const index = await this.query("SHOW INDEXES YIELD *");

    // Structured schema similar to Python's dictionary comprehension
    this.structuredSchema = {
      nodeProps: Object.fromEntries(
        nodeProperties?.map((el) => [el.labels, el.properties]) || []
      ),
      relProps: Object.fromEntries(
        relationshipsProperties?.map((el) => [el.type, el.properties]) || []
      ),
      relationships: relationships || [],
      metadata: {
        constraint,
        index,
      },
    };

    // Format node properties
    const formattedNodeProps = nodeProperties?.map((el) => {
      const propsStr = el.properties
        .map((prop) => `${prop.property}: ${prop.type}`)
        .join(", ");
      return `${el.labels} {${propsStr}}`;
    });

    // Format relationship properties
    const formattedRelProps = relationshipsProperties?.map((el) => {
      const propsStr = el.properties
        .map((prop) => `${prop.property}: ${prop.type}`)
        .join(", ");
      return `${el.type} {${propsStr}}`;
    });

    // Format relationships
    const formattedRels = relationships?.map(
      (el) => `(:${el.start})-[:${el.type}]->(:${el.end})`
    );

    // Combine all formatted elements into a single string
    this.schema = [
      "Node properties are the following:",
      formattedNodeProps?.join(", "),
      "Relationship properties are the following:",
      formattedRelProps?.join(", "),
      "The relationships are the following:",
      formattedRels?.join(", "),
    ].join("\n");
  }

  async addGraphDocuments(
    graphDocuments: GraphDocument[],
    config: AddGraphDocumentsConfig = {}
  ): Promise<void> {
    const { baseEntityLabel } = config;

    if (baseEntityLabel) {
<<<<<<< HEAD
      // eslint-disable-next-line @typescript-eslint/no-explicit-any
      const constraintExists =
        this.structuredSchema?.metadata?.constraint?.some(
=======
      const constraintExists =
        this.structuredSchema?.metadata?.constraint?.some(
          // eslint-disable-next-line @typescript-eslint/no-explicit-any
>>>>>>> a8f7f5c4
          (el: any) =>
            JSON.stringify(el.labelsOrTypes) ===
              JSON.stringify([BASE_ENTITY_LABEL]) &&
            JSON.stringify(el.properties) === JSON.stringify(["id"])
        ) ?? false;

      if (!constraintExists) {
        await this.query(`
          CREATE CONSTRAINT IF NOT EXISTS FOR (b:${BASE_ENTITY_LABEL})
          REQUIRE b.id IS UNIQUE;          
        `);
        await this.refreshSchema();
      }
    }

    const nodeImportQuery = getNodeImportQuery(config);
    const relImportQuery = getRelImportQuery(config);

    for (const document of graphDocuments) {
      if (!document.source.metadata.id) {
        document.source.metadata.id = insecureHash(document.source.pageContent);
      }

      // Import nodes
      await this.query(nodeImportQuery, {
        // eslint-disable-next-line @typescript-eslint/no-explicit-any
        data: document.nodes.map((el: any) => ({ ...el })),
        document: { ...document.source },
      });

      // Import relationships
      await this.query(relImportQuery, {
        // eslint-disable-next-line @typescript-eslint/no-explicit-any
        data: document.relationships.map((el: any) => ({
          source: el.source.id,
          source_label: el.source.type,
          target: el.target.id,
          target_label: el.target.type,
          type: el.type.replace(/ /g, "_").toUpperCase(),
          properties: el.properties,
        })),
      });
    }
  }

  async close() {
    await this.driver.close();
  }
}

function getNodeImportQuery({
  baseEntityLabel,
  includeSource,
}: AddGraphDocumentsConfig): string {
  if (baseEntityLabel) {
    return `
          ${includeSource ? INCLUDE_DOCS_QUERY : ""}
          UNWIND $data AS row
          MERGE (source:\`${BASE_ENTITY_LABEL}\` {id: row.id})
          SET source += row.properties
          ${includeSource ? "MERGE (d)-[:MENTIONS]->(source)" : ""}
          WITH source, row
          CALL apoc.create.addLabels(source, [row.type]) YIELD node
          RETURN distinct 'done' AS result
      `;
  } else {
    return `
          ${includeSource ? INCLUDE_DOCS_QUERY : ""}
          UNWIND $data AS row
          CALL apoc.merge.node([row.type], {id: row.id},
          row.properties, {}) YIELD node
          ${includeSource ? "MERGE (d)-[:MENTIONS]->(node)" : ""}
          RETURN distinct 'done' AS result
      `;
  }
}

function getRelImportQuery({
  baseEntityLabel,
}: AddGraphDocumentsConfig): string {
  if (baseEntityLabel) {
    return `
          UNWIND $data AS row
          MERGE (source:\`${BASE_ENTITY_LABEL}\` {id: row.source})
          MERGE (target:\`${BASE_ENTITY_LABEL}\` {id: row.target})
          WITH source, target, row
          CALL apoc.merge.relationship(source, row.type,
          {}, row.properties, target) YIELD rel
          RETURN distinct 'done'
      `;
  } else {
    return `
          UNWIND $data AS row
          CALL apoc.merge.node([row.source_label], {id: row.source},
          {}, {}) YIELD node as source
          CALL apoc.merge.node([row.target_label], {id: row.target},
          {}, {}) YIELD node as target
          CALL apoc.merge.relationship(source, row.type,
          {}, row.properties, target) YIELD rel
          RETURN distinct 'done'
      `;
  }
}

function toObjects<
  // eslint-disable-next-line @typescript-eslint/no-explicit-any
  RecordShape extends Record<string, any> = Record<string, any>
>(records: neo4j.Record<RecordShape>): RecordShape[] {
  return records.map((record) => {
    const rObj = record.toObject();
    // eslint-disable-next-line @typescript-eslint/no-explicit-any
    const out: Partial<RecordShape> = {};
    Object.keys(rObj).forEach((key: keyof RecordShape) => {
      out[key] = itemIntToString(rObj[key]);
    });
    return out as RecordShape;
  });
}

// eslint-disable-next-line @typescript-eslint/no-explicit-any
function itemIntToString(item: any): any {
  if (neo4j.isInt(item)) return item.toString();
  if (Array.isArray(item)) return item.map((ii) => itemIntToString(ii));
  if (["number", "string", "boolean"].indexOf(typeof item) !== -1) return item;
  if (item === null) return item;
  if (typeof item === "object") return objIntToString(item);
}

// eslint-disable-next-line @typescript-eslint/no-explicit-any
function objIntToString(obj: any) {
  const entry = extractFromNeoObjects(obj);
  // eslint-disable-next-line @typescript-eslint/no-explicit-any
  let newObj: any = null;
  if (Array.isArray(entry)) {
    newObj = entry.map((item) => itemIntToString(item));
  } else if (entry !== null && typeof entry === "object") {
    newObj = {};
    Object.keys(entry).forEach((key) => {
      newObj[key] = itemIntToString(entry[key]);
    });
  }
  return newObj;
}

// eslint-disable-next-line @typescript-eslint/no-explicit-any
function extractFromNeoObjects(obj: any) {
  if (
    // eslint-disable-next-line
    obj instanceof (neo4j.types.Node as any) ||
    // eslint-disable-next-line
    obj instanceof (neo4j.types.Relationship as any)
  ) {
    return obj.properties;
    // eslint-disable-next-line
  } else if (obj instanceof (neo4j.types.Path as any)) {
    // eslint-disable-next-line
    return [].concat.apply<any[], any[], any[]>([], extractPathForRows(obj));
  }
  return obj;
}

const extractPathForRows = (path: neo4j.Path) => {
  let { segments } = path;
  // Zero length path. No relationship, end === start
  if (!Array.isArray(path.segments) || path.segments.length < 1) {
    // eslint-disable-next-line @typescript-eslint/no-explicit-any
    segments = [{ ...path, end: null } as any];
  }
  // eslint-disable-next-line @typescript-eslint/no-explicit-any
  return segments.map((segment: any) =>
    [
      objIntToString(segment.start),
      objIntToString(segment.relationship),
      objIntToString(segment.end),
    ].filter((part) => part !== null)
  );
};<|MERGE_RESOLUTION|>--- conflicted
+++ resolved
@@ -42,14 +42,10 @@
 export const BASE_ENTITY_LABEL = "__Entity__";
 
 const INCLUDE_DOCS_QUERY = `
-  MERGE (d:Document {id:$document.metadata.id}) 
-<<<<<<< HEAD
-  SET d.text = $document.page_content 
-=======
-  SET d.text = $document.pageContent 
->>>>>>> a8f7f5c4
-  SET d += $document.metadata 
-  WITH d 
+  MERGE (d:Document {id:$document.metadata.id})
+  SET d.text = $document.pageContent
+  SET d += $document.metadata
+  WITH d
 `;
 
 /**
@@ -254,25 +250,19 @@
     const { baseEntityLabel } = config;
 
     if (baseEntityLabel) {
-<<<<<<< HEAD
-      // eslint-disable-next-line @typescript-eslint/no-explicit-any
-      const constraintExists =
-        this.structuredSchema?.metadata?.constraint?.some(
-=======
       const constraintExists =
         this.structuredSchema?.metadata?.constraint?.some(
           // eslint-disable-next-line @typescript-eslint/no-explicit-any
->>>>>>> a8f7f5c4
           (el: any) =>
             JSON.stringify(el.labelsOrTypes) ===
-              JSON.stringify([BASE_ENTITY_LABEL]) &&
+            JSON.stringify([BASE_ENTITY_LABEL]) &&
             JSON.stringify(el.properties) === JSON.stringify(["id"])
         ) ?? false;
 
       if (!constraintExists) {
         await this.query(`
           CREATE CONSTRAINT IF NOT EXISTS FOR (b:${BASE_ENTITY_LABEL})
-          REQUIRE b.id IS UNIQUE;          
+          REQUIRE b.id IS UNIQUE;
         `);
         await this.refreshSchema();
       }
