{
  "name": "@langchain/anthropic",
  "version": "0.2.8",
  "description": "Anthropic integrations for LangChain.js",
  "type": "module",
  "engines": {
    "node": ">=18"
  },
  "main": "./index.js",
  "types": "./index.d.ts",
  "repository": {
    "type": "git",
    "url": "git@github.com:langchain-ai/langchainjs.git"
  },
  "homepage": "https://github.com/langchain-ai/langchainjs/tree/main/libs/langchain-anthropic/",
  "scripts": {
    "build": "yarn turbo:command build:internal --filter=@langchain/anthropic",
    "build:internal": "yarn lc_build_v2 --create-entrypoints --pre --tree-shaking --gen-maps",
    "lint:eslint": "NODE_OPTIONS=--max-old-space-size=4096 eslint --cache --ext .ts,.js src/",
    "lint:dpdm": "dpdm --exit-code circular:1 --no-warning --no-tree src/*.ts src/**/*.ts",
    "lint": "yarn lint:eslint && yarn lint:dpdm",
    "lint:fix": "yarn lint:eslint --fix && yarn lint:dpdm",
    "clean": "rm -rf .turbo dist/",
    "prepack": "yarn build",
    "test": "NODE_OPTIONS=--experimental-vm-modules jest --testPathIgnorePatterns=\\.int\\.test.ts --testTimeout 30000 --maxWorkers=50%",
    "test:watch": "NODE_OPTIONS=--experimental-vm-modules jest --watch --testPathIgnorePatterns=\\.int\\.test.ts",
    "test:single": "NODE_OPTIONS=--experimental-vm-modules yarn run jest --config jest.config.cjs --testTimeout 100000",
    "test:int": "NODE_OPTIONS=--experimental-vm-modules jest --testPathPattern=\\.int\\.test.ts --testTimeout 100000 --maxWorkers=50%",
    "test:standard:unit": "NODE_OPTIONS=--experimental-vm-modules jest --testPathPattern=\\.standard\\.test.ts --testTimeout 100000 --maxWorkers=50%",
    "test:standard:int": "NODE_OPTIONS=--experimental-vm-modules jest --testPathPattern=\\.standard\\.int\\.test.ts --testTimeout 100000 --maxWorkers=50%",
    "test:standard": "yarn test:standard:unit && yarn test:standard:int",
    "format": "prettier --config .prettierrc --write \"src\"",
    "format:check": "prettier --config .prettierrc --check \"src\""
  },
  "author": "LangChain",
  "license": "MIT",
  "dependencies": {
    "@anthropic-ai/sdk": "^0.22.0",
    "@langchain/core": ">=0.2.16 <0.3.0",
    "fast-xml-parser": "^4.3.5",
    "zod": "^3.22.4",
    "zod-to-json-schema": "^3.22.4"
  },
  "devDependencies": {
    "@jest/globals": "^29.5.0",
<<<<<<< HEAD
    "@langchain/scripts": "~0.0.14",
=======
    "@langchain/community": "workspace:*",
    "@langchain/scripts": "~0.0.20",
>>>>>>> 066f7836
    "@langchain/standard-tests": "0.0.0",
    "@swc/core": "^1.3.90",
    "@swc/jest": "^0.2.29",
    "dpdm": "^3.12.0",
    "eslint": "^8.33.0",
    "eslint-config-airbnb-base": "^15.0.0",
    "eslint-config-prettier": "^8.6.0",
    "eslint-plugin-import": "^2.27.5",
    "eslint-plugin-jest": "^27.6.0",
    "eslint-plugin-no-instanceof": "^1.0.1",
    "eslint-plugin-prettier": "^4.2.1",
    "jest": "^29.5.0",
    "jest-environment-node": "^29.6.4",
    "prettier": "^2.8.3",
    "release-it": "^15.10.1",
    "rimraf": "^5.0.1",
    "ts-jest": "^29.1.0",
    "typescript": "~5.1.6"
  },
  "publishConfig": {
    "access": "public"
  },
  "keywords": [
    "llm",
    "ai",
    "gpt3",
    "chain",
    "prompt",
    "prompt engineering",
    "chatgpt",
    "machine learning",
    "ml",
    "anthropic",
    "embeddings",
    "vectorstores"
  ],
  "exports": {
    ".": {
      "types": {
        "import": "./index.d.ts",
        "require": "./index.d.cts",
        "default": "./index.d.ts"
      },
      "import": "./index.js",
      "require": "./index.cjs"
    },
    "./experimental": {
      "types": {
        "import": "./experimental.d.ts",
        "require": "./experimental.d.cts",
        "default": "./experimental.d.ts"
      },
      "import": "./experimental.js",
      "require": "./experimental.cjs"
    },
    "./package.json": "./package.json"
  },
  "files": [
    "dist/",
    "index.cjs",
    "index.js",
    "index.d.ts",
    "index.d.cts",
    "experimental.cjs",
    "experimental.js",
    "experimental.d.ts",
    "experimental.d.cts"
  ]
}<|MERGE_RESOLUTION|>--- conflicted
+++ resolved
@@ -43,12 +43,7 @@
   },
   "devDependencies": {
     "@jest/globals": "^29.5.0",
-<<<<<<< HEAD
-    "@langchain/scripts": "~0.0.14",
-=======
-    "@langchain/community": "workspace:*",
     "@langchain/scripts": "~0.0.20",
->>>>>>> 066f7836
     "@langchain/standard-tests": "0.0.0",
     "@swc/core": "^1.3.90",
     "@swc/jest": "^0.2.29",
