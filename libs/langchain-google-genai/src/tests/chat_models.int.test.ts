/* eslint-disable no-process-env */

import { test } from "@jest/globals";
import * as fs from "node:fs/promises";
import { fileURLToPath } from "node:url";
import * as path from "node:path";
import {
  AIMessage,
  AIMessageChunk,
  HumanMessage,
  SystemMessage,
  ToolMessage,
} from "@langchain/core/messages";
import {
  ChatPromptTemplate,
  MessagesPlaceholder,
} from "@langchain/core/prompts";
import { StructuredTool } from "@langchain/core/tools";
import { z } from "zod";
import { FunctionDeclarationSchemaType } from "@google/generative-ai";
import { ChatGoogleGenerativeAI } from "../chat_models.js";

// Save the original value of the 'LANGCHAIN_CALLBACKS_BACKGROUND' environment variable
const originalBackground = process.env.LANGCHAIN_CALLBACKS_BACKGROUND;

const dummyToolResponse = `[{"title":"Weather in New York City","url":"https://www.weatherapi.com/","content":"{'location': {'name': 'New York', 'region': 'New York', 'country': 'United States of America', 'lat': 40.71, 'lon': -74.01, 'tz_id': 'America/New_York', 'localtime_epoch': 1718659486, 'localtime': '2024-06-17 17:24'}, 'current': {'last_updated_epoch': 1718658900, 'last_updated': '2024-06-17 17:15', 'temp_c': 27.8, 'temp_f': 82.0, 'is_day': 1, 'condition': {'text': 'Partly cloudy', 'icon': '//cdn.weatherapi.com/weather/64x64/day/116.png', 'code': 1003}, 'wind_mph': 2.2, 'wind_kph': 3.6, 'wind_degree': 159, 'wind_dir': 'SSE', 'pressure_mb': 1021.0, 'pressure_in': 30.15, 'precip_mm': 0.0, 'precip_in': 0.0, 'humidity': 58, 'cloud': 25, 'feelslike_c': 29.0, 'feelslike_f': 84.2, 'windchill_c': 26.9, 'windchill_f': 80.5, 'heatindex_c': 27.9, 'heatindex_f': 82.2, 'dewpoint_c': 17.1, 'dewpoint_f': 62.8, 'vis_km': 16.0, 'vis_miles': 9.0, 'uv': 7.0, 'gust_mph': 18.3, 'gust_kph': 29.4}}","score":0.98192,"raw_content":null},{"title":"New York, NY Monthly Weather | AccuWeather","url":"https://www.accuweather.com/en/us/new-york/10021/june-weather/349727","content":"Get the monthly weather forecast for New York, NY, including daily high/low, historical averages, to help you plan ahead.","score":0.97504,"raw_content":null}]`;

test("Test Google AI", async () => {
  const model = new ChatGoogleGenerativeAI({});
  const res = await model.invoke("what is 1 + 1?");
  expect(res).toBeTruthy();
});

test("Test Google AI generation", async () => {
  const model = new ChatGoogleGenerativeAI({});
  const res = await model.generate([
    [["human", `Translate "I love programming" into Korean.`]],
  ]);
  expect(res).toBeTruthy();
});

test("Test Google AI generation with a stop sequence", async () => {
  const model = new ChatGoogleGenerativeAI({
    stopSequences: ["two", "2"],
  });
  const res = await model.invoke([
    ["human", `What are the first three positive whole numbers?`],
  ]);
  expect(res).toBeTruthy();
  expect(res.additional_kwargs.finishReason).toBe("STOP");
  expect(res.content).not.toContain("2");
  expect(res.content).not.toContain("two");
});

test("Test Google AI generation with a system message", async () => {
  const model = new ChatGoogleGenerativeAI({});
  const res = await model.generate([
    [
      ["system", `You are an amazing translator.`],
      ["human", `Translate "I love programming" into Korean.`],
    ],
  ]);
  expect(res).toBeTruthy();
});

test("Test Google AI multimodal generation", async () => {
  const __filename = fileURLToPath(import.meta.url);
  const __dirname = path.dirname(__filename);
  const imageData = (
    await fs.readFile(path.join(__dirname, "/data/hotdog.jpg"))
  ).toString("base64");
  const model = new ChatGoogleGenerativeAI({
    modelName: "gemini-1.5-flash",
  });
  const res = await model.invoke([
    new HumanMessage({
      content: [
        {
          type: "text",
          text: "Describe the following image:",
        },
        {
          type: "image_url",
          image_url: `data:image/png;base64,${imageData}`,
        },
      ],
    }),
  ]);
  expect(res).toBeTruthy();
});

test("Test Google AI handleLLMNewToken callback", async () => {
  // Running LangChain callbacks in the background will sometimes cause the callbackManager to execute
  // after the test/llm call has already finished & returned. Set that environment variable to false
  // to prevent that from happening.
  process.env.LANGCHAIN_CALLBACKS_BACKGROUND = "false";

  try {
    const model = new ChatGoogleGenerativeAI({});
    let tokens = "";
    const res = await model.call(
      [new HumanMessage("what is 1 + 1?")],
      undefined,
      [
        {
          handleLLMNewToken(token: string) {
            tokens += token;
          },
        },
      ]
    );
    const responseContent = typeof res.content === "string" ? res.content : "";
    expect(tokens).toBe(responseContent);
  } finally {
    // Reset the environment variable
    process.env.LANGCHAIN_CALLBACKS_BACKGROUND = originalBackground;
  }
});

test("Test Google AI handleLLMNewToken callback with streaming", async () => {
  // Running LangChain callbacks in the background will sometimes cause the callbackManager to execute
  // after the test/llm call has already finished & returned. Set that environment variable to false
  // to prevent that from happening.
  process.env.LANGCHAIN_CALLBACKS_BACKGROUND = "false";

  try {
    const model = new ChatGoogleGenerativeAI({});
    let tokens = "";
    const res = await model.stream([new HumanMessage("what is 1 + 1?")], {
      callbacks: [
        {
          handleLLMNewToken(token: string) {
            tokens += token;
          },
        },
      ],
    });
    let responseContent = "";
    for await (const streamItem of res) {
      responseContent += streamItem.content;
    }
    expect(tokens).toBe(responseContent);
  } finally {
    // Reset the environment variable
    process.env.LANGCHAIN_CALLBACKS_BACKGROUND = originalBackground;
  }
});

test("Test Google AI in streaming mode", async () => {
  // Running LangChain callbacks in the background will sometimes cause the callbackManager to execute
  // after the test/llm call has already finished & returned. Set that environment variable to false
  // to prevent that from happening.
  process.env.LANGCHAIN_CALLBACKS_BACKGROUND = "false";

  try {
    const model = new ChatGoogleGenerativeAI({ streaming: true });
    let tokens = "";
    let nrNewTokens = 0;
    const res = await model.invoke([new HumanMessage("Write a haiku?")], {
      callbacks: [
        {
          handleLLMNewToken(token: string) {
            nrNewTokens += 1;
            tokens += token;
          },
        },
      ],
    });
<<<<<<< HEAD
    console.log({ tokens, nrNewTokens });
=======
>>>>>>> 4f40e5c7
    expect(nrNewTokens).toBeGreaterThanOrEqual(1);
    expect(res.content).toBe(tokens);
  } finally {
    // Reset the environment variable
    process.env.LANGCHAIN_CALLBACKS_BACKGROUND = originalBackground;
  }
});

async function fileToBase64(filePath: string): Promise<string> {
  const fileData = await fs.readFile(filePath);
  const base64String = Buffer.from(fileData).toString("base64");
  return base64String;
}

test.skip("Gemini can understand audio", async () => {
  // Update this with the correct path to an audio file on your machine.
  const audioPath =
    "/Users/bracesproul/code/lang-chain-ai/langchainjs/libs/langchain-google-gauth/src/tests/data/audio.mp3";
  const audioMimeType = "audio/mp3";

  const model = new ChatGoogleGenerativeAI({
    model: "gemini-1.5-pro-latest",
    temperature: 0,
  });

  const audioBase64 = await fileToBase64(audioPath);

  const prompt = ChatPromptTemplate.fromMessages([
    new MessagesPlaceholder("audio"),
  ]);

  const chain = prompt.pipe(model);
  const response = await chain.invoke({
    audio: new HumanMessage({
      content: [
        {
          type: "media",
          mimeType: audioMimeType,
          data: audioBase64,
        },
        {
          type: "text",
          text: "Summarize the content in this audio. ALso, what is the speaker's tone?",
        },
      ],
    }),
  });

  expect(typeof response.content).toBe("string");
  expect((response.content as string).length).toBeGreaterThan(15);
});

class FakeBrowserTool extends StructuredTool {
  schema = z.object({
    url: z.string(),
    query: z.string().optional(),
  });

  name = "fake_browser_tool";

  description =
    "useful for when you need to find something on the web or summarize a webpage.";

  async _call(_: z.infer<this["schema"]>): Promise<string> {
    return "fake_browser_tool";
  }
}
const googleGenAITool = {
  functionDeclarations: [
    {
      name: "fake_browser_tool",
      description:
        "useful for when you need to find something on the web or summarize a webpage.",
      parameters: {
        type: FunctionDeclarationSchemaType.OBJECT,
        required: ["url"],
        properties: {
          url: {
            type: FunctionDeclarationSchemaType.STRING,
          },
          query: {
            type: FunctionDeclarationSchemaType.STRING,
          },
        },
      },
    },
  ],
};
const prompt = new HumanMessage(
  "Search the web and tell me what the weather will be like tonight in new york. use weather.com"
);

test("ChatGoogleGenerativeAI can bind and invoke langchain tools", async () => {
  const model = new ChatGoogleGenerativeAI({});

  const modelWithTools = model.bind({
    tools: [new FakeBrowserTool()],
  });
  const res = await modelWithTools.invoke([prompt]);
  const toolCalls = res.tool_calls;
  expect(toolCalls).toBeDefined();
  if (!toolCalls) {
    throw new Error("tool_calls not in response");
  }
  expect(toolCalls.length).toBe(1);
  expect(toolCalls[0].name).toBe("fake_browser_tool");
  expect("url" in toolCalls[0].args).toBe(true);
});

test("ChatGoogleGenerativeAI can bind and stream langchain tools", async () => {
  const model = new ChatGoogleGenerativeAI({
    model: "gemini-1.5-pro",
  });

  const modelWithTools = model.bind({
    tools: [new FakeBrowserTool()],
  });
  let finalChunk: AIMessageChunk | undefined;
  for await (const chunk of await modelWithTools.stream([prompt])) {
    if (!finalChunk) {
      finalChunk = chunk;
    } else {
      finalChunk = finalChunk.concat(chunk);
    }
  }
  if (!finalChunk) {
    throw new Error("finalChunk is undefined");
  }
  const toolCalls = finalChunk.tool_calls;
  expect(toolCalls).toBeDefined();
  if (!toolCalls) {
    throw new Error("tool_calls not in response");
  }
  expect(toolCalls.length).toBe(1);
  expect(toolCalls[0].name).toBe("fake_browser_tool");
  expect("url" in toolCalls[0].args).toBe(true);
});

test("ChatGoogleGenerativeAI can handle streaming tool messages.", async () => {
  const model = new ChatGoogleGenerativeAI({
    model: "gemini-1.5-pro",
    maxRetries: 1,
  });

  const browserTool = new FakeBrowserTool();

  const modelWithTools = model.bind({
    tools: [browserTool],
  });
  let finalChunk: AIMessageChunk | undefined;
  const fullPrompt = [
    new SystemMessage(
      "You are a helpful assistant. If the chat history contains the tool results, you should use that and not call the tool again."
    ),
    prompt,
    new AIMessage({
      content: "",
      tool_calls: [
        {
          name: browserTool.name,
          args: {
            query: "weather tonight new york",
            url: "https://weather.com",
          },
        },
      ],
    }),
    new ToolMessage(dummyToolResponse, "id", browserTool.name),
  ];
  for await (const chunk of await modelWithTools.stream(fullPrompt)) {
    if (!finalChunk) {
      finalChunk = chunk;
    } else {
      finalChunk = finalChunk.concat(chunk);
    }
  }
  if (!finalChunk) {
    throw new Error("finalChunk is undefined");
  }
  expect(typeof finalChunk.content).toBe("string");
  expect(finalChunk.content.length).toBeGreaterThan(1);
  expect(finalChunk.tool_calls).toHaveLength(0);
});

test("ChatGoogleGenerativeAI can handle invoking tool messages.", async () => {
  const model = new ChatGoogleGenerativeAI({
    model: "gemini-1.5-pro",
    maxRetries: 1,
  });

  const browserTool = new FakeBrowserTool();

  const modelWithTools = model.bind({
    tools: [browserTool],
  });
  const fullPrompt = [
    new SystemMessage(
      "You are a helpful assistant. If the chat history contains the tool results, you should use that and not call the tool again."
    ),
    prompt,
    new AIMessage({
      content: "",
      tool_calls: [
        {
          name: browserTool.name,
          args: {
            query: "weather tonight new york",
            url: "https://weather.com",
          },
        },
      ],
    }),
    new ToolMessage(dummyToolResponse, "id", browserTool.name),
  ];
  const response = await modelWithTools.invoke(fullPrompt);
  expect(typeof response.content).toBe("string");
  expect(response.content.length).toBeGreaterThan(1);
  expect(response.tool_calls).toHaveLength(0);
});

test("ChatGoogleGenerativeAI can bind and invoke genai tools", async () => {
  const model = new ChatGoogleGenerativeAI({});

  const modelWithTools = model.bind({
    tools: [googleGenAITool],
  });
  const res = await modelWithTools.invoke([prompt]);
  const toolCalls = res.tool_calls;
  expect(toolCalls).toBeDefined();
  if (!toolCalls) {
    throw new Error("tool_calls not in response");
  }
  expect(toolCalls.length).toBe(1);
  expect(toolCalls[0].name).toBe("fake_browser_tool");
  expect("url" in toolCalls[0].args).toBe(true);
});

test("ChatGoogleGenerativeAI can bindTools with langchain tools and invoke", async () => {
  const model = new ChatGoogleGenerativeAI({});

  const modelWithTools = model.bindTools([new FakeBrowserTool()]);
  const res = await modelWithTools.invoke([prompt]);
  const toolCalls = res.tool_calls;
  expect(toolCalls).toBeDefined();
  if (!toolCalls) {
    throw new Error("tool_calls not in response");
  }
  expect(toolCalls.length).toBe(1);
  expect(toolCalls[0].name).toBe("fake_browser_tool");
  expect("url" in toolCalls[0].args).toBe(true);
});

test("ChatGoogleGenerativeAI can bindTools with genai tools and invoke", async () => {
  const model = new ChatGoogleGenerativeAI({});

  const modelWithTools = model.bindTools([googleGenAITool]);
  const res = await modelWithTools.invoke([prompt]);
  const toolCalls = res.tool_calls;
  expect(toolCalls).toBeDefined();
  if (!toolCalls) {
    throw new Error("tool_calls not in response");
  }
  expect(toolCalls.length).toBe(1);
  expect(toolCalls[0].name).toBe("fake_browser_tool");
  expect("url" in toolCalls[0].args).toBe(true);
});

test("ChatGoogleGenerativeAI can call withStructuredOutput langchain tools and invoke", async () => {
  const model = new ChatGoogleGenerativeAI({});
  const tool = new FakeBrowserTool();

  const modelWithTools = model.withStructuredOutput<
    z.infer<typeof tool.schema>
  >(tool.schema);
  const res = await modelWithTools.invoke([prompt]);
  expect(typeof res.url === "string").toBe(true);
});

test("ChatGoogleGenerativeAI can call withStructuredOutput genai tools and invoke", async () => {
  const model = new ChatGoogleGenerativeAI({});

  type GeminiTool = {
    url: string;
    query?: string;
  };

  const modelWithTools = model.withStructuredOutput<GeminiTool>(
    googleGenAITool.functionDeclarations[0].parameters
  );
  const res = await modelWithTools.invoke([prompt]);
  expect(typeof res.url === "string").toBe(true);
});

test("Stream token count usage_metadata", async () => {
  const model = new ChatGoogleGenerativeAI({
    temperature: 0,
    maxOutputTokens: 10,
  });
  let res: AIMessageChunk | null = null;
  for await (const chunk of await model.stream(
    "Why is the sky blue? Be concise."
  )) {
    if (!res) {
      res = chunk;
    } else {
      res = res.concat(chunk);
    }
  }
  expect(res?.usage_metadata).toBeDefined();
  if (!res?.usage_metadata) {
    return;
  }
  expect(res.usage_metadata.input_tokens).toBeGreaterThan(1);
  expect(res.usage_metadata.output_tokens).toBeGreaterThan(1);
  expect(res.usage_metadata.total_tokens).toBe(
    res.usage_metadata.input_tokens + res.usage_metadata.output_tokens
  );
});

test("streamUsage excludes token usage", async () => {
  const model = new ChatGoogleGenerativeAI({
    temperature: 0,
    streamUsage: false,
  });
  let res: AIMessageChunk | null = null;
  for await (const chunk of await model.stream(
    "Why is the sky blue? Be concise."
  )) {
    if (!res) {
      res = chunk;
    } else {
      res = res.concat(chunk);
    }
  }
  expect(res?.usage_metadata).not.toBeDefined();
});

test("Invoke token count usage_metadata", async () => {
  const model = new ChatGoogleGenerativeAI({
    temperature: 0,
    maxOutputTokens: 10,
  });
  const res = await model.invoke("Why is the sky blue? Be concise.");
  expect(res?.usage_metadata).toBeDefined();
  if (!res?.usage_metadata) {
    return;
  }
  expect(res.usage_metadata.input_tokens).toBeGreaterThan(1);
  expect(res.usage_metadata.output_tokens).toBeGreaterThan(1);
  expect(res.usage_metadata.total_tokens).toBe(
    res.usage_metadata.input_tokens + res.usage_metadata.output_tokens
  );
});<|MERGE_RESOLUTION|>--- conflicted
+++ resolved
@@ -166,10 +166,6 @@
         },
       ],
     });
-<<<<<<< HEAD
-    console.log({ tokens, nrNewTokens });
-=======
->>>>>>> 4f40e5c7
     expect(nrNewTokens).toBeGreaterThanOrEqual(1);
     expect(res.content).toBe(tokens);
   } finally {
