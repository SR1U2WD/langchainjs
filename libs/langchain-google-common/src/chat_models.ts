--- conflicted
+++ resolved
@@ -107,18 +107,10 @@
         input[i - 1],
         this.useSystemInstruction
       )
-<<<<<<< HEAD
     );
     const inputs = await Promise.all(inputPromises);
 
     return inputs.reduce((acc, cur) => {
-      // Filter out the system content, since those don't belong
-      // in the actual content.
-      const hasNoSystem = cur.every((content) => content.role !== "system");
-      return hasNoSystem ? [...acc, ...cur] : acc;
-    }, []);
-=======
-      .reduce((acc, cur) => {
         // Filter out the system content
         if (cur.every((content) => content.role === "system")) {
           return acc;
@@ -140,7 +132,6 @@
 
         return acc;
       }, [] as GeminiContent[]);
->>>>>>> ce21b55f
   }
 
   async formatSystemInstruction(
