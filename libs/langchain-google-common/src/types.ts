import type { BaseLLMParams } from "@langchain/core/language_models/llms";
<<<<<<< HEAD
import { StructuredToolInterface } from "@langchain/core/tools";
import type { BaseChatModelCallOptions } from "@langchain/core/language_models/chat_models";
import {BaseMessage, BaseMessageChunk, MessageContent} from "@langchain/core/messages";
import {ChatGenerationChunk, ChatResult} from "@langchain/core/outputs";
=======
import type {
  BaseChatModelCallOptions,
  BindToolsInput,
} from "@langchain/core/language_models/chat_models";
>>>>>>> 4add0324
import type { JsonStream } from "./utils/stream.js";
import { MediaManager } from "./experimental/utils/media_core.js";

/**
 * Parameters needed to setup the client connection.
 * AuthOptions are something like GoogleAuthOptions (from google-auth-library)
 * or WebGoogleAuthOptions.
 */
export interface GoogleClientParams<AuthOptions> {
  authOptions?: AuthOptions;

  /** Some APIs allow an API key instead */
  apiKey?: string;
}

/**
 * What platform is this running on?
 * gai - Google AI Studio / MakerSuite / Generative AI platform
 * gcp - Google Cloud Platform
 */
export type GooglePlatformType = "gai" | "gcp";

export interface GoogleConnectionParams<AuthOptions>
  extends GoogleClientParams<AuthOptions> {
  /** Hostname for the API call (if this is running on GCP) */
  endpoint?: string;

  /** Region where the LLM is stored (if this is running on GCP) */
  location?: string;

  /** The version of the API functions. Part of the path. */
  apiVersion?: string;

  /**
   * What platform to run the service on.
   * If not specified, the class should determine this from other
   * means. Either way, the platform actually used will be in
   * the "platform" getter.
   */
  platformType?: GooglePlatformType;
}

export interface GoogleAISafetySetting {
  category: string;
  threshold: string;
  method?: string;
}

export type GoogleAIResponseMimeType = "text/plain" | "application/json";

export interface GoogleAIModelParams {
  /** Model to use */
  model?: string;
  /**
   * Model to use
   * Alias for `model`
   */
  modelName?: string;

  /** Sampling temperature to use */
  temperature?: number;

  /**
   * Maximum number of tokens to generate in the completion.
   */
  maxOutputTokens?: number;

  /**
   * Top-p changes how the model selects tokens for output.
   *
   * Tokens are selected from most probable to least until the sum
   * of their probabilities equals the top-p value.
   *
   * For example, if tokens A, B, and C have a probability of
   * .3, .2, and .1 and the top-p value is .5, then the model will
   * select either A or B as the next token (using temperature).
   */
  topP?: number;

  /**
   * Top-k changes how the model selects tokens for output.
   *
   * A top-k of 1 means the selected token is the most probable among
   * all tokens in the model’s vocabulary (also called greedy decoding),
   * while a top-k of 3 means that the next token is selected from
   * among the 3 most probable tokens (using temperature).
   */
  topK?: number;

  stopSequences?: string[];

  safetySettings?: GoogleAISafetySetting[];

  convertSystemMessageToHumanContent?: boolean;

  /**
   * Available for `gemini-1.5-pro`.
   * The output format of the generated candidate text.
   * Supported MIME types:
   *  - `text/plain`: Text output.
   *  - `application/json`: JSON response in the candidates.
   *
   * @default "text/plain"
   */
  responseMimeType?: GoogleAIResponseMimeType;

  /**
   * Whether or not to stream.
   * @default false
   */
  streaming?: boolean;
}

export type GoogleAIToolType = BindToolsInput | GeminiTool;

/**
 * The params which can be passed to the API at request time.
 */
export interface GoogleAIModelRequestParams extends GoogleAIModelParams {
  tools?: GoogleAIToolType[];
  /**
   * Force the model to use tools in a specific way.
   *
   * | Mode     |	Description                                                                                                                                             |
   * |----------|---------------------------------------------------------------------------------------------------------------------------------------------------------|
   * | "auto"	  | The default model behavior. The model decides whether to predict a function call or a natural language response.                                        |
   * | "any"	  | The model must predict only function calls. To limit the model to a subset of functions, define the allowed function names in `allowed_function_names`. |
   * | "none"	  | The model must not predict function calls. This behavior is equivalent to a model request without any associated function declarations.                 |
   * | string   | The string value must be one of the function names. This will force the model to predict the specified function call.                                   |
   *
   * The tool configuration's "any" mode ("forced function calling") is supported for Gemini 1.5 Pro models only.
   */
  // eslint-disable-next-line @typescript-eslint/no-explicit-any
  tool_choice?: string | "auto" | "any" | "none" | Record<string, any>;
  /**
   * Allowed functions to call when the mode is "any".
   * If empty, any one of the provided functions are called.
   */
  allowed_function_names?: string[];
}

export interface GoogleAIBaseLLMInput<AuthOptions>
  extends BaseLLMParams,
    GoogleConnectionParams<AuthOptions>,
    GoogleAIModelParams,
    GoogleAISafetyParams,
    GeminiAPIConfig {}

export interface GoogleAIBaseLanguageModelCallOptions
  extends BaseChatModelCallOptions,
    GoogleAIModelRequestParams,
    GoogleAISafetyParams {
  /**
   * Whether or not to include usage data, like token counts
   * in the streamed response chunks.
   * @default true
   */
  streamUsage?: boolean;
}

/**
 * Input to LLM class.
 */
export interface GoogleBaseLLMInput<AuthOptions>
  extends GoogleAIBaseLLMInput<AuthOptions> {}

export interface GoogleResponse {
  // eslint-disable-next-line @typescript-eslint/no-explicit-any
  data: any;
}

export interface GoogleRawResponse extends GoogleResponse {
  data: Blob;
}

export interface GeminiPartText {
  text: string;
}

export interface GeminiPartInlineData {
  inlineData: {
    mimeType: string;
    data: string;
  };
}

export interface GeminiPartFileData {
  fileData: {
    mimeType: string;
    fileUri: string;
  };
}

// AI Studio only?
export interface GeminiPartFunctionCall {
  functionCall: {
    name: string;
    args?: object;
  };
}

// AI Studio Only?
export interface GeminiPartFunctionResponse {
  functionResponse: {
    name: string;
    response: object;
  };
}

export type GeminiPart =
  | GeminiPartText
  | GeminiPartInlineData
  | GeminiPartFileData
  | GeminiPartFunctionCall
  | GeminiPartFunctionResponse;

export interface GeminiSafetySetting {
  category: string;
  threshold: string;
}

export type GeminiSafetyRating = {
  category: string;
  probability: string;
} & Record<string, unknown>;

// The "system" content appears to only be valid in the systemInstruction
export type GeminiRole = "system" | "user" | "model" | "function";

export interface GeminiContent {
  parts: GeminiPart[];
  role: GeminiRole; // Vertex AI requires the role
}

export interface GeminiTool {
  functionDeclarations?: GeminiFunctionDeclaration[];
}

export interface GeminiFunctionDeclaration {
  name: string;
  description: string;
  parameters?: GeminiFunctionSchema;
}

export interface GeminiFunctionSchema {
  type: GeminiFunctionSchemaType;
  format?: string;
  description?: string;
  nullable?: boolean;
  enum?: string[];
  properties?: Record<string, GeminiFunctionSchema>;
  required?: string[];
  items?: GeminiFunctionSchema;
}

export type GeminiFunctionSchemaType =
  | "string"
  | "number"
  | "integer"
  | "boolean"
  | "array"
  | "object";

export interface GeminiGenerationConfig {
  stopSequences?: string[];
  candidateCount?: number;
  maxOutputTokens?: number;
  temperature?: number;
  topP?: number;
  topK?: number;
  responseMimeType?: GoogleAIResponseMimeType;
}

export interface GeminiRequest {
  contents?: GeminiContent[];
  systemInstruction?: GeminiContent;
  tools?: GeminiTool[];
  toolConfig?: {
    functionCallingConfig: {
      mode: "auto" | "any" | "none";
      allowedFunctionNames?: string[];
    };
  };
  safetySettings?: GeminiSafetySetting[];
  generationConfig?: GeminiGenerationConfig;
}

interface GeminiResponseCandidate {
  content: {
    parts: GeminiPart[];
    role: string;
  };
  finishReason: string;
  index: number;
  tokenCount?: number;
  safetyRatings: GeminiSafetyRating[];
}

interface GeminiResponsePromptFeedback {
  blockReason?: string;
  safetyRatings: GeminiSafetyRating[];
}

export interface GenerateContentResponseData {
  candidates: GeminiResponseCandidate[];
  promptFeedback: GeminiResponsePromptFeedback;
  usageMetadata: Record<string, unknown>;
}

export type GoogleLLMModelFamily = null | "palm" | "gemini";

export type GoogleLLMResponseData =
  | JsonStream
  | GenerateContentResponseData
  | GenerateContentResponseData[];

export interface GoogleLLMResponse extends GoogleResponse {
  data: GoogleLLMResponseData;
}

export interface GoogleAISafetyHandler {
  /**
   * A function that will take a response and return the, possibly modified,
   * response or throw an exception if there are safety issues.
   *
   * @throws GoogleAISafetyError
   */
  handle(response: GoogleLLMResponse): GoogleLLMResponse;
}

export interface GoogleAISafetyParams {
  safetyHandler?: GoogleAISafetyHandler;
}

export type GeminiJsonSchema = Record<string, unknown> & {
  properties?: Record<string, GeminiJsonSchema>;
  type: GeminiFunctionSchemaType;
};

export interface GeminiJsonSchemaDirty extends GeminiJsonSchema {
  items?: GeminiJsonSchemaDirty;
  properties?: Record<string, GeminiJsonSchemaDirty>;
  additionalProperties?: boolean;
}

<<<<<<< HEAD
export type GoogleAIAPI = {

  messageContentToParts?: (
    content: MessageContent
  ) => Promise<GeminiPart[]>;

  baseMessageToContent?: (
    message: BaseMessage,
    prevMessage: BaseMessage | undefined,
    useSystemInstruction: boolean
  ) => Promise<GeminiContent[]>;

  safeResponseToString: (
    response: GoogleLLMResponse,
    safetyHandler: GoogleAISafetyHandler
  ) => string;

  safeResponseToChatGeneration: (
    response: GoogleLLMResponse,
    safetyHandler: GoogleAISafetyHandler
  ) => ChatGenerationChunk;

  chunkToString: (
    chunk: BaseMessageChunk
  ) => string;

  safeResponseToBaseMessage: (
    response: GoogleLLMResponse,
    safetyHandler: GoogleAISafetyHandler
  ) => BaseMessage;

  safeResponseToChatResult: (
    response: GoogleLLMResponse,
    safetyHandler: GoogleAISafetyHandler
  ) => ChatResult;

=======
export interface GeminiAPIConfig {
  mediaManager?: MediaManager;
>>>>>>> 4add0324
}<|MERGE_RESOLUTION|>--- conflicted
+++ resolved
@@ -1,15 +1,7 @@
 import type { BaseLLMParams } from "@langchain/core/language_models/llms";
-<<<<<<< HEAD
-import { StructuredToolInterface } from "@langchain/core/tools";
-import type { BaseChatModelCallOptions } from "@langchain/core/language_models/chat_models";
+import type { BaseChatModelCallOptions, BindToolsInput } from "@langchain/core/language_models/chat_models";
 import {BaseMessage, BaseMessageChunk, MessageContent} from "@langchain/core/messages";
 import {ChatGenerationChunk, ChatResult} from "@langchain/core/outputs";
-=======
-import type {
-  BaseChatModelCallOptions,
-  BindToolsInput,
-} from "@langchain/core/language_models/chat_models";
->>>>>>> 4add0324
 import type { JsonStream } from "./utils/stream.js";
 import { MediaManager } from "./experimental/utils/media_core.js";
 
@@ -355,7 +347,6 @@
   additionalProperties?: boolean;
 }
 
-<<<<<<< HEAD
 export type GoogleAIAPI = {
 
   messageContentToParts?: (
@@ -392,8 +383,8 @@
     safetyHandler: GoogleAISafetyHandler
   ) => ChatResult;
 
-=======
+}
+
 export interface GeminiAPIConfig {
   mediaManager?: MediaManager;
->>>>>>> 4add0324
 }