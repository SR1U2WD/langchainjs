import { BaseLanguageModelCallOptions } from "@langchain/core/language_models/base";
import {
  AsyncCaller,
  AsyncCallerCallOptions,
} from "@langchain/core/utils/async_caller";
import { getRuntimeEnvironment } from "@langchain/core/utils/env";
import { StructuredToolParams } from "@langchain/core/tools";
import { isLangChainTool } from "@langchain/core/utils/function_calling";
import type {
  GoogleAIBaseLLMInput,
  GoogleConnectionParams,
  GoogleLLMModelFamily,
  GooglePlatformType,
  GoogleResponse,
  GoogleLLMResponse,
  GeminiContent,
  GeminiGenerationConfig,
  GeminiRequest,
  GeminiSafetySetting,
  GeminiTool,
  GeminiFunctionDeclaration,
  GoogleAIModelRequestParams,
<<<<<<< HEAD
  GoogleRawResponse,
=======
  GoogleAIToolType,
>>>>>>> 47f73af8
} from "./types.js";
import {
  GoogleAbstractedClient,
  GoogleAbstractedClientOps,
  GoogleAbstractedClientOpsMethod,
} from "./auth.js";
import { zodToGeminiParameters } from "./utils/zod_to_gemini_parameters.js";
import { getGeminiAPI } from "./utils/index.js";

export abstract class GoogleConnection<
  CallOptions extends AsyncCallerCallOptions,
  ResponseType extends GoogleResponse
> {
  caller: AsyncCaller;

  client: GoogleAbstractedClient;

  streaming: boolean;

  constructor(
    caller: AsyncCaller,
    client: GoogleAbstractedClient,
    streaming?: boolean
  ) {
    this.caller = caller;
    this.client = client;
    this.streaming = streaming ?? false;
  }

  abstract buildUrl(): Promise<string>;

  abstract buildMethod(): GoogleAbstractedClientOpsMethod;

  async _clientInfoHeaders(): Promise<Record<string, string>> {
    const { userAgent, clientLibraryVersion } = await this._getClientInfo();
    return {
      "User-Agent": userAgent,
      "Client-Info": clientLibraryVersion,
    };
  }

  async _getClientInfo(): Promise<{
    userAgent: string;
    clientLibraryVersion: string;
  }> {
    const env = await getRuntimeEnvironment();
    const langchain = env?.library ?? "langchain-js";
    // TODO: Add an API for getting the current LangChain version
    const langchainVersion = "0";
    const moduleName = await this._moduleName();
    let clientLibraryVersion = `${langchain}/${langchainVersion}`;
    if (moduleName && moduleName.length) {
      clientLibraryVersion = `${clientLibraryVersion}-${moduleName}`;
    }
    return {
      userAgent: clientLibraryVersion,
      clientLibraryVersion: `${langchainVersion}-${moduleName}`,
    };
  }

  async _moduleName(): Promise<string> {
    return this.constructor.name;
  }

  async additionalHeaders(): Promise<Record<string, string>> {
    return {};
  }

  async _buildOpts(
    data: unknown | undefined,
    _options: CallOptions,
    requestHeaders: Record<string, string> = {}
  ): Promise<GoogleAbstractedClientOps> {
    const url = await this.buildUrl();
    const method = this.buildMethod();
    const infoHeaders = (await this._clientInfoHeaders()) ?? {};
    const additionalHeaders = (await this.additionalHeaders()) ?? {};
    const headers = {
      ...infoHeaders,
      ...additionalHeaders,
      ...requestHeaders,
    };

    const opts: GoogleAbstractedClientOps = {
      url,
      method,
      headers,
    };
    if (data && method === "POST") {
      opts.data = data;
    }
    if (this.streaming) {
      opts.responseType = "stream";
    } else {
      opts.responseType = "json";
    }
    return opts;
  }

  async _request(
    data: unknown | undefined,
    options: CallOptions,
    requestHeaders: Record<string, string> = {}
  ): Promise<ResponseType> {
    const opts = await this._buildOpts(data, options, requestHeaders);
    const callResponse = await this.caller.callWithOptions(
      { signal: options?.signal },
      async () => this.client.request(opts)
    );
    const response: unknown = callResponse; // Done for typecast safety, I guess
    return <ResponseType>response;
  }
}

export abstract class GoogleHostConnection<
    CallOptions extends AsyncCallerCallOptions,
    ResponseType extends GoogleResponse,
    AuthOptions
  >
  extends GoogleConnection<CallOptions, ResponseType>
  implements GoogleConnectionParams<AuthOptions>
{
  // This does not default to a value intentionally.
  // Use the "platform" getter if you need this.
  platformType: GooglePlatformType | undefined;

  endpoint = "us-central1-aiplatform.googleapis.com";

  location = "us-central1";

  apiVersion = "v1";

  constructor(
    fields: GoogleConnectionParams<AuthOptions> | undefined,
    caller: AsyncCaller,
    client: GoogleAbstractedClient,
    streaming?: boolean
  ) {
    super(caller, client, streaming);
    this.caller = caller;

    this.platformType = fields?.platformType;
    this.endpoint = fields?.endpoint ?? this.endpoint;
    this.location = fields?.location ?? this.location;
    this.apiVersion = fields?.apiVersion ?? this.apiVersion;
    this.client = client;
  }

  get platform(): GooglePlatformType {
    return this.platformType ?? this.computedPlatformType;
  }

  get computedPlatformType(): GooglePlatformType {
    return "gcp";
  }

  buildMethod(): GoogleAbstractedClientOpsMethod {
    return "POST";
  }
}

export abstract class GoogleRawConnection<
  CallOptions extends AsyncCallerCallOptions,
  AuthOptions
> extends GoogleHostConnection<CallOptions, GoogleRawResponse, AuthOptions> {
  async _buildOpts(
    data: unknown | undefined,
    _options: CallOptions,
    requestHeaders: Record<string, string> = {}
  ): Promise<GoogleAbstractedClientOps> {
    const opts = await super._buildOpts(data, _options, requestHeaders);
    opts.responseType = "blob";
    return opts;
  }
}

export abstract class GoogleAIConnection<
    CallOptions extends AsyncCallerCallOptions,
    InputType,
    AuthOptions,
    ResponseType extends GoogleResponse
  >
  extends GoogleHostConnection<CallOptions, ResponseType, AuthOptions>
  implements GoogleAIBaseLLMInput<AuthOptions>
{
  model: string;

  modelName: string;

  client: GoogleAbstractedClient;

  // eslint-disable-next-line @typescript-eslint/no-explicit-any
  api: any; // FIXME: Make this a real type

  constructor(
    fields: GoogleAIBaseLLMInput<AuthOptions> | undefined,
    caller: AsyncCaller,
    client: GoogleAbstractedClient,
    streaming?: boolean
  ) {
    super(fields, caller, client, streaming);
    this.client = client;
    this.modelName = fields?.model ?? fields?.modelName ?? this.model;
    this.model = this.modelName;
    this.api = getGeminiAPI(fields);
  }

  get modelFamily(): GoogleLLMModelFamily {
    if (this.model.startsWith("gemini")) {
      return "gemini";
    } else {
      return null;
    }
  }

  get computedPlatformType(): GooglePlatformType {
    if (this.client.clientType === "apiKey") {
      return "gai";
    } else {
      return "gcp";
    }
  }

  abstract buildUrlMethod(): Promise<string>;

  async buildUrlGenerativeLanguage(): Promise<string> {
    const method = await this.buildUrlMethod();
    const url = `https://generativelanguage.googleapis.com/${this.apiVersion}/models/${this.model}:${method}`;
    return url;
  }

  async buildUrlVertex(): Promise<string> {
    const projectId = await this.client.getProjectId();
    const method = await this.buildUrlMethod();
    const url = `https://${this.endpoint}/${this.apiVersion}/projects/${projectId}/locations/${this.location}/publishers/google/models/${this.model}:${method}`;
    return url;
  }

  async buildUrl(): Promise<string> {
    switch (this.platform) {
      case "gai":
        return this.buildUrlGenerativeLanguage();
      default:
        return this.buildUrlVertex();
    }
  }

  abstract formatData(
    input: InputType,
    parameters: GoogleAIModelRequestParams
  ): Promise<unknown>;

  async request(
    input: InputType,
    parameters: GoogleAIModelRequestParams,
    options: CallOptions
<<<<<<< HEAD
  ): Promise<GoogleLLMResponse> {
    const data = await this.formatData(input, parameters);
=======
  ): Promise<ResponseType> {
    const data = this.formatData(input, parameters);
>>>>>>> 47f73af8
    const response = await this._request(data, options);
    return response;
  }
}

export abstract class AbstractGoogleLLMConnection<
  MessageType,
  AuthOptions
> extends GoogleAIConnection<
  BaseLanguageModelCallOptions,
  MessageType,
  AuthOptions,
  GoogleLLMResponse
> {
  async buildUrlMethodGemini(): Promise<string> {
    return this.streaming ? "streamGenerateContent" : "generateContent";
  }

  async buildUrlMethod(): Promise<string> {
    switch (this.modelFamily) {
      case "gemini":
        return this.buildUrlMethodGemini();
      default:
        throw new Error(`Unknown model family: ${this.modelFamily}`);
    }
  }

  abstract formatContents(
    input: MessageType,
    parameters: GoogleAIModelRequestParams
  ): Promise<GeminiContent[]>;

  formatGenerationConfig(
    _input: MessageType,
    parameters: GoogleAIModelRequestParams
  ): GeminiGenerationConfig {
    return {
      temperature: parameters.temperature,
      topK: parameters.topK,
      topP: parameters.topP,
      maxOutputTokens: parameters.maxOutputTokens,
      stopSequences: parameters.stopSequences,
      responseMimeType: parameters.responseMimeType,
    };
  }

  formatSafetySettings(
    _input: MessageType,
    parameters: GoogleAIModelRequestParams
  ): GeminiSafetySetting[] {
    return parameters.safetySettings ?? [];
  }

  async formatSystemInstruction(
    _input: MessageType,
    _parameters: GoogleAIModelRequestParams
  ): Promise<GeminiContent> {
    return {} as GeminiContent;
  }

  structuredToolToFunctionDeclaration(
    tool: StructuredToolParams
  ): GeminiFunctionDeclaration {
    const jsonSchema = zodToGeminiParameters(tool.schema);
    return {
      name: tool.name,
      description: tool.description ?? `A function available to call.`,
      parameters: jsonSchema,
    };
  }

  structuredToolsToGeminiTools(tools: StructuredToolParams[]): GeminiTool[] {
    return [
      {
        functionDeclarations: tools.map(
          this.structuredToolToFunctionDeclaration
        ),
      },
    ];
  }

  formatTools(
    _input: MessageType,
    parameters: GoogleAIModelRequestParams
  ): GeminiTool[] {
    const tools: GoogleAIToolType[] | undefined = parameters?.tools;
    if (!tools || tools.length === 0) {
      return [];
    }

    if (tools.every(isLangChainTool)) {
      return this.structuredToolsToGeminiTools(tools);
    } else {
      if (
        tools.length === 1 &&
        (!("functionDeclarations" in tools[0]) ||
          !tools[0].functionDeclarations?.length)
      ) {
        return [];
      }
      return tools as GeminiTool[];
    }
  }

  formatToolConfig(
    parameters: GoogleAIModelRequestParams
  ): GeminiRequest["toolConfig"] | undefined {
    if (!parameters.tool_choice || typeof parameters.tool_choice !== "string") {
      return undefined;
    }

    return {
      functionCallingConfig: {
        mode: parameters.tool_choice as "auto" | "any" | "none",
        allowedFunctionNames: parameters.allowed_function_names,
      },
    };
  }

  async formatData(
    input: MessageType,
    parameters: GoogleAIModelRequestParams
  ): Promise<GeminiRequest> {
    const contents = await this.formatContents(input, parameters);
    const generationConfig = this.formatGenerationConfig(input, parameters);
    const tools = this.formatTools(input, parameters);
    const toolConfig = this.formatToolConfig(parameters);
    const safetySettings = this.formatSafetySettings(input, parameters);
    const systemInstruction = await this.formatSystemInstruction(
      input,
      parameters
    );

    const ret: GeminiRequest = {
      contents,
      generationConfig,
    };
    if (tools && tools.length) {
      ret.tools = tools;
    }
    if (toolConfig) {
      ret.toolConfig = toolConfig;
    }
    if (safetySettings && safetySettings.length) {
      ret.safetySettings = safetySettings;
    }
    if (
      systemInstruction?.role &&
      systemInstruction?.parts &&
      systemInstruction?.parts?.length
    ) {
      ret.systemInstruction = systemInstruction;
    }
    return ret;
  }
}<|MERGE_RESOLUTION|>--- conflicted
+++ resolved
@@ -20,11 +20,8 @@
   GeminiTool,
   GeminiFunctionDeclaration,
   GoogleAIModelRequestParams,
-<<<<<<< HEAD
   GoogleRawResponse,
-=======
   GoogleAIToolType,
->>>>>>> 47f73af8
 } from "./types.js";
 import {
   GoogleAbstractedClient,
@@ -281,13 +278,8 @@
     input: InputType,
     parameters: GoogleAIModelRequestParams,
     options: CallOptions
-<<<<<<< HEAD
-  ): Promise<GoogleLLMResponse> {
+  ): Promise<GoogleResponse> {
     const data = await this.formatData(input, parameters);
-=======
-  ): Promise<ResponseType> {
-    const data = this.formatData(input, parameters);
->>>>>>> 47f73af8
     const response = await this._request(data, options);
     return response;
   }
