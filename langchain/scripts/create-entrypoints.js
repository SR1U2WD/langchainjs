--- conflicted
+++ resolved
@@ -60,11 +60,8 @@
   "vectorstores/milvus": "vectorstores/milvus",
   "vectorstores/prisma": "vectorstores/prisma",
   "vectorstores/myscale": "vectorstores/myscale",
-<<<<<<< HEAD
+  "vectorstores/redis": "vectorstores/redis",
   "vectorstores/tigris": "vectorstores/tigris",
-=======
-  "vectorstores/redis": "vectorstores/redis",
->>>>>>> 7d94ec14
   // text_splitter
   text_splitter: "text_splitter",
   // memory
@@ -187,11 +184,8 @@
   "vectorstores/opensearch",
   "vectorstores/milvus",
   "vectorstores/myscale",
-<<<<<<< HEAD
+  "vectorstores/redis",
   "vectorstores/tigris",
-=======
-  "vectorstores/redis",
->>>>>>> 7d94ec14
   "document_loaders/web/apify_dataset",
   "document_loaders/web/cheerio",
   "document_loaders/web/puppeteer",
