--- conflicted
+++ resolved
@@ -6,7 +6,7 @@
 } from "hnswlib-node";
 import { Embeddings } from "../embeddings/base";
 import { SaveableVectorStore } from "./base";
-import { Document } from "../document";
+import { Document, DocumentMetadata } from "../document";
 import { InMemoryDocstore } from "../docstore";
 
 let HierarchicalNSW: typeof HierarchicalNSWT | null = null;
@@ -152,11 +152,7 @@
 
   static async fromTexts(
     texts: string[],
-<<<<<<< HEAD
-    metadatas: object[],
-=======
     metadatas: DocumentMetadata[],
->>>>>>> da968ee6
     embeddings: Embeddings,
     docstore: InMemoryDocstore = new InMemoryDocstore()
   ): Promise<HNSWLib> {
