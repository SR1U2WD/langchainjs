--- conflicted
+++ resolved
@@ -1,25 +1,18 @@
 import { Embeddings } from "../embeddings/base";
-<<<<<<< HEAD
 import { Docstore, Document } from "../docstore";
-=======
-import { Document } from "../document";
 
 // Temporary until we have a DocStore class
 export interface DocStore {
   [key: number]: Document;
 }
->>>>>>> 6d237999
 
 export abstract class VectorStore {
   embeddings: Embeddings;
 
-<<<<<<< HEAD
   docstore: Docstore;
-=======
   constructor(embeddings: Embeddings) {
     this.embeddings = embeddings;
   }
->>>>>>> 6d237999
 
   abstract addVectors(
     vectors: number[][],
