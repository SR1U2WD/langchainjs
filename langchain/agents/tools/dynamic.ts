import { Tool } from "./base";

export class DynamicTool extends Tool {
  name: string;

  description: string;

<<<<<<< HEAD
  func: (arg1: string) => string | Promise<string>;
=======
  func: (arg1: string) => Promise<string>;
>>>>>>> 6e1e2746

  constructor(fields: {
    name: string;
    description: string;
<<<<<<< HEAD
    func: (arg1: string) => string | Promise<string>;
=======
    func: (arg1: string) => Promise<string>;
>>>>>>> 6e1e2746
  }) {
    super();
    this.name = fields.name;
    this.description = fields.description;
    this.func = fields.func;
  }

  async call(input: string): Promise<string> {
    return this.func(input);
  }
}<|MERGE_RESOLUTION|>--- conflicted
+++ resolved
@@ -5,20 +5,12 @@
 
   description: string;
 
-<<<<<<< HEAD
-  func: (arg1: string) => string | Promise<string>;
-=======
   func: (arg1: string) => Promise<string>;
->>>>>>> 6e1e2746
 
   constructor(fields: {
     name: string;
     description: string;
-<<<<<<< HEAD
-    func: (arg1: string) => string | Promise<string>;
-=======
     func: (arg1: string) => Promise<string>;
->>>>>>> 6e1e2746
   }) {
     super();
     this.name = fields.name;
