import { TiktokenModel } from "@dqbd/tiktoken";
import { createParser } from "eventsource-parser";
import { backOff } from "exponential-backoff";
import type { IncomingMessage } from "http";
import {
  Configuration,
  ConfigurationParameters,
  CreateCompletionRequest,
  CreateCompletionResponse,
  CreateCompletionResponseChoicesInner,
  OpenAIApi,
} from "openai";
import fetchAdapter from "../util/axios-fetch-adapter.js";
import { chunkArray } from "../util/index.js";
import { BaseLLM } from "./base.js";
<<<<<<< HEAD
import { calculateMaxTokens } from "./calculateMaxTokens.js";
import { LLMCallbackManager, LLMResult } from "./index.js";
=======
import type { LLMResult, LLMCallbackManager } from "./index.js";
import { OpenAIChat } from "./openai-chat.js";
>>>>>>> 627f9090

interface ModelParams {
  /** Sampling temperature to use */
  temperature: number;

  /**
   * Maximum number of tokens to generate in the completion. -1 returns as many
   * tokens as possible given the prompt and the model's maximum context size.
   */
  maxTokens: number;

  /** Total probability mass of tokens to consider at each step */
  topP: number;

  /** Penalizes repeated tokens according to frequency */
  frequencyPenalty: number;

  /** Penalizes repeated tokens */
  presencePenalty: number;

  /** Number of completions to generate for each prompt */
  n: number;

  /** Generates `bestOf` completions server side and returns the "best" */
  bestOf: number;

  /** Dictionary used to adjust the probability of specific tokens being generated */
  logitBias?: Record<string, number>;

  /** Whether to stream the results or not */
  streaming: boolean;
}

/**
 * Input to OpenAI class.
 * @augments ModelParams
 */
interface OpenAIInput extends ModelParams {
  /** Model name to use */
  modelName: string;

  /** Holds any additional parameters that are valid to pass to {@link
   * https://platform.openai.com/docs/api-reference/completions/create |
   * `openai.createCompletion`} that are not explicitly specified on this class.
   */
  modelKwargs?: Kwargs;

  /** Batch size to use when passing multiple documents to generate */
  batchSize: number;

  /** Maximum number of retries to make when generating */
  maxRetries: number;

  /** List of stop words to use when generating */
  stop?: string[];
}

type TokenUsage = {
  completionTokens?: number;
  promptTokens?: number;
  totalTokens?: number;
};

// eslint-disable-next-line @typescript-eslint/no-explicit-any
type Kwargs = Record<string, any>;

/**
 * Wrapper around OpenAI large language models.
 *
 * To use you should have the `openai` package installed, with the
 * `OPENAI_API_KEY` environment variable set.
 *
 * @remarks
 * Any parameters that are valid to be passed to {@link
 * https://platform.openai.com/docs/api-reference/completions/create |
 * `openai.createCompletion`} can be passed through {@link modelKwargs}, even
 * if not explicitly available on this class.
 *
 * @augments BaseLLM
 * @augments OpenAIInput
 */
export class OpenAI extends BaseLLM implements OpenAIInput {
  temperature = 0.7;

  maxTokens = 256;

  topP = 1;

  frequencyPenalty = 0;

  presencePenalty = 0;

  n = 1;

  bestOf = 1;

  logitBias?: Record<string, number>;

  modelName = "text-davinci-003";

  modelKwargs?: Kwargs;

  batchSize = 20;

  maxRetries = 6;

  stop?: string[];

  streaming = false;

  // Used for non-streaming requests
  private batchClient: OpenAIApi;

  // Used for streaming requests
  private streamingClient: OpenAIApi;

  private clientConfig: ConfigurationParameters;

  constructor(
    fields?: Partial<OpenAIInput> & {
      callbackManager?: LLMCallbackManager;
      concurrency?: number;
      cache?: boolean;
      verbose?: boolean;
      openAIApiKey?: string;
    },
    configuration?: ConfigurationParameters
  ) {
    if (fields?.modelName?.startsWith("gpt-3.5-turbo")) {
      // eslint-disable-next-line no-constructor-return
      return new OpenAIChat(fields, configuration) as any as OpenAI;
    }
    super(
      fields?.callbackManager,
      fields?.verbose,
      fields?.concurrency,
      fields?.cache
    );

    const apiKey = fields?.openAIApiKey ?? process.env.OPENAI_API_KEY;
    if (!apiKey) {
      throw new Error("OpenAI API key not found");
    }

    this.modelName = fields?.modelName ?? this.modelName;
    this.modelKwargs = fields?.modelKwargs ?? {};
    this.batchSize = fields?.batchSize ?? this.batchSize;
    this.maxRetries = fields?.maxRetries ?? this.maxRetries;

    this.temperature = fields?.temperature ?? this.temperature;
    this.maxTokens = fields?.maxTokens ?? this.maxTokens;
    this.topP = fields?.topP ?? this.topP;
    this.frequencyPenalty = fields?.frequencyPenalty ?? this.frequencyPenalty;
    this.presencePenalty = fields?.presencePenalty ?? this.presencePenalty;
    this.n = fields?.n ?? this.n;
    this.bestOf = fields?.bestOf ?? this.bestOf;
    this.logitBias = fields?.logitBias;
    this.stop = fields?.stop;

    this.streaming = fields?.streaming ?? false;

    if (this.streaming && this.n > 1) {
      throw new Error("Cannot stream results when n > 1");
    }

    if (this.streaming && this.bestOf > 1) {
      throw new Error("Cannot stream results when bestOf > 1");
    }

    this.clientConfig = {
      apiKey: fields?.openAIApiKey ?? process.env.OPENAI_API_KEY,
      ...configuration,
    };
  }

  /**
   * Get the parameters used to invoke the model
   */
  invocationParams(): CreateCompletionRequest & Kwargs {
    return {
      model: this.modelName,
      temperature: this.temperature,
      max_tokens: this.maxTokens,
      top_p: this.topP,
      frequency_penalty: this.frequencyPenalty,
      presence_penalty: this.presencePenalty,
      n: this.n,
      best_of: this.bestOf,
      logit_bias: this.logitBias,
      stop: this.stop,
      stream: this.streaming,
      ...this.modelKwargs,
    };
  }

  _identifyingParams() {
    return {
      model_name: this.modelName,
      ...this.invocationParams(),
      ...this.clientConfig,
    };
  }

  /**
   * Get the identifying parameters for the model
   */
  identifyingParams() {
    return this._identifyingParams();
  }

  /**
   * Call out to OpenAI's endpoint with k unique prompts
   *
   * @param prompts - The prompts to pass into the model.
   * @param [stop] - Optional list of stop words to use when generating.
   *
   * @returns The full LLM output.
   *
   * @example
   * ```ts
   * import { OpenAI } from "langchain/llms";
   * const openai = new OpenAI();
   * const response = await openai.generate(["Tell me a joke."]);
   * ```
   */
  async _generate(prompts: string[], stop?: string[]): Promise<LLMResult> {
    const subPrompts = chunkArray(prompts, this.batchSize);
    const choices: CreateCompletionResponseChoicesInner[] = [];
    const tokenUsage: TokenUsage = {};

    if (this.stop && stop) {
      throw new Error("Stop found in input and default params");
    }

    const params = this.invocationParams();
    params.stop = stop ?? params.stop;

    if (params.max_tokens === -1) {
      if (subPrompts.length !== 1) {
        throw new Error(
          "max_tokens set to -1 not supported for multiple inputs"
        );
      }
      params.max_tokens = calculateMaxTokens({
        prompt: prompts[0],
        // Cast here to allow for other models that may not fit the union
        modelName: this.modelName as TiktokenModel,
      });
    }

    for (let i = 0; i < subPrompts.length; i += 1) {
      const { data } = await this.completionWithRetry({
        ...params,
        prompt: subPrompts[i],
      });

      if (params.stream) {
        const choice = await new Promise<CreateCompletionResponseChoicesInner>(
          (resolve, reject) => {
            const choice: CreateCompletionResponseChoicesInner = {};
            const parser = createParser((event) => {
              if (event.type === "event") {
                if (event.data === "[DONE]") {
                  resolve(choice);
                } else {
                  const response = JSON.parse(event.data) as Omit<
                    CreateCompletionResponse,
                    "usage"
                  >;

                  const part = response.choices[0];
                  if (part != null) {
                    choice.text = (choice.text ?? "") + (part.text ?? "");
                    choice.finish_reason = part.finish_reason;
                    choice.logprobs = part.logprobs;

                    this.callbackManager.handleNewToken?.(
                      part.text ?? "",
                      this.verbose
                    );
                  }
                }
              }
            });

            // workaround for incorrect axios types
            const stream = data as unknown as IncomingMessage;
            stream.on("data", (data: Buffer) =>
              parser.feed(data.toString("utf-8"))
            );
            stream.on("error", (error) => reject(error));
          }
        );

        choices.push(choice);
      } else {
        choices.push(...data.choices);
      }

      const {
        completion_tokens: completionTokens,
        prompt_tokens: promptTokens,
        total_tokens: totalTokens,
      } = data.usage ?? {};

      if (completionTokens) {
        tokenUsage.completionTokens =
          (tokenUsage.completionTokens ?? 0) + completionTokens;
      }

      if (promptTokens) {
        tokenUsage.promptTokens = (tokenUsage.promptTokens ?? 0) + promptTokens;
      }

      if (totalTokens) {
        tokenUsage.totalTokens = (tokenUsage.totalTokens ?? 0) + totalTokens;
      }
    }

    const generations = chunkArray(choices, this.n).map((promptChoices) =>
      promptChoices.map((choice) => ({
        text: choice.text ?? "",
        generationInfo: {
          finishReason: choice.finish_reason,
          logprobs: choice.logprobs,
        },
      }))
    );
    return {
      generations,
      llmOutput: { tokenUsage },
    };
  }

  /** @ignore */
  async completionWithRetry(request: CreateCompletionRequest) {
    if (!request.stream && !this.batchClient) {
      const clientConfig = new Configuration({
        ...this.clientConfig,
        baseOptions: { adapter: fetchAdapter },
      });
      this.batchClient = new OpenAIApi(clientConfig);
    }
    if (request.stream && !this.streamingClient) {
      const clientConfig = new Configuration(this.clientConfig);
      this.streamingClient = new OpenAIApi(clientConfig);
    }
    const client = !request.stream ? this.batchClient : this.streamingClient;
    const makeCompletionRequest = async () =>
      client.createCompletion(
        request,
        request.stream ? { responseType: "stream" } : undefined
      );
    return backOff(makeCompletionRequest, {
      startingDelay: 4,
      maxDelay: 10,
      numOfAttempts: this.maxRetries,
      // TODO(sean) pass custom retry function to check error types.
    });
  }

  _llmType() {
    return "openai";
  }
}

/**
 * PromptLayer wrapper to OpenAI
 * @augments OpenAI
 */
export class PromptLayerOpenAI extends OpenAI {
  promptLayerApiKey?: string;

  plTags?: string[];

  constructor(
    fields?: ConstructorParameters<typeof OpenAI>[0] & {
      promptLayerApiKey?: string;
      plTags?: string[];
    }
  ) {
    super(fields);

    this.plTags = fields?.plTags ?? [];
    this.promptLayerApiKey =
      fields?.promptLayerApiKey ?? process.env.PROMPTLAYER_API_KEY;

    if (!this.promptLayerApiKey) {
      throw new Error("Missing PromptLayer API key");
    }
  }

  async completionWithRetry(request: CreateCompletionRequest) {
    if (request.stream) {
      return super.completionWithRetry(request);
    }

    const requestStartTime = Date.now();
    const response = await super.completionWithRetry(request);
    const requestEndTime = Date.now();

    // https://github.com/MagnivOrg/promptlayer-js-helper
    await fetch("https://api.promptlayer.com/track-request", {
      method: "POST",
      headers: {
        "Content-Type": "application/json",
        Accept: "application/json",
      },
      body: JSON.stringify({
        function_name: "openai.Completion.create",
        args: [],
        kwargs: { engine: request.model, prompt: request.prompt },
        tags: this.plTags ?? [],
        request_response: response.data,
        request_start_time: Math.floor(requestStartTime / 1000),
        request_end_time: Math.floor(requestEndTime / 1000),
        api_key: process.env.PROMPTLAYER_API_KEY,
      }),
    });

    return response;
  }
}<|MERGE_RESOLUTION|>--- conflicted
+++ resolved
@@ -13,13 +13,9 @@
 import fetchAdapter from "../util/axios-fetch-adapter.js";
 import { chunkArray } from "../util/index.js";
 import { BaseLLM } from "./base.js";
-<<<<<<< HEAD
 import { calculateMaxTokens } from "./calculateMaxTokens.js";
-import { LLMCallbackManager, LLMResult } from "./index.js";
-=======
-import type { LLMResult, LLMCallbackManager } from "./index.js";
+import type { LLMCallbackManager, LLMResult } from "./index.js";
 import { OpenAIChat } from "./openai-chat.js";
->>>>>>> 627f9090
 
 interface ModelParams {
   /** Sampling temperature to use */
