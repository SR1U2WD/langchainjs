--- conflicted
+++ resolved
@@ -5,15 +5,11 @@
 export class GmailGetMessage extends GmailBaseTool {
   name = "gmail_get_message";
 
-<<<<<<< HEAD
   schema = z.object({
     messageId: z.string(),
   });
 
-  description = "Get a message from Gmail";
-=======
   description = GET_MESSAGE_DESCRIPTION;
->>>>>>> 1c112fc2
 
   constructor(fields?: GmailBaseToolParams) {
     super(fields);
