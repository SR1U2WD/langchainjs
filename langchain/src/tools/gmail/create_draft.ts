--- conflicted
+++ resolved
@@ -5,7 +5,6 @@
 export class GmailCreateDraft extends GmailBaseTool {
   name = "create_gmail_draft";
 
-<<<<<<< HEAD
   schema = z.object({
     message: z.string(),
     to: z.array(z.string()),
@@ -14,11 +13,7 @@
     bcc: z.array(z.string()).optional(),
   });
 
-  description =
-    "Use this tool to create a draft email with the provided message fields.";
-=======
   description = CREATE_DRAFT_DESCRIPTION;
->>>>>>> 1c112fc2
 
   constructor(fields?: GmailBaseToolParams) {
     super(fields);
