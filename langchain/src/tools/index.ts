--- conflicted
+++ resolved
@@ -46,13 +46,10 @@
 export {
   formatToOpenAIFunction,
   formatToOpenAITool,
-<<<<<<< HEAD
 } from "./convert_to_openai.js";
-=======
-} from "./convert_to_openai.js";
+
 export { OutlookSendMailTool, OutlookReadMailTool } from "./outlook/index.js";
 export {
   GooglePlacesAPI,
   type GooglePlacesAPIParams,
 } from "./google_places.js";
->>>>>>> 6234417c
