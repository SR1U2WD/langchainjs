import { test } from "@jest/globals";
<<<<<<< HEAD
import { DiscordGetMessagesTool, DiscordChannelSearchTool } from "../discord.js";
=======
import { DiscordGetMessagesTool, DiscordSendMessagesTool } from "../discord.js";
>>>>>>> caba0030

test("DiscordGetMessagesTool", async () => {
  const tool = new DiscordGetMessagesTool();
  try {
    const result = await tool.call('1153400523718938780')
    console.log(result)
  } catch (error) {
    console.error(error);
  }
});

<<<<<<< HEAD
test("DiscordChannelSearchTool", async () => {
  const tool = new DiscordChannelSearchTool('1153400523718938780');
  try {
    const result = await tool.call('Test')
    console.log(result)
  } catch (error) {
    console.error(error);
=======
test("DiscordSendMessagesTool", async () => {
  const tool = new DiscordSendMessagesTool("1153400523718938780");
  try{  
    const result = await tool.call("test message from new code");
    console.log(result)
  } catch(err){
    console.log(err)
>>>>>>> caba0030
  }
});<|MERGE_RESOLUTION|>--- conflicted
+++ resolved
@@ -1,9 +1,5 @@
 import { test } from "@jest/globals";
-<<<<<<< HEAD
-import { DiscordGetMessagesTool, DiscordChannelSearchTool } from "../discord.js";
-=======
-import { DiscordGetMessagesTool, DiscordSendMessagesTool } from "../discord.js";
->>>>>>> caba0030
+import { DiscordGetMessagesTool, DiscordChannelSearchTool, DiscordSendMessagesTool } from "../discord.js";
 
 test("DiscordGetMessagesTool", async () => {
   const tool = new DiscordGetMessagesTool();
@@ -15,7 +11,6 @@
   }
 });
 
-<<<<<<< HEAD
 test("DiscordChannelSearchTool", async () => {
   const tool = new DiscordChannelSearchTool('1153400523718938780');
   try {
@@ -23,7 +18,7 @@
     console.log(result)
   } catch (error) {
     console.error(error);
-=======
+
 test("DiscordSendMessagesTool", async () => {
   const tool = new DiscordSendMessagesTool("1153400523718938780");
   try{  
@@ -31,6 +26,5 @@
     console.log(result)
   } catch(err){
     console.log(err)
->>>>>>> caba0030
   }
 });