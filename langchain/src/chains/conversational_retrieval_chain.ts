--- conflicted
+++ resolved
@@ -1,9 +1,6 @@
 import { PromptTemplate } from "../prompts/prompt.js";
 import { BaseLanguageModel } from "../base_language/index.js";
 import { SerializedChatVectorDBQAChain } from "./serde.js";
-<<<<<<< HEAD
-import { ChainValues, BaseMessage } from "../schema/index.js";
-=======
 import {
   ChainValues,
   BaseMessage,
@@ -11,12 +8,10 @@
   AIMessage,
 } from "../schema/index.js";
 import { BaseRetriever } from "../schema/retriever.js";
->>>>>>> 46e1734b
 import { BaseChain, ChainInputs } from "./base.js";
 import { LLMChain } from "./llm_chain.js";
 import { QAChainParams, loadQAChain } from "./question_answering/load.js";
 import { CallbackManagerForChainRun } from "../callbacks/manager.js";
-import { BaseRetriever } from "../schema/retriever.js";
 
 // eslint-disable-next-line @typescript-eslint/no-explicit-any
 export type LoadValues = Record<string, any>;
