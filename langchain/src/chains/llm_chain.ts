--- conflicted
+++ resolved
@@ -32,15 +32,9 @@
  * const llm = new LLMChain({ llm: new OpenAI(), prompt });
  * ```
  */
-<<<<<<< HEAD
-export class LLMChain<T extends string | { [name: string]: any } = string>
-  extends BaseChain
-  implements LLMChainInput
-=======
 export class LLMChain<T extends string | object = string>
   extends BaseChain
   implements LLMChainInput<T>
->>>>>>> 7c59816b
 {
   prompt: BasePromptTemplate;
 
