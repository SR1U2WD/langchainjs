--- conflicted
+++ resolved
@@ -125,12 +125,11 @@
 export type ChainValues = Record<string, any>;
 
 /**
-<<<<<<< HEAD
  * Base Index class. All indexes should extend this class.
  */
 export abstract class BaseRetriever {
   abstract getRelevantTexts(query: string): Promise<Document[]>;
-=======
+
  * Class to parse the output of an LLM call.
  */
 export abstract class BaseOutputParser {
@@ -173,5 +172,4 @@
   constructor(message: string) {
     super(message);
   }
->>>>>>> edd6ed61
 }