import { LLMChain } from "../../chains/llm_chain.js";
import {
  QueryConstructorChainOptions,
  loadQueryConstructorChain,
} from "../../chains/query_constructor/index.js";
import { StructuredQuery } from "../../chains/query_constructor/ir.js";
import { Document } from "../../document.js";
import { BaseRetriever } from "../../schema/index.js";
import { VectorStore } from "../../vectorstores/base.js";
import { BaseTranslator, BasicTranslator } from "./translator.js";

export { BaseTranslator, BasicTranslator };

type PartialExcept<A, B extends keyof A> = Partial<Omit<A, B>> & Pick<A, B>;

export type SelfQueryRetrieverArgs = {
  vectorStore: VectorStore;
  llmChain: LLMChain;
  structuredQueryTranslator: BaseTranslator;
  verbose?: boolean;
  searchParams?: {
    k?: number;
    filter?: VectorStore["FilterType"];
  };
};
export class SelfQueryRetriever
  extends BaseRetriever
  implements SelfQueryRetrieverArgs
{
  vectorStore: VectorStore;

  llmChain: LLMChain;

  verbose?: boolean;

  structuredQueryTranslator: BaseTranslator;

  searchParams?: {
    k?: number;
    filter?: VectorStore["FilterType"];
  } = { k: 4 };

  constructor(options: SelfQueryRetrieverArgs) {
    super();
    this.vectorStore = options.vectorStore;
    this.llmChain = options.llmChain;
    this.verbose = options.verbose ?? false;
    this.searchParams = options.searchParams ?? this.searchParams;

    this.structuredQueryTranslator = options.structuredQueryTranslator;
  }

  async getRelevantDocuments(
    query: string
  ): Promise<Document<Record<string, unknown>>[]> {
    const { [this.llmChain.outputKey]: output } = await this.llmChain.call({
      [this.llmChain.inputKeys[0]]: query,
    });

    const nextArg = this.structuredQueryTranslator.visitStructuredQuery(
      output as StructuredQuery
    );

    if (nextArg.filter) {
      return this.vectorStore.similaritySearch(
        query,
        this.searchParams?.k,
        nextArg.filter
      );
    } else {
      return this.vectorStore.similaritySearch(
        query,
        this.searchParams?.k,
        this.searchParams?.filter
      );
    }
  }

  static fromLLM(
    options: QueryConstructorChainOptions &
      PartialExcept<
        SelfQueryRetrieverArgs,
        "vectorStore" | "structuredQueryTranslator"
      >
  ): SelfQueryRetriever {
<<<<<<< HEAD
    const {
      structuredQueryTranslator,
=======
    const { structuredQueryTranslator } = opts;
    const allowedComparators =
      opts.allowedComparators ?? structuredQueryTranslator.allowedComparators;
    const allowedOperators =
      opts.allowedOperators ?? structuredQueryTranslator.allowedOperators;

    const llmChain = loadQueryConstructorChain({
      llm: opts.llm,
      documentContents: opts.documentContents,
      attributeInfo: opts.attributeInfo,
      examples: opts.examples,
>>>>>>> 90f6cb05
      allowedComparators,
      allowedOperators,
      llm,
      documentContents,
      attributeInfo,
      examples,
      vectorStore,
      llmChain,
      ...rest
    } = options;
    const _allowedComparators =
      allowedComparators ?? structuredQueryTranslator.allowedComparators;
    const _allowedOperators =
      allowedOperators ?? structuredQueryTranslator.allowedOperators;

    const _llmChain =
      llmChain ??
      loadQueryContstructorChain({
        llm,
        documentContents,
        attributeInfo,
        examples,
        allowedComparators: _allowedComparators,
        allowedOperators: _allowedOperators,
      });

    return new SelfQueryRetriever({
      ...rest,
      vectorStore,
      llmChain: _llmChain,
      structuredQueryTranslator,
    });
  }
}<|MERGE_RESOLUTION|>--- conflicted
+++ resolved
@@ -83,22 +83,8 @@
         "vectorStore" | "structuredQueryTranslator"
       >
   ): SelfQueryRetriever {
-<<<<<<< HEAD
     const {
       structuredQueryTranslator,
-=======
-    const { structuredQueryTranslator } = opts;
-    const allowedComparators =
-      opts.allowedComparators ?? structuredQueryTranslator.allowedComparators;
-    const allowedOperators =
-      opts.allowedOperators ?? structuredQueryTranslator.allowedOperators;
-
-    const llmChain = loadQueryConstructorChain({
-      llm: opts.llm,
-      documentContents: opts.documentContents,
-      attributeInfo: opts.attributeInfo,
-      examples: opts.examples,
->>>>>>> 90f6cb05
       allowedComparators,
       allowedOperators,
       llm,
@@ -116,7 +102,7 @@
 
     const _llmChain =
       llmChain ??
-      loadQueryContstructorChain({
+      loadQueryConstructorChain({
         llm,
         documentContents,
         attributeInfo,
