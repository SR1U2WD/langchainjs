--- conflicted
+++ resolved
@@ -449,199 +449,16 @@
 
     const data = params.stream
       ? await (async () => {
-          let response:
-            | OpenAIClient.Chat.Completions.ChatCompletion
-            | undefined;
-          const stream = await this.streamingCompletionWithRetry(
-            {
-              ...params,
-              stream: true,
-              messages: messagesMapped,
-            },
-<<<<<<< HEAD
-            options
-          );
-          for await (const message of stream) {
-            // on the first message set the response properties
-            if (!response) {
-              response = {
-                id: message.id,
-                object: message.object,
-                created: message.created,
-                model: message.model,
-                choices: [],
-              };
-=======
-            {
-              signal: options?.signal,
-              ...options?.options,
-              adapter: fetchAdapter, // default adapter doesn't do streaming
-              responseType: "stream",
-              onmessage: (event) => {
-                if (event.data?.trim?.() === "[DONE]") {
-                  if (resolved || rejected) {
-                    return;
-                  }
-                  resolved = true;
-                  resolve(response);
-                } else {
-                  const data = JSON.parse(event.data);
-                  if (!data.id) return;
-                  if (data?.error) {
-                    if (rejected) {
-                      return;
-                    }
-                    rejected = true;
-                    reject(data.error);
-                    return;
-                  }
-
-                  const message = data as {
-                    id: string;
-                    object: string;
-                    created: number;
-                    model: string;
-                    choices?: Array<{
-                      index: number;
-                      finish_reason: string | null;
-                      delta: {
-                        role?: string;
-                        content?: string;
-                        function_call?: { name: string; arguments: string };
-                      };
-                    }>;
-                  };
-
-                  // on the first message set the response properties
-                  if (!response) {
-                    response = {
-                      id: message.id,
-                      object: message.object,
-                      created: message.created,
-                      model: message.model,
-                      choices: [],
-                    };
-                  }
-
-                  // on all messages, update choice
-                  for (const part of message.choices ?? []) {
-                    if (part != null) {
-                      let choice = response.choices.find(
-                        (c) => c.index === part.index
-                      );
-
-                      if (!choice) {
-                        choice = {
-                          index: part.index,
-                          finish_reason: part.finish_reason ?? undefined,
-                        };
-                        response.choices[part.index] = choice;
-                      }
-
-                      if (!choice.message) {
-                        choice.message = {
-                          role: part.delta
-                            ?.role as ChatCompletionResponseMessageRoleEnum,
-                          content: "",
-                        };
-                      }
-
-                      if (
-                        part.delta.function_call &&
-                        !choice.message.function_call
-                      ) {
-                        choice.message.function_call = {
-                          name: "",
-                          arguments: "",
-                        };
-                      }
-
-                      choice.message.content += part.delta?.content ?? "";
-                      if (choice.message.function_call) {
-                        choice.message.function_call.name +=
-                          part.delta?.function_call?.name ?? "";
-                        choice.message.function_call.arguments +=
-                          part.delta?.function_call?.arguments ?? "";
-                      }
-
-                      const chunk = _convertDeltaToMessageChunk(
-                        part.delta,
-                        "assistant"
-                      );
-                      const generationChunk = new ChatGenerationChunk({
-                        message: chunk,
-                        text: chunk.content,
-                      });
-
-                      void runManager?.handleLLMNewToken(
-                        part.delta?.content ?? "",
-                        {
-                          prompt: options.promptIndex ?? 0,
-                          completion: part.index,
-                        },
-                        undefined,
-                        undefined,
-                        undefined,
-                        { chunk: generationChunk }
-                      );
-                    }
-                  }
-                  // when all messages are finished, resolve
-                  if (
-                    !resolved &&
-                    !rejected &&
-                    message.choices?.every((c) => c.finish_reason != null)
-                  ) {
-                    resolved = true;
-                    resolve(response);
-                  }
-                }
-              },
->>>>>>> a5cc301e
-            }
-            // on all messages, update choice
-            for (const part of message.choices ?? []) {
-              let choice = response.choices.find((c) => c.index === part.index);
-
-              if (!choice) {
-                choice = {
-                  index: part.index,
-                  finish_reason: part.finish_reason as
-                    | "stop"
-                    | "function_call"
-                    | "length",
-                  message: {
-                    role: part.delta.role ?? "assistant",
-                    content: part.delta.content ?? "",
-                  },
-                };
-                response.choices.push(choice);
-              }
-
-              if (part.delta.function_call && !choice.message.function_call) {
-                choice.message.function_call = {
-                  name: "",
-                  arguments: "",
-                };
-              }
-
-              choice.message.content += part.delta?.content ?? "";
-              if (choice.message.function_call) {
-                choice.message.function_call.name +=
-                  part.delta?.function_call?.name ?? "";
-                choice.message.function_call.arguments +=
-                  part.delta?.function_call?.arguments ?? "";
-              }
-              // eslint-disable-next-line no-void
-              void runManager?.handleLLMNewToken(part.delta?.content ?? "", {
-                prompt: options.promptIndex ?? 0,
-                completion: part.index,
-              });
-              // TODO we don't currently have a callback method for
-              // sending the function call arguments
+          const stream = await this._streamResponseChunks(messages, options, runManager);
+          let finalChunk: ChatGenerationChunk | undefined;
+          for await (const chunk of stream) {
+            if (!finalChunk) {
+              finalChunk = chunk;
+            } else {
+              finalChunk = finalChunk.concat(finalChunk);
             }
           }
-          return response;
+          return finalChunk;
         })()
       : await this.completionWithRetry(
           {
