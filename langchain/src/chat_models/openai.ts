<<<<<<< HEAD
import {
  ChatCompletionRequestMessage,
  ChatCompletionRequestMessageFunctionCall,
  ChatCompletionResponseMessage,
  ChatCompletionResponseMessageRoleEnum,
  Configuration,
  ConfigurationParameters,
  CreateChatCompletionRequest,
  CreateChatCompletionResponse,
  OpenAIApi,
} from "openai";
=======
import { type ClientOptions, OpenAI as OpenAIClient } from "openai";

>>>>>>> 393ab420
import { getModelNameForTiktoken } from "../base_language/count_tokens.js";
import { CallbackManagerForLLMRun } from "../callbacks/manager.js";
import {
  AIMessage,
  AIMessageChunk,
  BaseMessage,
  ChatGeneration,
  ChatGenerationChunk,
  ChatMessage,
  ChatMessageChunk,
  ChatResult,
  FunctionMessageChunk,
  HumanMessage,
  HumanMessageChunk,
  SystemMessage,
  SystemMessageChunk,
} from "../schema/index.js";
import { StructuredTool } from "../tools/base.js";
import { formatToOpenAIFunction } from "../tools/convert_to_openai.js";
import {
  AzureOpenAIInput,
  OpenAICallOptions,
  OpenAIChatInput,
  OpenAICoreRequestOptions,
  LegacyOpenAIInput,
} from "../types/openai-types.js";
import { OpenAIEndpointConfig, getEndpoint } from "../util/azure.js";
import { getEnvironmentVariable } from "../util/env.js";
import { promptLayerTrackRequest } from "../util/prompt-layer.js";
import { BaseChatModel, BaseChatModelParams } from "./base.js";
<<<<<<< HEAD
import { BaseFunctionCallOptions } from "../base_language/index.js";
=======
import { NewTokenIndices } from "../callbacks/base.js";
import { wrapOpenAIClientError } from "../util/openai.js";
>>>>>>> 393ab420

export { AzureOpenAIInput, OpenAICallOptions, OpenAIChatInput };

interface TokenUsage {
  completionTokens?: number;
  promptTokens?: number;
  totalTokens?: number;
}

interface OpenAILLMOutput {
  tokenUsage: TokenUsage;
}

// TODO import from SDK when available
type OpenAIRoleEnum = "system" | "assistant" | "user" | "function";

function extractGenericMessageCustomRole(message: ChatMessage) {
  if (
    message.role !== "system" &&
    message.role !== "assistant" &&
    message.role !== "user" &&
    message.role !== "function"
  ) {
    console.warn(`Unknown message role: ${message.role}`);
  }

  return message.role as OpenAIRoleEnum;
}

function messageToOpenAIRole(message: BaseMessage): OpenAIRoleEnum {
  const type = message._getType();
  switch (type) {
    case "system":
      return "system";
    case "ai":
      return "assistant";
    case "human":
      return "user";
    case "function":
      return "function";
    case "generic": {
      if (!ChatMessage.isInstance(message))
        throw new Error("Invalid generic chat message");
      return extractGenericMessageCustomRole(message);
    }
    default:
      throw new Error(`Unknown message type: ${type}`);
  }
}

function openAIResponseToChatMessage(
  message: OpenAIClient.Chat.Completions.ChatCompletionMessage
): BaseMessage {
  switch (message.role) {
    case "user":
      return new HumanMessage(message.content || "");
    case "assistant":
      return new AIMessage(message.content || "", {
        function_call: message.function_call,
      });
    case "system":
      return new SystemMessage(message.content || "");
    default:
      return new ChatMessage(message.content || "", message.role ?? "unknown");
  }
}

function _convertDeltaToMessageChunk(
  // eslint-disable-next-line @typescript-eslint/no-explicit-any
  delta: Record<string, any>,
  defaultRole?: OpenAIRoleEnum
) {
  const role = delta.role ?? defaultRole;
  const content = delta.content ?? "";
  let additional_kwargs;
  if (delta.function_call) {
    additional_kwargs = {
      function_call: delta.function_call,
    };
  } else {
    additional_kwargs = {};
  }
  if (role === "user") {
    return new HumanMessageChunk({ content });
  } else if (role === "assistant") {
    return new AIMessageChunk({ content, additional_kwargs });
  } else if (role === "system") {
    return new SystemMessageChunk({ content });
  } else if (role === "function") {
    return new FunctionMessageChunk({
      content,
      additional_kwargs,
      name: delta.name,
    });
  } else {
    return new ChatMessageChunk({ content, role });
  }
}

<<<<<<< HEAD
export interface ChatOpenAICallOptions
  extends OpenAICallOptions,
    BaseFunctionCallOptions {
=======
export interface ChatOpenAICallOptions extends OpenAICallOptions {
  function_call?: OpenAIClient.Chat.ChatCompletionCreateParams.FunctionCallOption;
  functions?: OpenAIClient.Chat.ChatCompletionCreateParams.Function[];
>>>>>>> 393ab420
  tools?: StructuredTool[];
  promptIndex?: number;
}

/**
 * Wrapper around OpenAI large language models that use the Chat endpoint.
 *
 * To use you should have the `openai` package installed, with the
 * `OPENAI_API_KEY` environment variable set.
 *
 * To use with Azure you should have the `openai` package installed, with the
 * `AZURE_OPENAI_API_KEY`,
 * `AZURE_OPENAI_API_INSTANCE_NAME`,
 * `AZURE_OPENAI_API_DEPLOYMENT_NAME`
 * and `AZURE_OPENAI_API_VERSION` environment variable set.
 * `AZURE_OPENAI_BASE_PATH` is optional and will override `AZURE_OPENAI_API_INSTANCE_NAME` if you need to use a custom endpoint.
 *
 * @remarks
 * Any parameters that are valid to be passed to {@link
 * https://platform.openai.com/docs/api-reference/chat/create |
 * `openai.createChatCompletion`} can be passed through {@link modelKwargs}, even
 * if not explicitly available on this class.
 */
export class ChatOpenAI
  extends BaseChatModel<ChatOpenAICallOptions>
  implements OpenAIChatInput, AzureOpenAIInput
{
  static lc_name() {
    return "ChatOpenAI";
  }

  get callKeys(): (keyof ChatOpenAICallOptions)[] {
    return [
      ...(super.callKeys as (keyof ChatOpenAICallOptions)[]),
      "options",
      "function_call",
      "functions",
      "tools",
      "promptIndex",
    ];
  }

  lc_serializable = true;

  get lc_secrets(): { [key: string]: string } | undefined {
    return {
      openAIApiKey: "OPENAI_API_KEY",
      azureOpenAIApiKey: "AZURE_OPENAI_API_KEY",
      organization: "OPENAI_ORGANIZATION",
    };
  }

  get lc_aliases(): Record<string, string> {
    return {
      modelName: "model",
      openAIApiKey: "openai_api_key",
      azureOpenAIApiVersion: "azure_openai_api_version",
      azureOpenAIApiKey: "azure_openai_api_key",
      azureOpenAIApiInstanceName: "azure_openai_api_instance_name",
      azureOpenAIApiDeploymentName: "azure_openai_api_deployment_name",
    };
  }

  temperature = 1;

  topP = 1;

  frequencyPenalty = 0;

  presencePenalty = 0;

  n = 1;

  logitBias?: Record<string, number>;

  modelName = "gpt-3.5-turbo";

  modelKwargs?: OpenAIChatInput["modelKwargs"];

  stop?: string[];

  user?: string;

  timeout?: number;

  streaming = false;

  maxTokens?: number;

  openAIApiKey?: string;

  azureOpenAIApiVersion?: string;

  azureOpenAIApiKey?: string;

  azureOpenAIApiInstanceName?: string;

  azureOpenAIApiDeploymentName?: string;

  azureOpenAIBasePath?: string;

  organization?: string;

  private client: OpenAIClient;

  private clientConfig: ClientOptions;

  constructor(
    fields?: Partial<OpenAIChatInput> &
      Partial<AzureOpenAIInput> &
      BaseChatModelParams & {
        configuration?: ClientOptions & LegacyOpenAIInput;
      },
    /** @deprecated */
    configuration?: ClientOptions & LegacyOpenAIInput
  ) {
    super(fields ?? {});

    this.openAIApiKey =
      fields?.openAIApiKey ?? getEnvironmentVariable("OPENAI_API_KEY");

    this.azureOpenAIApiKey =
      fields?.azureOpenAIApiKey ??
      getEnvironmentVariable("AZURE_OPENAI_API_KEY");

    if (!this.azureOpenAIApiKey && !this.openAIApiKey) {
      throw new Error("OpenAI or Azure OpenAI API key not found");
    }

    this.azureOpenAIApiInstanceName =
      fields?.azureOpenAIApiInstanceName ??
      getEnvironmentVariable("AZURE_OPENAI_API_INSTANCE_NAME");

    this.azureOpenAIApiDeploymentName =
      fields?.azureOpenAIApiDeploymentName ??
      getEnvironmentVariable("AZURE_OPENAI_API_DEPLOYMENT_NAME");

    this.azureOpenAIApiVersion =
      fields?.azureOpenAIApiVersion ??
      getEnvironmentVariable("AZURE_OPENAI_API_VERSION");

    this.azureOpenAIBasePath =
      fields?.azureOpenAIBasePath ??
      getEnvironmentVariable("AZURE_OPENAI_BASE_PATH");

    this.organization =
      fields?.configuration?.organization ??
      getEnvironmentVariable("OPENAI_ORGANIZATION");

    this.modelName = fields?.modelName ?? this.modelName;
    this.modelKwargs = fields?.modelKwargs ?? {};
    this.timeout = fields?.timeout;

    this.temperature = fields?.temperature ?? this.temperature;
    this.topP = fields?.topP ?? this.topP;
    this.frequencyPenalty = fields?.frequencyPenalty ?? this.frequencyPenalty;
    this.presencePenalty = fields?.presencePenalty ?? this.presencePenalty;
    this.maxTokens = fields?.maxTokens;
    this.n = fields?.n ?? this.n;
    this.logitBias = fields?.logitBias;
    this.stop = fields?.stop;
    this.user = fields?.user;

    this.streaming = fields?.streaming ?? false;

    if (this.azureOpenAIApiKey) {
      if (!this.azureOpenAIApiInstanceName && !this.azureOpenAIBasePath) {
        throw new Error("Azure OpenAI API instance name not found");
      }
      if (!this.azureOpenAIApiDeploymentName) {
        throw new Error("Azure OpenAI API deployment name not found");
      }
      if (!this.azureOpenAIApiVersion) {
        throw new Error("Azure OpenAI API version not found");
      }
      this.openAIApiKey = this.openAIApiKey ?? "";
    }

    this.clientConfig = {
      apiKey: this.openAIApiKey,
      organization: this.organization,
      baseURL: configuration?.basePath ?? fields?.configuration?.basePath,
      dangerouslyAllowBrowser: true,
      defaultHeaders:
        configuration?.baseOptions?.headers ??
        fields?.configuration?.baseOptions?.headers,
      defaultQuery:
        configuration?.baseOptions?.params ??
        fields?.configuration?.baseOptions?.params,
      ...configuration,
      ...fields?.configuration,
    };
  }

  /**
   * Get the parameters used to invoke the model
   */
  invocationParams(
    options?: this["ParsedCallOptions"]
  ): Omit<OpenAIClient.Chat.ChatCompletionCreateParams, "messages"> {
    return {
      model: this.modelName,
      temperature: this.temperature,
      top_p: this.topP,
      frequency_penalty: this.frequencyPenalty,
      presence_penalty: this.presencePenalty,
      max_tokens: this.maxTokens === -1 ? undefined : this.maxTokens,
      n: this.n,
      logit_bias: this.logitBias,
      stop: options?.stop ?? this.stop,
      user: this.user,
      stream: this.streaming,
      functions:
        options?.functions ??
        (options?.tools
          ? options?.tools.map(formatToOpenAIFunction)
          : undefined),
      function_call: options?.function_call,
      ...this.modelKwargs,
    };
  }

  /** @ignore */
  _identifyingParams(): Omit<
    OpenAIClient.Chat.ChatCompletionCreateParams,
    "messages"
  > & {
    model_name: string;
  } & ClientOptions {
    return {
      model_name: this.modelName,
      ...this.invocationParams(),
      ...this.clientConfig,
    };
  }

  async *_streamResponseChunks(
    messages: BaseMessage[],
    options: this["ParsedCallOptions"],
    runManager?: CallbackManagerForLLMRun
  ): AsyncGenerator<ChatGenerationChunk> {
    const messagesMapped: OpenAIClient.Chat.ChatCompletionMessageParam[] =
      messages.map((message) => ({
        role: messageToOpenAIRole(message),
        content: message.content,
        name: message.name,
        function_call: message.additional_kwargs
          .function_call as OpenAIClient.Chat.ChatCompletionMessage.FunctionCall,
      }));
    const params = {
      ...this.invocationParams(options),
      messages: messagesMapped,
      stream: true as const,
    };
    let defaultRole: OpenAIRoleEnum | undefined;
    const streamIterable = await this.completionWithRetry(params, options);
    for await (const data of streamIterable) {
      const choice = data.choices[0];
      if (!choice) {
        continue;
      }

      const { delta } = choice;
      const chunk = _convertDeltaToMessageChunk(delta, defaultRole);
      defaultRole = delta.role ?? defaultRole;
      const newTokenIndices = {
        prompt: options.promptIndex ?? 0,
        completion: choice.index ?? 0,
      };
      const generationChunk = new ChatGenerationChunk({
        message: chunk,
        text: chunk.content,
        generationInfo: newTokenIndices,
      });
      yield generationChunk;
      // eslint-disable-next-line no-void
      void runManager?.handleLLMNewToken(
        generationChunk.text ?? "",
        newTokenIndices,
        undefined,
        undefined,
        undefined,
        { chunk: generationChunk }
      );
    }
    if (options.signal?.aborted) {
      throw new Error("AbortError");
    }
  }

  /**
   * Get the identifying parameters for the model
   */
  identifyingParams() {
    return this._identifyingParams();
  }

  /** @ignore */
  async _generate(
    messages: BaseMessage[],
    options: this["ParsedCallOptions"],
    runManager?: CallbackManagerForLLMRun
  ): Promise<ChatResult> {
    const tokenUsage: TokenUsage = {};
    const params = this.invocationParams(options);
    const messagesMapped: OpenAIClient.Chat.ChatCompletionMessageParam[] =
      messages.map((message) => ({
        role: messageToOpenAIRole(message),
        content: message.content,
        name: message.name,
        function_call: message.additional_kwargs
          .function_call as OpenAIClient.Chat.ChatCompletionMessage.FunctionCall,
      }));

    if (params.stream) {
      const stream = await this._streamResponseChunks(
        messages,
        options,
        runManager
      );
      const finalChunks: Record<number, ChatGenerationChunk> = {};
      for await (const chunk of stream) {
        const index =
          (chunk.generationInfo as NewTokenIndices)?.completion ?? 0;
        if (finalChunks[index] === undefined) {
          finalChunks[index] = chunk;
        } else {
          finalChunks[index] = finalChunks[index].concat(chunk);
        }
      }
      const generations = Object.entries(finalChunks)
        .sort(([aKey], [bKey]) => parseInt(aKey, 10) - parseInt(bKey, 10))
        .map(([_, value]) => value);
      return { generations };
    } else {
      const data = await this.completionWithRetry(
        {
          ...params,
          stream: false,
          messages: messagesMapped,
        },
        {
          signal: options?.signal,
          ...options?.options,
        }
      );
      const {
        completion_tokens: completionTokens,
        prompt_tokens: promptTokens,
        total_tokens: totalTokens,
      } = data?.usage ?? {};

      if (completionTokens) {
        tokenUsage.completionTokens =
          (tokenUsage.completionTokens ?? 0) + completionTokens;
      }

      if (promptTokens) {
        tokenUsage.promptTokens = (tokenUsage.promptTokens ?? 0) + promptTokens;
      }

      if (totalTokens) {
        tokenUsage.totalTokens = (tokenUsage.totalTokens ?? 0) + totalTokens;
      }

      const generations: ChatGeneration[] = [];
      for (const part of data?.choices ?? []) {
        const text = part.message?.content ?? "";
        const generation: ChatGeneration = {
          text,
          message: openAIResponseToChatMessage(
            part.message ?? { role: "assistant" }
          ),
        };
        if (part.finish_reason) {
          generation.generationInfo = { finish_reason: part.finish_reason };
        }
        generations.push(generation);
      }
      return {
        generations,
        llmOutput: { tokenUsage },
      };
    }
  }

  async getNumTokensFromMessages(messages: BaseMessage[]): Promise<{
    totalCount: number;
    countPerMessage: number[];
  }> {
    let totalCount = 0;
    let tokensPerMessage = 0;
    let tokensPerName = 0;

    // From: https://github.com/openai/openai-cookbook/blob/main/examples/How_to_format_inputs_to_ChatGPT_models.ipynb
    if (getModelNameForTiktoken(this.modelName) === "gpt-3.5-turbo") {
      tokensPerMessage = 4;
      tokensPerName = -1;
    } else if (getModelNameForTiktoken(this.modelName).startsWith("gpt-4")) {
      tokensPerMessage = 3;
      tokensPerName = 1;
    }

    const countPerMessage = await Promise.all(
      messages.map(async (message) => {
        const textCount = await this.getNumTokens(message.content);
        const roleCount = await this.getNumTokens(messageToOpenAIRole(message));
        const nameCount =
          message.name !== undefined
            ? tokensPerName + (await this.getNumTokens(message.name))
            : 0;
        const count = textCount + tokensPerMessage + roleCount + nameCount;

        totalCount += count;
        return count;
      })
    );

    totalCount += 3; // every reply is primed with <|start|>assistant<|message|>

    return { totalCount, countPerMessage };
  }

  /**
   * Calls the OpenAI API with retry logic in case of failures.
   * @param request The request to send to the OpenAI API.
   * @param options Optional configuration for the API call.
   * @returns The response from the OpenAI API.
   */
  async completionWithRetry(
    request: OpenAIClient.Chat.ChatCompletionCreateParamsStreaming,
    options?: OpenAICoreRequestOptions
  ): Promise<AsyncIterable<OpenAIClient.Chat.Completions.ChatCompletionChunk>>;

  async completionWithRetry(
    request: OpenAIClient.Chat.ChatCompletionCreateParamsNonStreaming,
    options?: OpenAICoreRequestOptions
  ): Promise<OpenAIClient.Chat.Completions.ChatCompletion>;

  async completionWithRetry(
    request:
      | OpenAIClient.Chat.ChatCompletionCreateParamsStreaming
      | OpenAIClient.Chat.ChatCompletionCreateParamsNonStreaming,
    options?: OpenAICoreRequestOptions
  ): Promise<
    | AsyncIterable<OpenAIClient.Chat.Completions.ChatCompletionChunk>
    | OpenAIClient.Chat.Completions.ChatCompletion
  > {
    const requestOptions = this._getClientOptions(options);
    return this.caller.call(async () => {
      try {
        const res = await this.client.chat.completions.create(
          request,
          requestOptions
        );
        return res;
      } catch (e) {
        const error = wrapOpenAIClientError(e);
        throw error;
      }
    });
  }

  private _getClientOptions(options: OpenAICoreRequestOptions | undefined) {
    if (!this.client) {
      const openAIEndpointConfig: OpenAIEndpointConfig = {
        azureOpenAIApiDeploymentName: this.azureOpenAIApiDeploymentName,
        azureOpenAIApiInstanceName: this.azureOpenAIApiInstanceName,
        azureOpenAIApiKey: this.azureOpenAIApiKey,
        azureOpenAIBasePath: this.azureOpenAIBasePath,
        baseURL: this.clientConfig.baseURL,
      };

      const endpoint = getEndpoint(openAIEndpointConfig);
      const params = {
        ...this.clientConfig,
        baseURL: endpoint,
        timeout: this.timeout,
        maxRetries: 0,
      };
      if (!params.baseURL) {
        delete params.baseURL;
      }

      this.client = new OpenAIClient(params);
    }
    const requestOptions = {
      ...this.clientConfig,
      ...options,
    } as OpenAICoreRequestOptions;
    if (this.azureOpenAIApiKey) {
      requestOptions.headers = {
        "api-key": this.azureOpenAIApiKey,
        ...requestOptions.headers,
      };
      requestOptions.query = {
        "api-version": this.azureOpenAIApiVersion,
        ...requestOptions.query,
      };
    }
    return requestOptions;
  }

  _llmType() {
    return "openai";
  }

  /** @ignore */
  _combineLLMOutput(...llmOutputs: OpenAILLMOutput[]): OpenAILLMOutput {
    return llmOutputs.reduce<{
      [key in keyof OpenAILLMOutput]: Required<OpenAILLMOutput[key]>;
    }>(
      (acc, llmOutput) => {
        if (llmOutput && llmOutput.tokenUsage) {
          acc.tokenUsage.completionTokens +=
            llmOutput.tokenUsage.completionTokens ?? 0;
          acc.tokenUsage.promptTokens += llmOutput.tokenUsage.promptTokens ?? 0;
          acc.tokenUsage.totalTokens += llmOutput.tokenUsage.totalTokens ?? 0;
        }
        return acc;
      },
      {
        tokenUsage: {
          completionTokens: 0,
          promptTokens: 0,
          totalTokens: 0,
        },
      }
    );
  }
}

export class PromptLayerChatOpenAI extends ChatOpenAI {
  promptLayerApiKey?: string;

  plTags?: string[];

  returnPromptLayerId?: boolean;

  constructor(
    fields?: ConstructorParameters<typeof ChatOpenAI>[0] & {
      promptLayerApiKey?: string;
      plTags?: string[];
      returnPromptLayerId?: boolean;
    }
  ) {
    super(fields);

    this.promptLayerApiKey =
      fields?.promptLayerApiKey ??
      (typeof process !== "undefined"
        ? // eslint-disable-next-line no-process-env
          process.env?.PROMPTLAYER_API_KEY
        : undefined);
    this.plTags = fields?.plTags ?? [];
    this.returnPromptLayerId = fields?.returnPromptLayerId ?? false;
  }

  async _generate(
    messages: BaseMessage[],
    options?: string[] | ChatOpenAICallOptions,
    runManager?: CallbackManagerForLLMRun
  ): Promise<ChatResult> {
    const requestStartTime = Date.now();

    let parsedOptions: ChatOpenAICallOptions;
    if (Array.isArray(options)) {
      parsedOptions = { stop: options } as ChatOpenAICallOptions;
    } else if (options?.timeout && !options.signal) {
      parsedOptions = {
        ...options,
        signal: AbortSignal.timeout(options.timeout),
      };
    } else {
      parsedOptions = options ?? {};
    }

    const generatedResponses = await super._generate(
      messages,
      parsedOptions,
      runManager
    );
    const requestEndTime = Date.now();

    const _convertMessageToDict = (message: BaseMessage) => {
      // eslint-disable-next-line @typescript-eslint/no-explicit-any
      let messageDict: OpenAIClient.Chat.ChatCompletionMessageParam;

      if (message._getType() === "human") {
        messageDict = { role: "user", content: message.content };
      } else if (message._getType() === "ai") {
        messageDict = { role: "assistant", content: message.content };
      } else if (message._getType() === "function") {
        messageDict = { role: "assistant", content: message.content };
      } else if (message._getType() === "system") {
        messageDict = { role: "system", content: message.content };
      } else if (message._getType() === "generic") {
        messageDict = {
          role: (message as ChatMessage).role as
            | "system"
            | "assistant"
            | "user"
            | "function",
          content: message.content,
        };
      } else {
        throw new Error(`Got unknown type ${message}`);
      }

      return messageDict;
    };

    const _createMessageDicts = (
      messages: BaseMessage[],
      callOptions?: ChatOpenAICallOptions
    ) => {
      const params = {
        ...this.invocationParams(),
        model: this.modelName,
      };

      if (callOptions?.stop) {
        if (Object.keys(params).includes("stop")) {
          throw new Error("`stop` found in both the input and default params.");
        }
      }
      const messageDicts = messages.map((message) =>
        _convertMessageToDict(message)
      );
      return messageDicts;
    };

    for (let i = 0; i < generatedResponses.generations.length; i += 1) {
      const generation = generatedResponses.generations[i];
      const messageDicts = _createMessageDicts(messages, parsedOptions);

      let promptLayerRequestId: string | undefined;
      const parsedResp = [
        {
          content: generation.text,
          role: messageToOpenAIRole(generation.message),
        },
      ];

      const promptLayerRespBody = await promptLayerTrackRequest(
        this.caller,
        "langchain.PromptLayerChatOpenAI",
        { ...this._identifyingParams(), messages: messageDicts, stream: false },
        this.plTags,
        parsedResp,
        requestStartTime,
        requestEndTime,
        this.promptLayerApiKey
      );

      if (this.returnPromptLayerId === true) {
        if (promptLayerRespBody.success === true) {
          promptLayerRequestId = promptLayerRespBody.request_id;
        }

        if (
          !generation.generationInfo ||
          typeof generation.generationInfo !== "object"
        ) {
          generation.generationInfo = {};
        }

        generation.generationInfo.promptLayerRequestId = promptLayerRequestId;
      }
    }

    return generatedResponses;
  }
}<|MERGE_RESOLUTION|>--- conflicted
+++ resolved
@@ -1,19 +1,5 @@
-<<<<<<< HEAD
-import {
-  ChatCompletionRequestMessage,
-  ChatCompletionRequestMessageFunctionCall,
-  ChatCompletionResponseMessage,
-  ChatCompletionResponseMessageRoleEnum,
-  Configuration,
-  ConfigurationParameters,
-  CreateChatCompletionRequest,
-  CreateChatCompletionResponse,
-  OpenAIApi,
-} from "openai";
-=======
 import { type ClientOptions, OpenAI as OpenAIClient } from "openai";
 
->>>>>>> 393ab420
 import { getModelNameForTiktoken } from "../base_language/count_tokens.js";
 import { CallbackManagerForLLMRun } from "../callbacks/manager.js";
 import {
@@ -44,12 +30,9 @@
 import { getEnvironmentVariable } from "../util/env.js";
 import { promptLayerTrackRequest } from "../util/prompt-layer.js";
 import { BaseChatModel, BaseChatModelParams } from "./base.js";
-<<<<<<< HEAD
 import { BaseFunctionCallOptions } from "../base_language/index.js";
-=======
 import { NewTokenIndices } from "../callbacks/base.js";
 import { wrapOpenAIClientError } from "../util/openai.js";
->>>>>>> 393ab420
 
 export { AzureOpenAIInput, OpenAICallOptions, OpenAIChatInput };
 
@@ -149,15 +132,9 @@
   }
 }
 
-<<<<<<< HEAD
 export interface ChatOpenAICallOptions
   extends OpenAICallOptions,
     BaseFunctionCallOptions {
-=======
-export interface ChatOpenAICallOptions extends OpenAICallOptions {
-  function_call?: OpenAIClient.Chat.ChatCompletionCreateParams.FunctionCallOption;
-  functions?: OpenAIClient.Chat.ChatCompletionCreateParams.Function[];
->>>>>>> 393ab420
   tools?: StructuredTool[];
   promptIndex?: number;
 }
