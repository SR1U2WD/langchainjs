import { Tool } from "./tools/index.js";
import { BaseLanguageModel } from "../schema/index.js";
import { AgentExecutor } from "./executor.js";
import { ZeroShotAgent } from "./mrkl/index.js";
<<<<<<< HEAD
import { ConversationalAgent } from "./conversational/index.js";
=======
import { ChatAgent } from "./chat/index.js";
>>>>>>> a55cb94e

export const initializeAgentExecutor = async (
  tools: Tool[],
  llm: BaseLanguageModel,
  agentType = "zero-shot-react-description"
): Promise<AgentExecutor> => {
  switch (agentType) {
    case "zero-shot-react-description":
      return AgentExecutor.fromAgentAndTools({
        agent: ZeroShotAgent.fromLLMAndTools(llm, tools),
        tools,
        returnIntermediateSteps: true,
      });
<<<<<<< HEAD
    case "conversational-react-description":
      return AgentExecutor.fromAgentAndTools({
        agent: ConversationalAgent.fromLLMAndTools(llm, tools),
=======
    case "chat-zero-shot-react-description":
      return AgentExecutor.fromAgentAndTools({
        agent: ChatAgent.fromLLMAndTools(llm, tools),
>>>>>>> a55cb94e
        tools,
        returnIntermediateSteps: true,
      });
    default:
      throw new Error("Unknown agent type");
  }
};<|MERGE_RESOLUTION|>--- conflicted
+++ resolved
@@ -2,11 +2,8 @@
 import { BaseLanguageModel } from "../schema/index.js";
 import { AgentExecutor } from "./executor.js";
 import { ZeroShotAgent } from "./mrkl/index.js";
-<<<<<<< HEAD
 import { ConversationalAgent } from "./conversational/index.js";
-=======
 import { ChatAgent } from "./chat/index.js";
->>>>>>> a55cb94e
 
 export const initializeAgentExecutor = async (
   tools: Tool[],
@@ -20,15 +17,15 @@
         tools,
         returnIntermediateSteps: true,
       });
-<<<<<<< HEAD
     case "conversational-react-description":
       return AgentExecutor.fromAgentAndTools({
         agent: ConversationalAgent.fromLLMAndTools(llm, tools),
-=======
+        tools,
+        returnIntermediateSteps: true,
+      });
     case "chat-zero-shot-react-description":
       return AgentExecutor.fromAgentAndTools({
         agent: ChatAgent.fromLLMAndTools(llm, tools),
->>>>>>> a55cb94e
         tools,
         returnIntermediateSteps: true,
       });
