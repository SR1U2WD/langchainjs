--- conflicted
+++ resolved
@@ -125,26 +125,6 @@
 });
 
 describe("FewShotChatMessagePromptTemplate", () => {
-<<<<<<< HEAD
-  test("Test using partial", async () => {
-    const examplePrompt = ChatPromptTemplate.fromMessages([
-      ["ai", "{foo}{bar}"],
-    ]);
-    const prompt = new FewShotChatMessagePromptTemplate({
-      prefix: "{foo}{bar}",
-      examples: [],
-      suffix: "",
-      templateFormat: "f-string",
-      exampleSeparator: "\n",
-      examplePrompt,
-      inputVariables: ["foo"],
-      partialVariables: { bar: "baz" },
-    });
-    expect(await prompt.format({ foo: "foo" })).toBe("foobaz\n");
-  });
-
-  test("Test using full partial", async () => {
-=======
   test("Format messages", async () => {
     const examplePrompt = ChatPromptTemplate.fromMessages([
       ["ai", "{ai_input_var}"],
@@ -175,49 +155,39 @@
   });
 
   test("Test using partial", async () => {
->>>>>>> daf54b79
-    const examplePrompt = ChatPromptTemplate.fromMessages([
-      ["ai", "{foo}{bar}"],
-    ]);
-    const prompt = new FewShotChatMessagePromptTemplate({
-      prefix: "{foo}{bar}",
-      examples: [],
-      suffix: "",
-      templateFormat: "f-string",
-      exampleSeparator: "\n",
-      examplePrompt,
-<<<<<<< HEAD
+    const examplePrompt = ChatPromptTemplate.fromMessages([
+      ["ai", "{foo}{bar}"],
+    ]);
+    const prompt = new FewShotChatMessagePromptTemplate({
+      prefix: "{foo}{bar}",
+      examples: [],
+      suffix: "",
+      templateFormat: "f-string",
+      exampleSeparator: "\n",
+      examplePrompt,
+      inputVariables: ["foo"],
+      partialVariables: { bar: "baz" },
+    });
+    expect(await prompt.format({ foo: "foo" })).toBe("foobaz\n");
+  });
+
+  test("Test using full partial", async () => {
+    const examplePrompt = ChatPromptTemplate.fromMessages([
+      ["ai", "{foo}{bar}"],
+    ]);
+    const prompt = new FewShotChatMessagePromptTemplate({
+      prefix: "{foo}{bar}",
+      examples: [],
+      suffix: "",
+      templateFormat: "f-string",
+      exampleSeparator: "\n",
+      examplePrompt,
       inputVariables: [],
       partialVariables: { bar: "baz", foo: "boo" },
     });
     expect(await prompt.format({})).toBe("boobaz\n");
   });
 
-=======
-      inputVariables: ["foo"],
-      partialVariables: { bar: "baz" },
-    });
-    expect(await prompt.format({ foo: "foo" })).toBe("foobaz\n");
-  });
-
-  test("Test using full partial", async () => {
-    const examplePrompt = ChatPromptTemplate.fromMessages([
-      ["ai", "{foo}{bar}"],
-    ]);
-    const prompt = new FewShotChatMessagePromptTemplate({
-      prefix: "{foo}{bar}",
-      examples: [],
-      suffix: "",
-      templateFormat: "f-string",
-      exampleSeparator: "\n",
-      examplePrompt,
-      inputVariables: [],
-      partialVariables: { bar: "baz", foo: "boo" },
-    });
-    expect(await prompt.format({})).toBe("boobaz\n");
-  });
-
->>>>>>> daf54b79
   test("Test partial with string", async () => {
     const examplePrompt = ChatPromptTemplate.fromMessages([
       ["ai", "{foo}{bar}"],
@@ -281,7 +251,6 @@
 `
     );
   });
-<<<<<<< HEAD
 
   test.only("this", async () => {
     const examples = [
@@ -306,6 +275,4 @@
 
     console.log(fewShotPrompt);
   });
-=======
->>>>>>> daf54b79
 });