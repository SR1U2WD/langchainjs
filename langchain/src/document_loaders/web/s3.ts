import * as fsDefault from "node:fs";
import * as path from "node:path";
import * as os from "node:os";
import { Readable } from "node:stream";
import { S3Client, GetObjectCommand, S3ClientConfig } from "@aws-sdk/client-s3";
import { BaseDocumentLoader } from "../base.js";
import { UnstructuredLoader as UnstructuredLoaderDefault } from "../fs/unstructured.js";

export type S3Config = S3ClientConfig & {
  /** @deprecated Use the credentials object instead */
  accessKeyId?: string;
  /** @deprecated Use the credentials object instead */
  secretAccessKey?: string;
};

export interface S3LoaderParams {
  bucket: string;
  key: string;
  unstructuredAPIURL: string;
<<<<<<< HEAD
  unstructuredAPIKey: string;
  s3Config?: S3Config;

=======
  s3Config?: S3Config & {
    /** @deprecated Use the credentials object instead */
    accessKeyId?: string;
    /** @deprecated Use the credentials object instead */
    secretAccessKey?: string;
  };
>>>>>>> 8e499420
  fs?: typeof fsDefault;
  UnstructuredLoader?: typeof UnstructuredLoaderDefault;
}

export class S3Loader extends BaseDocumentLoader {
  private bucket: string;

  private key: string;

  private unstructuredAPIURL: string;

<<<<<<< HEAD
  private unstructuredAPIKey: string;

  private s3Config: S3Config;
=======
  private s3Config: S3Config & {
    /** @deprecated Use the credentials object instead */
    accessKeyId?: string;
    /** @deprecated Use the credentials object instead */
    secretAccessKey?: string;
  };
>>>>>>> 8e499420

  private _fs: typeof fsDefault;

  private _UnstructuredLoader: typeof UnstructuredLoaderDefault;

  constructor({
    bucket,
    key,
    unstructuredAPIURL,
    unstructuredAPIKey,
    s3Config = {},
    fs = fsDefault,
    UnstructuredLoader = UnstructuredLoaderDefault,
  }: S3LoaderParams) {
    super();
    this.bucket = bucket;
    this.key = key;
    this.unstructuredAPIURL = unstructuredAPIURL;
    this.unstructuredAPIKey = unstructuredAPIKey;
    this.s3Config = s3Config;
    this._fs = fs;
    this._UnstructuredLoader = UnstructuredLoader;
  }

  public async load() {
    const tempDir = this._fs.mkdtempSync(
      path.join(os.tmpdir(), "s3fileloader-")
    );

    const filePath = path.join(tempDir, this.key);

    try {
      const s3Client = new S3Client(this.s3Config);

      const getObjectCommand = new GetObjectCommand({
        Bucket: this.bucket,
        Key: this.key,
      });

      const response = await s3Client.send(getObjectCommand);

      const objectData = await new Promise<Buffer>((resolve, reject) => {
        const chunks: Buffer[] = [];

        // eslint-disable-next-line no-instanceof/no-instanceof
        if (response.Body instanceof Readable) {
          response.Body.on("data", (chunk: Buffer) => chunks.push(chunk));
          response.Body.on("end", () => resolve(Buffer.concat(chunks)));
          response.Body.on("error", reject);
        } else {
          reject(new Error("Response body is not a readable stream."));
        }
      });

      this._fs.mkdirSync(path.dirname(filePath), { recursive: true });

      this._fs.writeFileSync(filePath, objectData);
      // eslint-disable-next-line @typescript-eslint/no-explicit-any
    } catch (e: any) {
      throw new Error(
        `Failed to download file ${this.key} from S3 bucket ${this.bucket}: ${e.message}`
      );
    }

    try {
      const options = {
        apiUrl: this.unstructuredAPIURL,
        apiKey: this.unstructuredAPIKey,
      };

      const unstructuredLoader = new this._UnstructuredLoader(
        filePath,
        options
      );

      const docs = await unstructuredLoader.load();

      return docs;
    } catch {
      throw new Error(
        `Failed to load file ${filePath} using unstructured loader.`
      );
    }
  }
}<|MERGE_RESOLUTION|>--- conflicted
+++ resolved
@@ -17,18 +17,13 @@
   bucket: string;
   key: string;
   unstructuredAPIURL: string;
-<<<<<<< HEAD
   unstructuredAPIKey: string;
-  s3Config?: S3Config;
-
-=======
   s3Config?: S3Config & {
     /** @deprecated Use the credentials object instead */
     accessKeyId?: string;
     /** @deprecated Use the credentials object instead */
     secretAccessKey?: string;
   };
->>>>>>> 8e499420
   fs?: typeof fsDefault;
   UnstructuredLoader?: typeof UnstructuredLoaderDefault;
 }
@@ -40,18 +35,14 @@
 
   private unstructuredAPIURL: string;
 
-<<<<<<< HEAD
   private unstructuredAPIKey: string;
 
-  private s3Config: S3Config;
-=======
   private s3Config: S3Config & {
     /** @deprecated Use the credentials object instead */
     accessKeyId?: string;
     /** @deprecated Use the credentials object instead */
     secretAccessKey?: string;
   };
->>>>>>> 8e499420
 
   private _fs: typeof fsDefault;
 
