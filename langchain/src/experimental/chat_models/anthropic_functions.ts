import { XMLParser } from "fast-xml-parser";
<<<<<<< HEAD
=======
import type { OpenAI as OpenAIClient } from "openai";
>>>>>>> 393ab420

import { BaseChatModelParams } from "../../chat_models/base.js";
import { CallbackManagerForLLMRun } from "../../callbacks/manager.js";
import {
  AIMessage,
  BaseMessage,
  ChatResult,
  SystemMessage,
} from "../../schema/index.js";
import {
  ChatAnthropic,
  DEFAULT_STOP_SEQUENCES,
  type AnthropicInput,
} from "../../chat_models/anthropic.js";
import { BaseFunctionCallOptions } from "../../base_language/index.js";
import { StructuredTool } from "../../tools/base.js";
import { PromptTemplate } from "../../prompts/prompt.js";
import { formatToOpenAIFunction } from "../../tools/convert_to_openai.js";

const TOOL_SYSTEM_PROMPT =
  /* #__PURE__ */
  PromptTemplate.fromTemplate(`In addition to responding, you can use tools.
You have access to the following tools.

{tools}

In order to use a tool, you can use <tool></tool> to specify the name,
and the <tool_input></tool_input> tags to specify the parameters.
Each parameter should be passed in as <$param_name>$value</$param_name>,
Where $param_name is the name of the specific parameter, and $value
is the value for that parameter.

You will then get back a response in the form <observation></observation>
For example, if you have a tool called 'search' that accepts a single
parameter 'query' that could run a google search, in order to search
for the weather in SF you would respond:

<tool>search</tool><tool_input><query>weather in SF</query></tool_input>
<observation>64 degrees</observation>`);

export interface ChatAnthropicFunctionsCallOptions
<<<<<<< HEAD
  extends BaseFunctionCallOptions {
=======
  extends BaseLanguageModelCallOptions {
  function_call?: OpenAIClient.Chat.ChatCompletionCreateParams.FunctionCallOption;
  functions?: OpenAIClient.Chat.ChatCompletionCreateParams.Function[];
>>>>>>> 393ab420
  tools?: StructuredTool[];
}

export class AnthropicFunctions extends ChatAnthropic<ChatAnthropicFunctionsCallOptions> {
  static lc_name(): string {
    return "AnthropicFunctions";
  }

  constructor(fields?: Partial<AnthropicInput> & BaseChatModelParams) {
    super(fields ?? {});
  }

  async _generate(
    messages: BaseMessage[],
    options: this["ParsedCallOptions"],
    runManager?: CallbackManagerForLLMRun | undefined
  ): Promise<ChatResult> {
    let promptMessages = messages;
    let forced = false;
    let functionCall: string | undefined;
    if (options.tools) {
      // eslint-disable-next-line no-param-reassign
      options.functions = (options.functions ?? []).concat(
        options.tools.map(formatToOpenAIFunction)
      );
    }
    if (options.functions !== undefined && options.functions.length > 0) {
      const content = await TOOL_SYSTEM_PROMPT.format({
        tools: JSON.stringify(options.functions, null, 2),
      });
      const systemMessage = new SystemMessage({ content });
      promptMessages = [systemMessage].concat(promptMessages);
      const stopSequences =
        options?.stop?.concat(DEFAULT_STOP_SEQUENCES) ??
        this.stopSequences ??
        DEFAULT_STOP_SEQUENCES;
      // eslint-disable-next-line no-param-reassign
      options.stop = stopSequences.concat(["</tool_input>"]);
      if (options.function_call) {
        if (typeof options.function_call === "string") {
          functionCall = JSON.parse(options.function_call).name;
        } else {
          functionCall = options.function_call.name;
        }
        forced = true;
        const matchingFunction = options.functions.find(
          (tool) => tool.name === functionCall
        );
        if (!matchingFunction) {
          throw new Error(
            `No matching function found for passed "function_call"`
          );
        }
        promptMessages = promptMessages.concat([
          new AIMessage({
            content: `<tool>${functionCall}</tool>`,
          }),
        ]);
        // eslint-disable-next-line no-param-reassign
        delete options.function_call;
      }
      // eslint-disable-next-line no-param-reassign
      delete options.functions;
    } else if (options.function_call !== undefined) {
      throw new Error(
        `If "function_call" is provided, "functions" must also be.`
      );
    }
    const chatResult = await super._generate(
      promptMessages,
      options,
      runManager
    );
    const chatGenerationContent = chatResult.generations[0].message.content;
    if (forced) {
      const parser = new XMLParser();
      const result = parser.parse(`${chatGenerationContent}</tool_input>`);
      if (functionCall === undefined) {
        throw new Error(`Could not parse called function from model output.`);
      }
      const responseMessageWithFunctions = new AIMessage({
        content: "",
        additional_kwargs: {
          function_call: {
            name: functionCall,
            arguments: result.tool_input
              ? JSON.stringify(result.tool_input)
              : "",
          },
        },
      });
      return {
        generations: [{ message: responseMessageWithFunctions, text: "" }],
      };
    } else if (chatGenerationContent.includes("<tool>")) {
      const parser = new XMLParser();
      const result = parser.parse(`${chatGenerationContent}</tool_input>`);
      const responseMessageWithFunctions = new AIMessage({
        content: chatGenerationContent.split("<tool>")[0],
        additional_kwargs: {
          function_call: {
            name: result.tool,
            arguments: result.tool_input
              ? JSON.stringify(result.tool_input)
              : "",
          },
        },
      });
      return {
        generations: [{ message: responseMessageWithFunctions, text: "" }],
      };
    }
    return chatResult;
  }

  _llmType(): string {
    return "anthropic_functions";
  }

  /** @ignore */
  _combineLLMOutput() {
    return [];
  }
}<|MERGE_RESOLUTION|>--- conflicted
+++ resolved
@@ -1,8 +1,4 @@
 import { XMLParser } from "fast-xml-parser";
-<<<<<<< HEAD
-=======
-import type { OpenAI as OpenAIClient } from "openai";
->>>>>>> 393ab420
 
 import { BaseChatModelParams } from "../../chat_models/base.js";
 import { CallbackManagerForLLMRun } from "../../callbacks/manager.js";
@@ -44,13 +40,7 @@
 <observation>64 degrees</observation>`);
 
 export interface ChatAnthropicFunctionsCallOptions
-<<<<<<< HEAD
   extends BaseFunctionCallOptions {
-=======
-  extends BaseLanguageModelCallOptions {
-  function_call?: OpenAIClient.Chat.ChatCompletionCreateParams.FunctionCallOption;
-  functions?: OpenAIClient.Chat.ChatCompletionCreateParams.Function[];
->>>>>>> 393ab420
   tools?: StructuredTool[];
 }
 
