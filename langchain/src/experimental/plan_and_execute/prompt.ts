--- conflicted
+++ resolved
@@ -5,11 +5,6 @@
 } from "../../prompts/chat.js";
 
 import { Tool } from "../../tools/base.js";
-<<<<<<< HEAD
-import { DynamicStructuredTool } from "../../tools/dynamic.js";
-
-export let PLANNER_SYSTEM_PROMPT_MESSAGE_TEMPLATE: string
-=======
 
 export const PLANNER_SYSTEM_PROMPT_MESSAGE_TEMPLATE = [
   `Let's first understand the problem and devise a plan to solve the problem.`,
@@ -26,7 +21,6 @@
   `please respond to the original query."`,
   `At the end of your plan, say "<END_OF_PLAN>"`,
 ].join(" ");
->>>>>>> d0483135
 
 export const DEFAULT_STEP_EXECUTOR_HUMAN_CHAT_MESSAGE_TEMPLATE = `Previous steps: {previous_steps}
 
@@ -43,31 +37,6 @@
  * @param tools the tools available to the `planner`
  * @returns
  */
-<<<<<<< HEAD
-export const getPlannerChatPrompt = (tools: Tool[] | DynamicStructuredTool[]) => {
-  
-    const toolStrings = tools.map((tool) => `${tool.name}: ${tool.description}`).join("\n")
-
-    PLANNER_SYSTEM_PROMPT_MESSAGE_TEMPLATE = [
-    `Let's first understand the problem and devise a plan to solve the problem.`,
-    `Please output the plan starting with the header "Plan:"`,
-    `followed by a numbered list of steps.`,
-    `Please make the plan the minimum number of steps required`,
-    `to answer the query or complete the task accurately and precisely.`,
-    `You have a set of tools at your disposal to help you with this task: ${toolStrings}. You must consider these tools when coming up with your plan.`,
-    `If the task is a question, the final step in the plan must be the following: "Given the above steps taken,`,
-    `please respond to the original query."`,
-    `At the end of your plan, say "<END_OF_PLAN>"`,
-  ].join(" ");
-
-
-  return /* #__PURE__ */ ChatPromptTemplate.fromMessages([
-    /* #__PURE__ */ SystemMessagePromptTemplate.fromTemplate(
-        PLANNER_SYSTEM_PROMPT_MESSAGE_TEMPLATE
-    ),
-    /* #__PURE__ */ HumanMessagePromptTemplate.fromTemplate(`{input}`),
-  ]);
-=======
 export const getPlannerChatPrompt = async (tools: Tool[]) => {
   const toolStrings = tools
     .map((tool) => `${tool.name}: ${tool.description}`)
@@ -79,5 +48,4 @@
     ),
     HumanMessagePromptTemplate.fromTemplate(`{input}`),
   ]).partial({ toolStrings });
->>>>>>> d0483135
 };