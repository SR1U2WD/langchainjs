--- conflicted
+++ resolved
@@ -93,33 +93,17 @@
 
   expect(store).toBeDefined();
 
-<<<<<<< HEAD
-=======
   const createdAt = new Date().getTime();
 
->>>>>>> 90f6cb05
   const docs = [
     {
       pageContent:
         "This is a long text, but it actually means something because vector database does not understand Lorem Ipsum. So I would need to expand upon the notion of quantum fluff, a theorectical concept where subatomic particles coalesce to form transient multidimensional spaces. Yet, this abstraction holds no real-world application or comprehensible meaning, reflecting a cosmic puzzle.",
-<<<<<<< HEAD
-      metadata: { b: 1, c: 10, stuff: "right" },
-=======
       metadata: { b: 1, c: 10, stuff: "right", created_at: createdAt },
->>>>>>> 90f6cb05
     },
     {
       pageContent:
         "This is a long text, but it actually means something because vector database does not understand Lorem Ipsum. So I would need to proceed by discussing the echo of virtual tweets in the binary corridors of the digital universe. Each tweet, like a pixelated canary, hums in an unseen frequency, a fascinatingly perplexing phenomenon that, while conjuring vivid imagery, lacks any concrete implication or real-world relevance, portraying a paradox of multidimensional spaces in the age of cyber folklore.",
-<<<<<<< HEAD
-      metadata: { b: 2, c: 9, stuff: "right" },
-    },
-    { pageContent: "hello", metadata: { b: 1, c: 9, stuff: "right" } },
-    { pageContent: "hello", metadata: { b: 1, c: 9, stuff: "wrong" } },
-    { pageContent: "hi", metadata: { b: 2, c: 8, stuff: "right" } },
-    { pageContent: "bye", metadata: { b: 3, c: 7, stuff: "right" } },
-    { pageContent: "what's this", metadata: { b: 4, c: 6, stuff: "right" } },
-=======
       metadata: { b: 2, c: 9, stuff: "right", created_at: createdAt },
     },
     {
@@ -142,7 +126,6 @@
       pageContent: "what's this",
       metadata: { b: 4, c: 6, stuff: "right", created_at: createdAt },
     },
->>>>>>> 90f6cb05
   ];
 
   await store.addDocuments(docs);
@@ -151,10 +134,7 @@
     rpc
       .filter("metadata->b::int", "lt", 3)
       .filter("metadata->c::int", "gt", 7)
-<<<<<<< HEAD
-=======
       .filter("metadata->created_at::int", "eq", createdAt)
->>>>>>> 90f6cb05
       .textSearch("content", `'multidimensional' & 'spaces'`, {
         config: "english",
       });
@@ -168,31 +148,19 @@
     rpc
       .filter("metadata->b::int", "lt", 3)
       .filter("metadata->c::int", "gt", 7)
-<<<<<<< HEAD
-      .filter("metadata->>stuff", "eq", "right");
-=======
       .filter("metadata->>stuff", "eq", "right")
       .filter("metadata->created_at::int", "eq", createdAt);
->>>>>>> 90f6cb05
 
   const resultB = await store.similaritySearch("hello", 2, funcFilterB);
 
   expect(resultB).toEqual([
     new Document({
       pageContent: "hello",
-<<<<<<< HEAD
-      metadata: { b: 1, c: 9, stuff: "right" },
-    }),
-    new Document({
-      pageContent: "hi",
-      metadata: { b: 2, c: 8, stuff: "right" },
-=======
       metadata: { b: 1, c: 9, stuff: "right", created_at: createdAt },
     }),
     new Document({
       pageContent: "hi",
       metadata: { b: 2, c: 8, stuff: "right", created_at: createdAt },
->>>>>>> 90f6cb05
     }),
   ]);
 });