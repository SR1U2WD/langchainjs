import { Memory, Message, NotFoundError, ZepClient } from "@getzep/zep-js";
import {
  getBufferString,
  getInputValue,
<<<<<<< HEAD
  getOutputValue,
=======
  InputValues,
  MemoryVariables,
  OutputValues,
>>>>>>> 89b1d8cc
} from "./base.js";
import { BaseChatMemory, BaseChatMemoryInput } from "./chat_memory.js";
import {
  AIChatMessage,
  BaseChatMessage,
  ChatMessage,
  HumanChatMessage,
  SystemChatMessage,
} from "../schema/index.js";

export interface ZepMemoryInput extends BaseChatMemoryInput {
  humanPrefix?: string;

  aiPrefix?: string;

  memoryKey?: string;

  baseURL: string;

  sessionId: string;

  // apiKey is optional.
  apiKey?: string;
}

export class ZepMemory extends BaseChatMemory implements ZepMemoryInput {
  humanPrefix = "Human";

  aiPrefix = "AI";

  memoryKey = "history";

  baseURL: string;

  sessionId: string;

  zepClient: ZepClient;

  constructor(fields: ZepMemoryInput) {
    super({
      returnMessages: fields?.returnMessages ?? false,
      inputKey: fields?.inputKey,
      outputKey: fields?.outputKey,
    });

    this.humanPrefix = fields.humanPrefix ?? this.humanPrefix;
    this.aiPrefix = fields.aiPrefix ?? this.aiPrefix;
    this.memoryKey = fields.memoryKey ?? this.memoryKey;
    this.baseURL = fields.baseURL;
    this.sessionId = fields.sessionId;
    this.zepClient = new ZepClient(this.baseURL, fields.apiKey);
  }

  get memoryKeys() {
    return [this.memoryKey];
  }

  async loadMemoryVariables(values: InputValues): Promise<MemoryVariables> {
    // use either lastN provided by developer or undefined to use the
    // server preset.
    const lastN = values.lastN ?? undefined;

    let memory: Memory | null = null;
    try {
      memory = await this.zepClient.getMemory(this.sessionId, lastN);
    } catch (error) {
      // eslint-disable-next-line no-instanceof/no-instanceof
      if (error instanceof NotFoundError) {
        const result = this.returnMessages
          ? { [this.memoryKey]: [] }
          : { [this.memoryKey]: "" };
        return result;
      } else {
        throw error;
      }
    }

    let messages: BaseChatMessage[] =
      memory && memory.summary?.content
        ? [new SystemChatMessage(memory.summary.content)]
        : [];

    if (memory) {
      messages = messages.concat(
        memory.messages.map((message) => {
          const { content, role } = message;
          if (role === this.humanPrefix) {
            return new HumanChatMessage(content);
          } else if (role === this.aiPrefix) {
            return new AIChatMessage(content);
          } else {
            // default to generic ChatMessage
            return new ChatMessage(content, role);
          }
        })
      );
    }

    if (this.returnMessages) {
      return {
        [this.memoryKey]: messages,
      };
    }
    return {
      [this.memoryKey]: getBufferString(
        messages,
        this.humanPrefix,
        this.aiPrefix
      ),
    };
  }

  async saveContext(
    inputValues: InputValues,
    outputValues: OutputValues
  ): Promise<void> {
    const input = getInputValue(inputValues, this.inputKey);
    const output = getOutputValue(outputValues, this.outputKey);

    // Create new Memory and Message instances
    const memory = new Memory({
      messages: [
        new Message({
          role: this.humanPrefix,
          content: `${input}`,
        }),
        new Message({
          role: this.aiPrefix,
          content: `${output}`,
        }),
      ],
    });

    // Add the new memory to the session using the ZepClient
    if (this.sessionId) {
      try {
        await this.zepClient.addMemory(this.sessionId, memory);
      } catch (error) {
        console.error("Error adding memory: ", error);
      }
    }

    // Call the superclass's saveContext method
    await super.saveContext(inputValues, outputValues);
  }

  async clear(): Promise<void> {
    try {
      await this.zepClient.deleteMemory(this.sessionId);
    } catch (error) {
      console.error("Error deleting session: ", error);
    }

    // Clear the superclass's chat history
    await super.clear();
  }
}<|MERGE_RESOLUTION|>--- conflicted
+++ resolved
@@ -2,13 +2,10 @@
 import {
   getBufferString,
   getInputValue,
-<<<<<<< HEAD
   getOutputValue,
-=======
   InputValues,
   MemoryVariables,
   OutputValues,
->>>>>>> 89b1d8cc
 } from "./base.js";
 import { BaseChatMemory, BaseChatMemoryInput } from "./chat_memory.js";
 import {
