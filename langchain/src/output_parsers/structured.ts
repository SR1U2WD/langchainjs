import { z } from "zod";
<<<<<<< HEAD
import { printZodSchema } from "../util/zod.js";

=======
import { zodToJsonSchema } from "zod-to-json-schema";
>>>>>>> 373ee5fb
import {
  BaseOutputParser,
  OutputParserException,
} from "../schema/output_parser.js";

export class StructuredOutputParser<
  T extends z.ZodTypeAny
> extends BaseOutputParser<z.infer<T>> {
  constructor(public schema: T) {
    super();
  }

  static fromZodSchema<T extends z.ZodTypeAny>(schema: T) {
    return new this(schema);
  }

  static fromNamesAndDescriptions<S extends { [key: string]: string }>(
    schemas: S
  ) {
    const zodSchema = z.object(
      Object.fromEntries(
        Object.entries(schemas).map(
          ([name, description]) =>
            [name, z.string().describe(description)] as const
        )
      )
    );

    return new this(zodSchema);
  }

  getFormatInstructions(): string {
<<<<<<< HEAD
    return `Your output must be a markdown code snippet formatted in the following schema:

\`\`\`json
${printZodSchema(this.schema)}
\`\`\`
=======
    return `The output should be formatted as a JSON instance that conforms to the JSON schema below.

As an example, for the schema {{"properties": {{"foo": {{"title": "Foo", "description": "a list of strings", "type": "array", "items": {{"type": "string"}}}}}}, "required": ["foo"]}}}}
the object {{"foo": ["bar", "baz"]}} is a well-formatted instance of the schema. The object {{"properties": {{"foo": ["bar", "baz"]}}}} is not well-formatted.
>>>>>>> 373ee5fb

Here is the output schema:
\`\`\`
${JSON.stringify(zodToJsonSchema(this.schema))}
\`\`\`
`;
  }

  async parse(text: string): Promise<z.infer<T>> {
    try {
      const json = text.includes("```")
        ? text.trim().split(/```(?:json)?/)[1]
        : text.trim();
      return this.schema.parseAsync(JSON.parse(json));
    } catch (e) {
      throw new OutputParserException(
        `Failed to parse. Text: "${text}". Error: ${e}`
      );
    }
  }
}<|MERGE_RESOLUTION|>--- conflicted
+++ resolved
@@ -1,10 +1,5 @@
 import { z } from "zod";
-<<<<<<< HEAD
-import { printZodSchema } from "../util/zod.js";
-
-=======
 import { zodToJsonSchema } from "zod-to-json-schema";
->>>>>>> 373ee5fb
 import {
   BaseOutputParser,
   OutputParserException,
@@ -37,23 +32,17 @@
   }
 
   getFormatInstructions(): string {
-<<<<<<< HEAD
-    return `Your output must be a markdown code snippet formatted in the following schema:
-
-\`\`\`json
-${printZodSchema(this.schema)}
-\`\`\`
-=======
-    return `The output should be formatted as a JSON instance that conforms to the JSON schema below.
+    return `Your final output must be formatted as a JSON instance that conforms to the JSON schema below.
 
 As an example, for the schema {{"properties": {{"foo": {{"title": "Foo", "description": "a list of strings", "type": "array", "items": {{"type": "string"}}}}}}, "required": ["foo"]}}}}
 the object {{"foo": ["bar", "baz"]}} is a well-formatted instance of the schema. The object {{"properties": {{"foo": ["bar", "baz"]}}}} is not well-formatted.
->>>>>>> 373ee5fb
 
 Here is the output schema:
-\`\`\`
+\`\`\`json
 ${JSON.stringify(zodToJsonSchema(this.schema))}
 \`\`\`
+
+Your final output will be parsed as a markdown block with valid JSON inside, so include the leading and trailing "\`\`\`json" and "\`\`\`" but do not output anything else.
 `;
   }
 
