--- conflicted
+++ resolved
@@ -11,7 +11,6 @@
   }
   if (schema instanceof z.ZodString) {
     return "string";
-<<<<<<< HEAD
   }
   if (schema instanceof z.ZodNumber) {
     return "number";
@@ -26,11 +25,6 @@
     return `${printSchema(schema._def.innerType, depth)} // Optional`;
   }
   if (schema instanceof z.ZodArray) {
-=======
-  } else if (schema instanceof z.ZodNumber) {
-    return "number";
-  } else if (schema instanceof z.ZodArray) {
->>>>>>> 9624cbf1
     return `${printSchema(schema._def.type, depth)}[]`;
   }
   if (schema instanceof z.ZodObject) {
