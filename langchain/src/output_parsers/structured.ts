--- conflicted
+++ resolved
@@ -23,12 +23,9 @@
   if (schema instanceof z.ZodDate || schema._def.typeName === "ZodDate") {
     return "date";
   }
-<<<<<<< HEAD
   if (schema instanceof z.ZodEnum) {
     return schema.Values.map((value: string) => `"${value}"`).join(" | ");
   }
-  if (schema instanceof z.ZodOptional) {
-=======
   if (
     schema instanceof z.ZodNullable ||
     schema._def.typeName === "ZodNullable"
@@ -45,7 +42,6 @@
     schema instanceof z.ZodOptional ||
     schema._def.typeName === "ZodOptional"
   ) {
->>>>>>> 26306e33
     return `${printSchema(schema._def.innerType, depth)} // Optional`;
   }
   if (schema instanceof z.ZodArray || schema._def.typeName === "ZodArray") {
