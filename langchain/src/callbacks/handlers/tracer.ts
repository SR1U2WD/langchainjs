--- conflicted
+++ resolved
@@ -330,7 +330,6 @@
     await this.onAgentAction?.(run as AgentRun);
   }
 
-<<<<<<< HEAD
   async handleEmbeddingStart(
     embedding: Serialized,
     texts: string[],
@@ -394,7 +393,8 @@
     });
     await this.onEmbeddingError?.(run);
     await this._endTrace(run);
-=======
+  }
+
   async handleAgentEnd(action: AgentFinish, runId: string): Promise<void> {
     const run = this.runMap.get(runId);
     if (!run || run?.run_type !== "chain") {
@@ -406,7 +406,6 @@
       kwargs: { action },
     });
     await this.onAgentEnd?.(run);
->>>>>>> 90d7edeb
   }
 
   async handleText(text: string, runId: string): Promise<void> {
@@ -461,7 +460,6 @@
 
   onAgentAction?(run: Run): void | Promise<void>;
 
-<<<<<<< HEAD
   onEmbeddingStart?(run: Run): void | Promise<void>;
 
   onEmbeddingEnd?(run: Run): void | Promise<void>;
@@ -471,9 +469,7 @@
   // TODO Implement handleAgentEnd, handleText
 
   // onAgentEnd?(run: ChainRun): void | Promise<void>;
-=======
   onAgentEnd?(run: Run): void | Promise<void>;
->>>>>>> 90d7edeb
 
   onText?(run: Run): void | Promise<void>;
 
