import { test, expect } from "@jest/globals";
import * as uuid from "uuid";
import { CallbackManager } from "../manager.js";
import { BaseCallbackHandler, BaseCallbackHandlerInput } from "../base.js";
import {
  AgentAction,
  AgentFinish,
  BaseMessage,
  ChainValues,
  HumanMessage,
  LLMResult,
} from "../../schema/index.js";
import { Serialized } from "../../load/serializable.js";
import { Document } from "../../document.js";

class FakeCallbackHandler extends BaseCallbackHandler {
  name = `fake-${uuid.v4()}`;

  awaitHandlers = true;

  starts = 0;

  ends = 0;

  errors = 0;

  chainStarts = 0;

  chainEnds = 0;

  llmStarts = 0;

  llmEnds = 0;

  llmStreams = 0;

  toolStarts = 0;

  toolEnds = 0;

  agentEnds = 0;

<<<<<<< HEAD
  embeddingStarts = 0;

  embeddingEnds = 0;
=======
  retrieverStarts = 0;

  retrieverEnds = 0;
>>>>>>> c09f8310

  texts = 0;

  constructor(inputs?: BaseCallbackHandlerInput) {
    super(inputs);
  }

  async handleLLMStart(_llm: Serialized, _prompts: string[]): Promise<void> {
    this.starts += 1;
    this.llmStarts += 1;
  }

  async handleLLMEnd(_output: LLMResult): Promise<void> {
    this.ends += 1;
    this.llmEnds += 1;
  }

  async handleLLMNewToken(_token: string): Promise<void> {
    this.llmStreams += 1;
  }

  async handleLLMError(_err: Error): Promise<void> {
    this.errors += 1;
  }

  async handleChainStart(
    _chain: Serialized,
    _inputs: ChainValues
  ): Promise<void> {
    this.starts += 1;
    this.chainStarts += 1;
  }

  async handleChainEnd(_outputs: ChainValues): Promise<void> {
    this.ends += 1;
    this.chainEnds += 1;
  }

  async handleChainError(_err: Error): Promise<void> {
    this.errors += 1;
  }

  async handleToolStart(_tool: Serialized, _input: string): Promise<void> {
    this.starts += 1;
    this.toolStarts += 1;
  }

  async handleToolEnd(_output: string): Promise<void> {
    this.ends += 1;
    this.toolEnds += 1;
  }

  async handleToolError(_err: Error): Promise<void> {
    this.errors += 1;
  }

  async handleText(_text: string): Promise<void> {
    this.texts += 1;
  }

  async handleAgentAction(_action: AgentAction): Promise<void> {
    this.starts += 1;
    this.toolStarts += 1;
  }

  async handleAgentEnd(_action: AgentFinish): Promise<void> {
    this.ends += 1;
    this.agentEnds += 1;
  }

<<<<<<< HEAD
  async handleEmbeddingStart(
    _embeddings: Serialized,
    _texts: string[]
  ): Promise<void> {
    this.starts += 1;
    this.embeddingStarts += 1;
  }

  async handleEmbeddingEnd(_vectors: number[]): Promise<void> {
    this.ends += 1;
    this.embeddingEnds += 1;
  }

  async handleEmbeddingError(_err: Error): Promise<void> {
=======
  async handleRetrieverStart(
    _retriever: Serialized,
    _query: string
  ): Promise<void> {
    this.starts += 1;
    this.retrieverStarts += 1;
  }

  async handleRetrieverEnd(
    _documents: Document<Record<string, unknown>>[]
  ): Promise<void> {
    this.ends += 1;
    this.retrieverEnds += 1;
  }

  async handleRetrieverError(_err: Error): Promise<void> {
>>>>>>> c09f8310
    this.errors += 1;
  }

  copy(): FakeCallbackHandler {
    const newInstance = new FakeCallbackHandler();
    newInstance.name = this.name;
    newInstance.starts = this.starts;
    newInstance.ends = this.ends;
    newInstance.errors = this.errors;
    newInstance.chainStarts = this.chainStarts;
    newInstance.chainEnds = this.chainEnds;
    newInstance.llmStarts = this.llmStarts;
    newInstance.llmEnds = this.llmEnds;
    newInstance.llmStreams = this.llmStreams;
    newInstance.toolStarts = this.toolStarts;
    newInstance.toolEnds = this.toolEnds;
    newInstance.agentEnds = this.agentEnds;
    newInstance.retrieverStarts = this.retrieverStarts;
    newInstance.retrieverEnds = this.retrieverEnds;
    newInstance.texts = this.texts;
    newInstance.embeddingStarts = this.embeddingStarts;
    newInstance.embeddingEnds = this.embeddingEnds;

    return newInstance;
  }
}

class FakeCallbackHandlerWithChatStart extends FakeCallbackHandler {
  chatModelStarts = 0;

  async handleChatModelStart(
    _llm: Serialized,
    _messages: BaseMessage[][]
  ): Promise<void> {
    this.starts += 1;
    this.chatModelStarts += 1;
  }
}

const serialized: Serialized = {
  lc: 1,
  type: "constructor",
  id: ["test"],
  kwargs: {},
};

test("CallbackManager", async () => {
  const manager = new CallbackManager();
  const handler1 = new FakeCallbackHandler();
  const handler2 = new FakeCallbackHandler();
  manager.addHandler(handler1);
  manager.addHandler(handler2);

  const llmCbs = await manager.handleLLMStart(serialized, ["test"]);
  await Promise.all(
    llmCbs.map(async (llmCb) => {
      await llmCb.handleLLMEnd({ generations: [] });
      await llmCb.handleLLMNewToken("test");
      await llmCb.handleLLMError(new Error("test"));
    })
  );
  const chainCb = await manager.handleChainStart(serialized, { test: "test" });
  await chainCb.handleChainEnd({ test: "test" });
  await chainCb.handleChainError(new Error("test"));
  const toolCb = await manager.handleToolStart(serialized, "test");
  await toolCb.handleToolEnd("test");
  await toolCb.handleToolError(new Error("test"));
  await chainCb.handleText("test");
  await chainCb.handleAgentAction({
    tool: "test",
    toolInput: "test",
    log: "test",
  });
  await chainCb.handleAgentEnd({ returnValues: { test: "test" }, log: "test" });
  const embeddingCbs = await manager.handleEmbeddingStart(serialized, [
    "test1",
    "test2",
  ]);
  await Promise.all(
    embeddingCbs.map(async (embeddingCb) => {
      await embeddingCb.handleEmbeddingEnd([1, 2, 3]);
      await embeddingCb.handleEmbeddingError(new Error("test"));
    })
  );

  const retrieverCb = await manager.handleRetrieverStart(serialized, "test");
  await retrieverCb.handleRetrieverEnd([
    new Document({ pageContent: "test", metadata: { test: "test" } }),
  ]);
  await retrieverCb.handleRetrieverError(new Error("test"));

  for (const handler of [handler1, handler2]) {
<<<<<<< HEAD
    expect(handler.starts).toBe(6);
    expect(handler.ends).toBe(6);
    expect(handler.errors).toBe(5);
=======
    expect(handler.starts).toBe(5);
    expect(handler.ends).toBe(5);
    expect(handler.errors).toBe(4);
    expect(handler.retrieverStarts).toBe(1);
    expect(handler.retrieverEnds).toBe(1);
>>>>>>> c09f8310
    expect(handler.llmStarts).toBe(1);
    expect(handler.llmEnds).toBe(1);
    expect(handler.llmStreams).toBe(1);
    expect(handler.chainStarts).toBe(1);
    expect(handler.chainEnds).toBe(1);
    expect(handler.toolStarts).toBe(2);
    expect(handler.toolEnds).toBe(1);
    expect(handler.agentEnds).toBe(1);
    expect(handler.embeddingStarts).toBe(2);
    expect(handler.embeddingEnds).toBe(2);
    expect(handler.texts).toBe(1);
  }
});

test("CallbackManager Chat Message Handling", async () => {
  const manager = new CallbackManager();
  const handler1 = new FakeCallbackHandler();
  const handler2 = new FakeCallbackHandlerWithChatStart();
  manager.addHandler(handler1);
  manager.addHandler(handler2);

  const llmCbs = await manager.handleChatModelStart(serialized, [
    [new HumanMessage("test")],
  ]);
  await Promise.all(
    llmCbs.map(async (llmCb) => {
      await llmCb.handleLLMEnd({ generations: [] });
    })
  );
  // Everything treated as llm in handler 1
  expect(handler1.llmStarts).toBe(1);
  expect(handler2.llmStarts).toBe(0);
  expect(handler2.chatModelStarts).toBe(1);
  // These should all be treated the same
  for (const handler of [handler1, handler2]) {
    expect(handler.starts).toBe(1);
    expect(handler.ends).toBe(1);
    expect(handler.errors).toBe(0);
    expect(handler.llmEnds).toBe(1);
  }
});

test("CallbackHandler with ignoreLLM", async () => {
  const handler = new FakeCallbackHandler({
    ignoreLLM: true,
  });
  const manager = new CallbackManager();
  manager.addHandler(handler);
  const llmCbs = await manager.handleLLMStart(serialized, ["test"]);
  await Promise.all(
    llmCbs.map(async (llmCb) => {
      await llmCb.handleLLMEnd({ generations: [] });
      await llmCb.handleLLMNewToken("test");
      await llmCb.handleLLMError(new Error("test"));
    })
  );

  expect(handler.starts).toBe(0);
  expect(handler.ends).toBe(0);
  expect(handler.errors).toBe(0);
  expect(handler.llmStarts).toBe(0);
  expect(handler.llmEnds).toBe(0);
  expect(handler.llmStreams).toBe(0);
});

test("CallbackHandler with ignoreRetriever", async () => {
  const handler = new FakeCallbackHandler({
    ignoreRetriever: true,
  });
  const manager = new CallbackManager();
  manager.addHandler(handler);
  const retrieverCb = await manager.handleRetrieverStart(serialized, "test");
  await retrieverCb.handleRetrieverEnd([
    new Document({ pageContent: "test", metadata: { test: "test" } }),
  ]);
  await retrieverCb.handleRetrieverError(new Error("test"));

  expect(handler.starts).toBe(0);
  expect(handler.ends).toBe(0);
  expect(handler.errors).toBe(0);
  expect(handler.retrieverStarts).toBe(0);
  expect(handler.retrieverEnds).toBe(0);
});

test("CallbackHandler with ignoreChain", async () => {
  const handler = new FakeCallbackHandler({
    ignoreChain: true,
  });
  const manager = new CallbackManager();
  manager.addHandler(handler);
  const chainCb = await manager.handleChainStart(serialized, { test: "test" });
  await chainCb.handleChainEnd({ test: "test" });
  await chainCb.handleChainError(new Error("test"));

  expect(handler.starts).toBe(0);
  expect(handler.ends).toBe(0);
  expect(handler.errors).toBe(0);
  expect(handler.chainStarts).toBe(0);
  expect(handler.chainEnds).toBe(0);
});

test("CallbackHandler with ignoreAgent", async () => {
  const handler = new FakeCallbackHandler({
    ignoreAgent: true,
  });
  const manager = new CallbackManager();
  manager.addHandler(handler);
  const toolCb = await manager.handleToolStart(serialized, "test");
  await toolCb.handleToolEnd("test");
  await toolCb.handleToolError(new Error("test"));
  const chainCb = await manager.handleChainStart(serialized, {});
  await chainCb.handleAgentAction({
    tool: "test",
    toolInput: "test",
    log: "test",
  });
  await chainCb.handleAgentEnd({ returnValues: { test: "test" }, log: "test" });

  expect(handler.starts).toBe(1);
  expect(handler.ends).toBe(0);
  expect(handler.errors).toBe(0);
  expect(handler.toolStarts).toBe(0);
  expect(handler.toolEnds).toBe(0);
  expect(handler.agentEnds).toBe(0);
});

test("CallbackHandler with ignoreEmbeddings", async () => {
  const handler = new FakeCallbackHandler({
    ignoreEmbeddings: true,
  });
  const manager = new CallbackManager();
  manager.addHandler(handler);
  const embeddingCbs = await manager.handleEmbeddingStart(serialized, ["asdf"]);
  await Promise.all(
    embeddingCbs.map(async (embeddingCb) => {
      await embeddingCb.handleEmbeddingEnd([1, 2, 3]);
      await embeddingCb.handleEmbeddingError(new Error("test"));
    })
  );

  expect(handler.embeddingStarts).toBe(0);
  expect(handler.embeddingEnds).toBe(0);
  expect(handler.starts).toBe(0);
  expect(handler.ends).toBe(0);
  expect(handler.errors).toBe(0);
});

test("CallbackManager with child manager", async () => {
  const chainRunId = "chainRunId";
  let llmWasCalled = false;
  let chainWasCalled = false;
  let embeddingWasCalled = false;
  const manager = CallbackManager.fromHandlers({
    async handleLLMStart(
      _llm: Serialized,
      _prompts: string[],
      _runId?: string,
      parentRunId?: string
    ) {
      expect(parentRunId).toBe(chainRunId);
      llmWasCalled = true;
    },
    async handleChainStart(
      _chain: Serialized,
      _inputs: ChainValues,
      runId?: string,
      parentRunId?: string
    ) {
      expect(runId).toBe(chainRunId);
      expect(parentRunId).toBe(undefined);
      chainWasCalled = true;
    },
    async handleEmbeddingStart(
      _embeddings: Serialized,
      _texts: string[],
      _runId?: string,
      parentRunId?: string
    ) {
      expect(parentRunId).toBe(chainRunId);
      embeddingWasCalled = true;
    },
  });
  const chainCb = await manager.handleChainStart(
    serialized,
    { test: "test" },
    chainRunId
  );
  await chainCb.getChild().handleLLMStart(serialized, ["test"]);
  await chainCb.getChild().handleEmbeddingStart(serialized, ["test"]);
  expect(llmWasCalled).toBe(true);
  expect(chainWasCalled).toBe(true);
  expect(embeddingWasCalled).toBe(true);
});

test("CallbackManager with child manager inherited handlers", async () => {
  const callbackManager1 = new CallbackManager();
  const handler1 = new FakeCallbackHandler();
  const handler2 = new FakeCallbackHandler();
  const handler3 = new FakeCallbackHandler();
  const handler4 = new FakeCallbackHandler();

  callbackManager1.setHandlers([handler1, handler2]);
  expect(callbackManager1.handlers).toEqual([handler1, handler2]);
  expect(callbackManager1.inheritableHandlers).toEqual([handler1, handler2]);

  const callbackManager2 = callbackManager1.copy([handler3, handler4]);
  expect(callbackManager2.handlers).toEqual([
    handler1,
    handler2,
    handler3,
    handler4,
  ]);
  expect(callbackManager2.inheritableHandlers).toEqual([
    handler1,
    handler2,
    handler3,
    handler4,
  ]);

  const callbackManager3 = callbackManager1.copy([handler3, handler4], false);
  expect(callbackManager3.handlers).toEqual([
    handler1,
    handler2,
    handler3,
    handler4,
  ]);
  expect(callbackManager3.inheritableHandlers).toEqual([handler1, handler2]);

  const chainCb = await callbackManager3.handleChainStart(serialized, {
    test: "test",
  });
  const childManager = chainCb.getChild();
  expect(childManager.handlers.map((h) => h.name)).toEqual([
    handler1.name,
    handler2.name,
  ]);
  expect(childManager.inheritableHandlers.map((h) => h.name)).toEqual([
    handler1.name,
    handler2.name,
  ]);

  const toolCb = await childManager.handleToolStart(serialized, "test");
  const childManager2 = toolCb.getChild();
  expect(childManager2.handlers.map((h) => h.name)).toEqual([
    handler1.name,
    handler2.name,
  ]);
  expect(childManager2.inheritableHandlers.map((h) => h.name)).toEqual([
    handler1.name,
    handler2.name,
  ]);
});

test("CallbackManager.copy()", () => {
  const callbackManager1 = new CallbackManager();
  const handler1 = new FakeCallbackHandler();
  const handler2 = new FakeCallbackHandler();
  const handler3 = new FakeCallbackHandler();
  const handler4 = new FakeCallbackHandler();

  callbackManager1.addHandler(handler1, true);
  callbackManager1.addHandler(handler2, false);
  callbackManager1.addTags(["a"], true);
  callbackManager1.addTags(["b"], false);
  callbackManager1.addMetadata({ a: "a" }, true);
  callbackManager1.addMetadata({ b: "b" }, false);
  expect(callbackManager1.handlers).toEqual([handler1, handler2]);
  expect(callbackManager1.inheritableHandlers).toEqual([handler1]);
  expect(callbackManager1.tags).toEqual(["a", "b"]);
  expect(callbackManager1.inheritableTags).toEqual(["a"]);
  expect(callbackManager1.metadata).toEqual({ a: "a", b: "b" });
  expect(callbackManager1.inheritableMetadata).toEqual({ a: "a" });

  const callbackManager2 = callbackManager1.copy([handler3]);
  expect(callbackManager2.handlers.map((h) => h.name)).toEqual([
    handler1.name,
    handler2.name,
    handler3.name,
  ]);
  expect(callbackManager2.inheritableHandlers.map((h) => h.name)).toEqual([
    handler1.name,
    handler3.name,
  ]);
  expect(callbackManager2.tags).toEqual(["a", "b"]);
  expect(callbackManager2.inheritableTags).toEqual(["a"]);

  const callbackManager3 = callbackManager2.copy([handler4], false);
  expect(callbackManager3.handlers.map((h) => h.name)).toEqual([
    handler1.name,
    handler2.name,
    handler3.name,
    handler4.name,
  ]);
  expect(callbackManager3.inheritableHandlers.map((h) => h.name)).toEqual([
    handler1.name,
    handler3.name,
  ]);
});<|MERGE_RESOLUTION|>--- conflicted
+++ resolved
@@ -40,15 +40,13 @@
 
   agentEnds = 0;
 
-<<<<<<< HEAD
   embeddingStarts = 0;
 
   embeddingEnds = 0;
-=======
+
   retrieverStarts = 0;
 
   retrieverEnds = 0;
->>>>>>> c09f8310
 
   texts = 0;
 
@@ -119,7 +117,6 @@
     this.agentEnds += 1;
   }
 
-<<<<<<< HEAD
   async handleEmbeddingStart(
     _embeddings: Serialized,
     _texts: string[]
@@ -134,7 +131,9 @@
   }
 
   async handleEmbeddingError(_err: Error): Promise<void> {
-=======
+    this.errors += 1;
+  }
+
   async handleRetrieverStart(
     _retriever: Serialized,
     _query: string
@@ -151,7 +150,6 @@
   }
 
   async handleRetrieverError(_err: Error): Promise<void> {
->>>>>>> c09f8310
     this.errors += 1;
   }
 
@@ -244,17 +242,11 @@
   await retrieverCb.handleRetrieverError(new Error("test"));
 
   for (const handler of [handler1, handler2]) {
-<<<<<<< HEAD
-    expect(handler.starts).toBe(6);
-    expect(handler.ends).toBe(6);
-    expect(handler.errors).toBe(5);
-=======
-    expect(handler.starts).toBe(5);
-    expect(handler.ends).toBe(5);
-    expect(handler.errors).toBe(4);
+    expect(handler.starts).toBe(7);
+    expect(handler.ends).toBe(7);
+    expect(handler.errors).toBe(6);
     expect(handler.retrieverStarts).toBe(1);
     expect(handler.retrieverEnds).toBe(1);
->>>>>>> c09f8310
     expect(handler.llmStarts).toBe(1);
     expect(handler.llmEnds).toBe(1);
     expect(handler.llmStreams).toBe(1);
