--- conflicted
+++ resolved
@@ -527,38 +527,6 @@
 
 export interface SecretMap {
   ANTHROPIC_API_KEY?: string;
-<<<<<<< HEAD
-  AWS_ACCESS_KEY_ID?: string;
-  AWS_SECRETE_ACCESS_KEY?: string;
-  AWS_SECRET_ACCESS_KEY?: string;
-  AWS_SESSION_TOKEN?: string;
-  AZURE_OPENAI_API_KEY?: string;
-  BAIDU_API_KEY?: string;
-  BAIDU_SECRET_KEY?: string;
-  BEDROCK_AWS_ACCESS_KEY_ID?: string;
-  BEDROCK_AWS_SECRET_ACCESS_KEY?: string;
-  CLOUDFLARE_API_TOKEN?: string;
-  COHERE_API_KEY?: string;
-  DATABERRY_API_KEY?: string;
-  FIREWORKS_API_KEY?: string;
-  GOOGLE_API_KEY?: string;
-  GOOGLE_PALM_API_KEY?: string;
-  GOOGLE_PLACES_API_KEY?: string;
-  GOOGLE_VERTEX_AI_WEB_CREDENTIALS?: string;
-  GRADIENT_ACCESS_TOKEN?: string;
-  GRADIENT_WORKSPACE_ID?: string;
-  HUGGINGFACEHUB_API_KEY?: string;
-  IBM_CLOUD_API_KEY?: string;
-  IFLYTEK_API_KEY?: string;
-  IFLYTEK_API_SECRET?: string;
-  JIRA_API_TOKEN?: string;
-  MILVUS_PASSWORD?: string;
-  MILVUS_SSL?: string;
-  MILVUS_USERNAME?: string;
-  MINIMAX_API_KEY?: string;
-  MINIMAX_GROUP_ID?: string;
-=======
->>>>>>> 01a6e41a
   OPENAI_API_KEY?: string;
   PROMPTLAYER_API_KEY?: string;
   REMOTE_RETRIEVER_AUTH_BEARER?: string;
