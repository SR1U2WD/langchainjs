--- conflicted
+++ resolved
@@ -674,12 +674,8 @@
     "@upstash/redis": "^1.20.6",
     "@writerai/writer-sdk": "^0.40.2",
     "@xata.io/client": "^0.25.1",
-<<<<<<< HEAD
     "@xenova/transformers": "^2.5.1",
-    "@zilliz/milvus2-sdk-node": ">=2.2.7",
-=======
     "@zilliz/milvus2-sdk-node": ">=2.2.11",
->>>>>>> 7e8aefc1
     "apify-client": "^2.7.1",
     "axios": "^0.26.0",
     "cheerio": "^1.0.0-rc.12",
