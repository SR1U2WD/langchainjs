{
  "name": "langchain",
  "version": "0.0.143",
  "description": "Typescript bindings for langchain",
  "type": "module",
  "engines": {
    "node": ">=18"
  },
  "main": "./index.js",
  "types": "./index.d.ts",
  "files": [
    "dist/",
    "load.cjs",
    "load.js",
    "load.d.ts",
    "load/serializable.cjs",
    "load/serializable.js",
    "load/serializable.d.ts",
    "agents.cjs",
    "agents.js",
    "agents.d.ts",
    "agents/load.cjs",
    "agents/load.js",
    "agents/load.d.ts",
    "agents/toolkits.cjs",
    "agents/toolkits.js",
    "agents/toolkits.d.ts",
    "agents/toolkits/aws_sfn.cjs",
    "agents/toolkits/aws_sfn.js",
    "agents/toolkits/aws_sfn.d.ts",
    "agents/toolkits/sql.cjs",
    "agents/toolkits/sql.js",
    "agents/toolkits/sql.d.ts",
    "base_language.cjs",
    "base_language.js",
    "base_language.d.ts",
    "tools.cjs",
    "tools.js",
    "tools.d.ts",
    "tools/aws_lambda.cjs",
    "tools/aws_lambda.js",
    "tools/aws_lambda.d.ts",
    "tools/aws_sfn.cjs",
    "tools/aws_sfn.js",
    "tools/aws_sfn.d.ts",
    "tools/calculator.cjs",
    "tools/calculator.js",
    "tools/calculator.d.ts",
    "tools/sql.cjs",
    "tools/sql.js",
    "tools/sql.d.ts",
    "tools/webbrowser.cjs",
    "tools/webbrowser.js",
    "tools/webbrowser.d.ts",
    "chains.cjs",
    "chains.js",
    "chains.d.ts",
    "chains/load.cjs",
    "chains/load.js",
    "chains/load.d.ts",
    "chains/openai_functions.cjs",
    "chains/openai_functions.js",
    "chains/openai_functions.d.ts",
    "chains/query_constructor.cjs",
    "chains/query_constructor.js",
    "chains/query_constructor.d.ts",
    "chains/query_constructor/ir.cjs",
    "chains/query_constructor/ir.js",
    "chains/query_constructor/ir.d.ts",
    "chains/sql_db.cjs",
    "chains/sql_db.js",
    "chains/sql_db.d.ts",
    "embeddings.cjs",
    "embeddings.js",
    "embeddings.d.ts",
    "embeddings/base.cjs",
    "embeddings/base.js",
    "embeddings/base.d.ts",
    "embeddings/cache_backed.cjs",
    "embeddings/cache_backed.js",
    "embeddings/cache_backed.d.ts",
    "embeddings/fake.cjs",
    "embeddings/fake.js",
    "embeddings/fake.d.ts",
    "embeddings/openai.cjs",
    "embeddings/openai.js",
    "embeddings/openai.d.ts",
    "embeddings/cohere.cjs",
    "embeddings/cohere.js",
    "embeddings/cohere.d.ts",
    "embeddings/tensorflow.cjs",
    "embeddings/tensorflow.js",
    "embeddings/tensorflow.d.ts",
    "embeddings/hf.cjs",
    "embeddings/hf.js",
    "embeddings/hf.d.ts",
    "embeddings/googlevertexai.cjs",
    "embeddings/googlevertexai.js",
    "embeddings/googlevertexai.d.ts",
    "embeddings/googlepalm.cjs",
    "embeddings/googlepalm.js",
    "embeddings/googlepalm.d.ts",
    "embeddings/minimax.cjs",
    "embeddings/minimax.js",
    "embeddings/minimax.d.ts",
    "llms.cjs",
    "llms.js",
    "llms.d.ts",
    "llms/load.cjs",
    "llms/load.js",
    "llms/load.d.ts",
    "llms/base.cjs",
    "llms/base.js",
    "llms/base.d.ts",
    "llms/openai.cjs",
    "llms/openai.js",
    "llms/openai.d.ts",
    "llms/ai21.cjs",
    "llms/ai21.js",
    "llms/ai21.d.ts",
    "llms/aleph_alpha.cjs",
    "llms/aleph_alpha.js",
    "llms/aleph_alpha.d.ts",
    "llms/cohere.cjs",
    "llms/cohere.js",
    "llms/cohere.d.ts",
    "llms/hf.cjs",
    "llms/hf.js",
    "llms/hf.d.ts",
    "llms/raycast.cjs",
    "llms/raycast.js",
    "llms/raycast.d.ts",
    "llms/ollama.cjs",
    "llms/ollama.js",
    "llms/ollama.d.ts",
    "llms/replicate.cjs",
    "llms/replicate.js",
    "llms/replicate.d.ts",
    "llms/googlevertexai.cjs",
    "llms/googlevertexai.js",
    "llms/googlevertexai.d.ts",
    "llms/googlepalm.cjs",
    "llms/googlepalm.js",
    "llms/googlepalm.d.ts",
    "llms/sagemaker_endpoint.cjs",
    "llms/sagemaker_endpoint.js",
    "llms/sagemaker_endpoint.d.ts",
    "llms/bedrock.cjs",
    "llms/bedrock.js",
    "llms/bedrock.d.ts",
    "llms/llama_cpp.cjs",
    "llms/llama_cpp.js",
    "llms/llama_cpp.d.ts",
    "llms/writer.cjs",
    "llms/writer.js",
    "llms/writer.d.ts",
    "prompts.cjs",
    "prompts.js",
    "prompts.d.ts",
    "prompts/load.cjs",
    "prompts/load.js",
    "prompts/load.d.ts",
    "vectorstores.cjs",
    "vectorstores.js",
    "vectorstores.d.ts",
    "vectorstores/analyticdb.cjs",
    "vectorstores/analyticdb.js",
    "vectorstores/analyticdb.d.ts",
    "vectorstores/base.cjs",
    "vectorstores/base.js",
    "vectorstores/base.d.ts",
    "vectorstores/elasticsearch.cjs",
    "vectorstores/elasticsearch.js",
    "vectorstores/elasticsearch.d.ts",
    "vectorstores/memory.cjs",
    "vectorstores/memory.js",
    "vectorstores/memory.d.ts",
    "vectorstores/chroma.cjs",
    "vectorstores/chroma.js",
    "vectorstores/chroma.d.ts",
    "vectorstores/googlevertexai.cjs",
    "vectorstores/googlevertexai.js",
    "vectorstores/googlevertexai.d.ts",
    "vectorstores/hnswlib.cjs",
    "vectorstores/hnswlib.js",
    "vectorstores/hnswlib.d.ts",
    "vectorstores/faiss.cjs",
    "vectorstores/faiss.js",
    "vectorstores/faiss.d.ts",
    "vectorstores/weaviate.cjs",
    "vectorstores/weaviate.js",
    "vectorstores/weaviate.d.ts",
    "vectorstores/lancedb.cjs",
    "vectorstores/lancedb.js",
    "vectorstores/lancedb.d.ts",
    "vectorstores/mongo.cjs",
    "vectorstores/mongo.js",
    "vectorstores/mongo.d.ts",
    "vectorstores/mongodb_atlas.cjs",
    "vectorstores/mongodb_atlas.js",
    "vectorstores/mongodb_atlas.d.ts",
    "vectorstores/pinecone.cjs",
    "vectorstores/pinecone.js",
    "vectorstores/pinecone.d.ts",
    "vectorstores/qdrant.cjs",
    "vectorstores/qdrant.js",
    "vectorstores/qdrant.d.ts",
    "vectorstores/supabase.cjs",
    "vectorstores/supabase.js",
    "vectorstores/supabase.d.ts",
    "vectorstores/opensearch.cjs",
    "vectorstores/opensearch.js",
    "vectorstores/opensearch.d.ts",
    "vectorstores/milvus.cjs",
    "vectorstores/milvus.js",
    "vectorstores/milvus.d.ts",
    "vectorstores/prisma.cjs",
    "vectorstores/prisma.js",
    "vectorstores/prisma.d.ts",
    "vectorstores/typeorm.cjs",
    "vectorstores/typeorm.js",
    "vectorstores/typeorm.d.ts",
    "vectorstores/myscale.cjs",
    "vectorstores/myscale.js",
    "vectorstores/myscale.d.ts",
    "vectorstores/redis.cjs",
    "vectorstores/redis.js",
    "vectorstores/redis.d.ts",
    "vectorstores/typesense.cjs",
    "vectorstores/typesense.js",
    "vectorstores/typesense.d.ts",
    "vectorstores/singlestore.cjs",
    "vectorstores/singlestore.js",
    "vectorstores/singlestore.d.ts",
    "vectorstores/tigris.cjs",
    "vectorstores/tigris.js",
    "vectorstores/tigris.d.ts",
    "vectorstores/usearch.cjs",
    "vectorstores/usearch.js",
    "vectorstores/usearch.d.ts",
    "vectorstores/vectara.cjs",
    "vectorstores/vectara.js",
    "vectorstores/vectara.d.ts",
    "vectorstores/xata.cjs",
    "vectorstores/xata.js",
    "vectorstores/xata.d.ts",
    "vectorstores/zep.cjs",
    "vectorstores/zep.js",
    "vectorstores/zep.d.ts",
    "text_splitter.cjs",
    "text_splitter.js",
    "text_splitter.d.ts",
    "memory.cjs",
    "memory.js",
    "memory.d.ts",
    "memory/zep.cjs",
    "memory/zep.js",
    "memory/zep.d.ts",
    "document.cjs",
    "document.js",
    "document.d.ts",
    "document_loaders.cjs",
    "document_loaders.js",
    "document_loaders.d.ts",
    "document_loaders/base.cjs",
    "document_loaders/base.js",
    "document_loaders/base.d.ts",
    "document_loaders/web/apify_dataset.cjs",
    "document_loaders/web/apify_dataset.js",
    "document_loaders/web/apify_dataset.d.ts",
    "document_loaders/web/assemblyai.cjs",
    "document_loaders/web/assemblyai.js",
    "document_loaders/web/assemblyai.d.ts",
    "document_loaders/web/azure_blob_storage_container.cjs",
    "document_loaders/web/azure_blob_storage_container.js",
    "document_loaders/web/azure_blob_storage_container.d.ts",
    "document_loaders/web/azure_blob_storage_file.cjs",
    "document_loaders/web/azure_blob_storage_file.js",
    "document_loaders/web/azure_blob_storage_file.d.ts",
    "document_loaders/web/cheerio.cjs",
    "document_loaders/web/cheerio.js",
    "document_loaders/web/cheerio.d.ts",
    "document_loaders/web/puppeteer.cjs",
    "document_loaders/web/puppeteer.js",
    "document_loaders/web/puppeteer.d.ts",
    "document_loaders/web/playwright.cjs",
    "document_loaders/web/playwright.js",
    "document_loaders/web/playwright.d.ts",
    "document_loaders/web/college_confidential.cjs",
    "document_loaders/web/college_confidential.js",
    "document_loaders/web/college_confidential.d.ts",
    "document_loaders/web/gitbook.cjs",
    "document_loaders/web/gitbook.js",
    "document_loaders/web/gitbook.d.ts",
    "document_loaders/web/hn.cjs",
    "document_loaders/web/hn.js",
    "document_loaders/web/hn.d.ts",
    "document_loaders/web/imsdb.cjs",
    "document_loaders/web/imsdb.js",
    "document_loaders/web/imsdb.d.ts",
    "document_loaders/web/figma.cjs",
    "document_loaders/web/figma.js",
    "document_loaders/web/figma.d.ts",
    "document_loaders/web/github.cjs",
    "document_loaders/web/github.js",
    "document_loaders/web/github.d.ts",
    "document_loaders/web/notiondb.cjs",
    "document_loaders/web/notiondb.js",
    "document_loaders/web/notiondb.d.ts",
    "document_loaders/web/notionapi.cjs",
    "document_loaders/web/notionapi.js",
    "document_loaders/web/notionapi.d.ts",
    "document_loaders/web/recursive_url.cjs",
    "document_loaders/web/recursive_url.js",
    "document_loaders/web/recursive_url.d.ts",
    "document_loaders/web/s3.cjs",
    "document_loaders/web/s3.js",
    "document_loaders/web/s3.d.ts",
    "document_loaders/web/sonix_audio.cjs",
    "document_loaders/web/sonix_audio.js",
    "document_loaders/web/sonix_audio.d.ts",
    "document_loaders/web/confluence.cjs",
    "document_loaders/web/confluence.js",
    "document_loaders/web/confluence.d.ts",
    "document_loaders/web/serpapi.cjs",
    "document_loaders/web/serpapi.js",
    "document_loaders/web/serpapi.d.ts",
    "document_loaders/web/sort_xyz_blockchain.cjs",
    "document_loaders/web/sort_xyz_blockchain.js",
    "document_loaders/web/sort_xyz_blockchain.d.ts",
    "document_loaders/web/youtube.cjs",
    "document_loaders/web/youtube.js",
    "document_loaders/web/youtube.d.ts",
    "document_loaders/fs/directory.cjs",
    "document_loaders/fs/directory.js",
    "document_loaders/fs/directory.d.ts",
    "document_loaders/fs/buffer.cjs",
    "document_loaders/fs/buffer.js",
    "document_loaders/fs/buffer.d.ts",
    "document_loaders/fs/text.cjs",
    "document_loaders/fs/text.js",
    "document_loaders/fs/text.d.ts",
    "document_loaders/fs/json.cjs",
    "document_loaders/fs/json.js",
    "document_loaders/fs/json.d.ts",
    "document_loaders/fs/srt.cjs",
    "document_loaders/fs/srt.js",
    "document_loaders/fs/srt.d.ts",
    "document_loaders/fs/pdf.cjs",
    "document_loaders/fs/pdf.js",
    "document_loaders/fs/pdf.d.ts",
    "document_loaders/fs/docx.cjs",
    "document_loaders/fs/docx.js",
    "document_loaders/fs/docx.d.ts",
    "document_loaders/fs/epub.cjs",
    "document_loaders/fs/epub.js",
    "document_loaders/fs/epub.d.ts",
    "document_loaders/fs/csv.cjs",
    "document_loaders/fs/csv.js",
    "document_loaders/fs/csv.d.ts",
    "document_loaders/fs/notion.cjs",
    "document_loaders/fs/notion.js",
    "document_loaders/fs/notion.d.ts",
    "document_loaders/fs/unstructured.cjs",
    "document_loaders/fs/unstructured.js",
    "document_loaders/fs/unstructured.d.ts",
<<<<<<< HEAD
    "document_loaders/fs/openai_whisper_audio.cjs",
    "document_loaders/fs/openai_whisper_audio.js",
    "document_loaders/fs/openai_whisper_audio.d.ts",
=======
    "document_transformers/html_to_text.cjs",
    "document_transformers/html_to_text.js",
    "document_transformers/html_to_text.d.ts",
    "document_transformers/mozilla_readability.cjs",
    "document_transformers/mozilla_readability.js",
    "document_transformers/mozilla_readability.d.ts",
>>>>>>> 7debb2b8
    "document_transformers/openai_functions.cjs",
    "document_transformers/openai_functions.js",
    "document_transformers/openai_functions.d.ts",
    "chat_models.cjs",
    "chat_models.js",
    "chat_models.d.ts",
    "chat_models/base.cjs",
    "chat_models/base.js",
    "chat_models/base.d.ts",
    "chat_models/openai.cjs",
    "chat_models/openai.js",
    "chat_models/openai.d.ts",
    "chat_models/anthropic.cjs",
    "chat_models/anthropic.js",
    "chat_models/anthropic.d.ts",
    "chat_models/googlevertexai.cjs",
    "chat_models/googlevertexai.js",
    "chat_models/googlevertexai.d.ts",
    "chat_models/googlepalm.cjs",
    "chat_models/googlepalm.js",
    "chat_models/googlepalm.d.ts",
    "chat_models/baiduwenxin.cjs",
    "chat_models/baiduwenxin.js",
    "chat_models/baiduwenxin.d.ts",
    "chat_models/ollama.cjs",
    "chat_models/ollama.js",
    "chat_models/ollama.d.ts",
    "chat_models/minimax.cjs",
    "chat_models/minimax.js",
    "chat_models/minimax.d.ts",
    "schema.cjs",
    "schema.js",
    "schema.d.ts",
    "schema/document.cjs",
    "schema/document.js",
    "schema/document.d.ts",
    "schema/output_parser.cjs",
    "schema/output_parser.js",
    "schema/output_parser.d.ts",
    "schema/query_constructor.cjs",
    "schema/query_constructor.js",
    "schema/query_constructor.d.ts",
    "schema/retriever.cjs",
    "schema/retriever.js",
    "schema/retriever.d.ts",
    "schema/runnable.cjs",
    "schema/runnable.js",
    "schema/runnable.d.ts",
    "schema/storage.cjs",
    "schema/storage.js",
    "schema/storage.d.ts",
    "sql_db.cjs",
    "sql_db.js",
    "sql_db.d.ts",
    "callbacks.cjs",
    "callbacks.js",
    "callbacks.d.ts",
    "callbacks/handlers/llmonitor.cjs",
    "callbacks/handlers/llmonitor.js",
    "callbacks/handlers/llmonitor.d.ts",
    "output_parsers.cjs",
    "output_parsers.js",
    "output_parsers.d.ts",
    "output_parsers/expression.cjs",
    "output_parsers/expression.js",
    "output_parsers/expression.d.ts",
    "retrievers.cjs",
    "retrievers.js",
    "retrievers.d.ts",
    "retrievers/amazon_kendra.cjs",
    "retrievers/amazon_kendra.js",
    "retrievers/amazon_kendra.d.ts",
    "retrievers/remote.cjs",
    "retrievers/remote.js",
    "retrievers/remote.d.ts",
    "retrievers/supabase.cjs",
    "retrievers/supabase.js",
    "retrievers/supabase.d.ts",
    "retrievers/zep.cjs",
    "retrievers/zep.js",
    "retrievers/zep.d.ts",
    "retrievers/metal.cjs",
    "retrievers/metal.js",
    "retrievers/metal.d.ts",
    "retrievers/databerry.cjs",
    "retrievers/databerry.js",
    "retrievers/databerry.d.ts",
    "retrievers/contextual_compression.cjs",
    "retrievers/contextual_compression.js",
    "retrievers/contextual_compression.d.ts",
    "retrievers/document_compressors.cjs",
    "retrievers/document_compressors.js",
    "retrievers/document_compressors.d.ts",
    "retrievers/multi_vector.cjs",
    "retrievers/multi_vector.js",
    "retrievers/multi_vector.d.ts",
    "retrievers/parent_document.cjs",
    "retrievers/parent_document.js",
    "retrievers/parent_document.d.ts",
    "retrievers/time_weighted.cjs",
    "retrievers/time_weighted.js",
    "retrievers/time_weighted.d.ts",
    "retrievers/document_compressors/chain_extract.cjs",
    "retrievers/document_compressors/chain_extract.js",
    "retrievers/document_compressors/chain_extract.d.ts",
    "retrievers/hyde.cjs",
    "retrievers/hyde.js",
    "retrievers/hyde.d.ts",
    "retrievers/score_threshold.cjs",
    "retrievers/score_threshold.js",
    "retrievers/score_threshold.d.ts",
    "retrievers/self_query.cjs",
    "retrievers/self_query.js",
    "retrievers/self_query.d.ts",
    "retrievers/self_query/chroma.cjs",
    "retrievers/self_query/chroma.js",
    "retrievers/self_query/chroma.d.ts",
    "retrievers/self_query/functional.cjs",
    "retrievers/self_query/functional.js",
    "retrievers/self_query/functional.d.ts",
    "retrievers/self_query/pinecone.cjs",
    "retrievers/self_query/pinecone.js",
    "retrievers/self_query/pinecone.d.ts",
    "retrievers/self_query/supabase.cjs",
    "retrievers/self_query/supabase.js",
    "retrievers/self_query/supabase.d.ts",
    "retrievers/self_query/weaviate.cjs",
    "retrievers/self_query/weaviate.js",
    "retrievers/self_query/weaviate.d.ts",
    "retrievers/vespa.cjs",
    "retrievers/vespa.js",
    "retrievers/vespa.d.ts",
    "cache.cjs",
    "cache.js",
    "cache.d.ts",
    "cache/momento.cjs",
    "cache/momento.js",
    "cache/momento.d.ts",
    "cache/redis.cjs",
    "cache/redis.js",
    "cache/redis.d.ts",
    "cache/ioredis.cjs",
    "cache/ioredis.js",
    "cache/ioredis.d.ts",
    "cache/upstash_redis.cjs",
    "cache/upstash_redis.js",
    "cache/upstash_redis.d.ts",
    "stores/doc/in_memory.cjs",
    "stores/doc/in_memory.js",
    "stores/doc/in_memory.d.ts",
    "stores/doc/gcs.cjs",
    "stores/doc/gcs.js",
    "stores/doc/gcs.d.ts",
    "stores/file/in_memory.cjs",
    "stores/file/in_memory.js",
    "stores/file/in_memory.d.ts",
    "stores/file/node.cjs",
    "stores/file/node.js",
    "stores/file/node.d.ts",
    "stores/message/in_memory.cjs",
    "stores/message/in_memory.js",
    "stores/message/in_memory.d.ts",
    "stores/message/dynamodb.cjs",
    "stores/message/dynamodb.js",
    "stores/message/dynamodb.d.ts",
    "stores/message/firestore.cjs",
    "stores/message/firestore.js",
    "stores/message/firestore.d.ts",
    "stores/message/momento.cjs",
    "stores/message/momento.js",
    "stores/message/momento.d.ts",
    "stores/message/mongodb.cjs",
    "stores/message/mongodb.js",
    "stores/message/mongodb.d.ts",
    "stores/message/redis.cjs",
    "stores/message/redis.js",
    "stores/message/redis.d.ts",
    "stores/message/ioredis.cjs",
    "stores/message/ioredis.js",
    "stores/message/ioredis.d.ts",
    "stores/message/upstash_redis.cjs",
    "stores/message/upstash_redis.js",
    "stores/message/upstash_redis.d.ts",
    "stores/message/planetscale.cjs",
    "stores/message/planetscale.js",
    "stores/message/planetscale.d.ts",
    "stores/message/xata.cjs",
    "stores/message/xata.js",
    "stores/message/xata.d.ts",
    "storage/in_memory.cjs",
    "storage/in_memory.js",
    "storage/in_memory.d.ts",
    "storage/ioredis.cjs",
    "storage/ioredis.js",
    "storage/ioredis.d.ts",
    "hub.cjs",
    "hub.js",
    "hub.d.ts",
    "util/math.cjs",
    "util/math.js",
    "util/math.d.ts",
    "experimental/autogpt.cjs",
    "experimental/autogpt.js",
    "experimental/autogpt.d.ts",
    "experimental/babyagi.cjs",
    "experimental/babyagi.js",
    "experimental/babyagi.d.ts",
    "experimental/generative_agents.cjs",
    "experimental/generative_agents.js",
    "experimental/generative_agents.d.ts",
    "experimental/plan_and_execute.cjs",
    "experimental/plan_and_execute.js",
    "experimental/plan_and_execute.d.ts",
    "experimental/multimodal_embeddings/googlevertexai.cjs",
    "experimental/multimodal_embeddings/googlevertexai.js",
    "experimental/multimodal_embeddings/googlevertexai.d.ts",
    "experimental/chat_models/anthropic_functions.cjs",
    "experimental/chat_models/anthropic_functions.js",
    "experimental/chat_models/anthropic_functions.d.ts",
    "evaluation.cjs",
    "evaluation.js",
    "evaluation.d.ts",
    "index.cjs",
    "index.js",
    "index.d.ts"
  ],
  "repository": {
    "type": "git",
    "url": "git@github.com:hwchase17/langchainjs.git"
  },
  "scripts": {
    "build": "yarn clean && yarn build:esm && yarn build:cjs && node scripts/create-entrypoints.js && node scripts/check-tree-shaking.js",
    "build:esm": "tsc --outDir dist/ && rimraf dist/tests dist/**/tests",
    "build:cjs": "tsc --outDir dist-cjs/ -p tsconfig.cjs.json && node scripts/move-cjs-to-dist.js && rimraf dist-cjs",
    "build:watch": "node scripts/create-entrypoints.js && tsc --outDir dist/ --watch",
    "lint": "eslint src && dpdm --exit-code circular:1 --no-warning --no-tree src/*.ts src/**/*.ts",
    "lint:fix": "yarn lint --fix",
    "precommit": "lint-staged",
    "clean": "rimraf dist/ && node scripts/create-entrypoints.js pre",
    "prepack": "yarn build",
    "release": "release-it --only-version --config .release-it.json",
    "test": "NODE_OPTIONS=--experimental-vm-modules jest --testPathIgnorePatterns=\\.int\\.test.ts --testTimeout 30000",
    "test:watch": "NODE_OPTIONS=--experimental-vm-modules jest --watch --testPathIgnorePatterns=\\.int\\.test.ts",
    "test:integration": "NODE_OPTIONS=--experimental-vm-modules jest --testPathPattern=\\.int\\.test.ts --testTimeout 100000",
    "test:single": "NODE_OPTIONS=--experimental-vm-modules yarn run jest --config jest.config.cjs --testTimeout 100000",
    "format": "prettier --write \"src\"",
    "format:check": "prettier --check \"src\""
  },
  "author": "LangChain",
  "license": "MIT",
  "devDependencies": {
    "@aws-crypto/sha256-js": "^5.0.0",
    "@aws-sdk/client-dynamodb": "^3.310.0",
    "@aws-sdk/client-kendra": "^3.352.0",
    "@aws-sdk/client-lambda": "^3.310.0",
    "@aws-sdk/client-s3": "^3.310.0",
    "@aws-sdk/client-sagemaker-runtime": "^3.310.0",
    "@aws-sdk/client-sfn": "^3.362.0",
    "@aws-sdk/credential-provider-node": "^3.388.0",
    "@aws-sdk/protocol-http": "^3.374.0",
    "@aws-sdk/signature-v4": "^3.374.0",
    "@aws-sdk/types": "^3.357.0",
    "@azure/storage-blob": "^12.15.0",
    "@clickhouse/client": "^0.0.14",
    "@elastic/elasticsearch": "^8.4.0",
    "@faker-js/faker": "^7.6.0",
    "@getmetal/metal-sdk": "^4.0.0",
    "@getzep/zep-js": "^0.7.0",
    "@gomomento/sdk": "^1.23.0",
    "@google-ai/generativelanguage": "^0.2.1",
    "@google-cloud/storage": "^6.10.1",
    "@huggingface/inference": "^1.5.1",
    "@jest/globals": "^29.5.0",
    "@mozilla/readability": "^0.4.4",
    "@notionhq/client": "^2.2.5",
    "@opensearch-project/opensearch": "^2.2.0",
    "@pinecone-database/pinecone": "^0.0.14",
    "@planetscale/database": "^1.8.0",
    "@qdrant/js-client-rest": "^1.2.0",
    "@raycast/api": "^1.55.2",
    "@smithy/eventstream-codec": "^2.0.5",
    "@smithy/util-utf8": "^2.0.0",
    "@supabase/postgrest-js": "^1.1.1",
    "@supabase/supabase-js": "^2.10.0",
    "@tensorflow-models/universal-sentence-encoder": "^1.3.3",
    "@tensorflow/tfjs-backend-cpu": "^4.4.0",
    "@tensorflow/tfjs-converter": "^4.4.0",
    "@tensorflow/tfjs-core": "^4.4.0",
    "@tsconfig/recommended": "^1.0.2",
    "@types/d3-dsv": "^2",
    "@types/decamelize": "^1.2.0",
    "@types/flat": "^5.0.2",
    "@types/html-to-text": "^9",
    "@types/js-yaml": "^4",
    "@types/jsdom": "^21.1.1",
    "@types/mozilla-readability": "^0.2.1",
    "@types/object-hash": "^3.0.2",
    "@types/pdf-parse": "^1.1.1",
    "@types/pg": "^8",
    "@types/pg-copy-streams": "^1.2.2",
    "@types/uuid": "^9",
    "@typescript-eslint/eslint-plugin": "^5.58.0",
    "@typescript-eslint/parser": "^5.58.0",
    "@upstash/redis": "^1.20.6",
    "@writerai/writer-sdk": "^0.40.2",
    "@xata.io/client": "^0.25.1",
    "@zilliz/milvus2-sdk-node": ">=2.2.11",
    "apify-client": "^2.7.1",
    "axios": "^0.26.0",
    "cheerio": "^1.0.0-rc.12",
    "chromadb": "^1.5.3",
    "cohere-ai": "^5.0.2",
    "d3-dsv": "^2.0.0",
    "dotenv": "^16.0.3",
    "dpdm": "^3.12.0",
    "epub2": "^3.0.1",
    "eslint": "^8.33.0",
    "eslint-config-airbnb-base": "^15.0.0",
    "eslint-config-prettier": "^8.6.0",
    "eslint-plugin-import": "^2.27.5",
    "eslint-plugin-no-instanceof": "^1.0.1",
    "eslint-plugin-prettier": "^4.2.1",
    "faiss-node": "^0.3.0",
    "fast-xml-parser": "^4.2.7",
    "firebase-admin": "^11.9.0",
    "google-auth-library": "^8.9.0",
    "graphql": "^16.6.0",
    "hnswlib-node": "^1.4.2",
    "html-to-text": "^9.0.5",
    "ignore": "^5.2.0",
    "ioredis": "^5.3.2",
    "jest": "^29.5.0",
    "jsdom": "^22.1.0",
    "llmonitor": "^0.5.4",
    "mammoth": "^1.5.1",
    "ml-matrix": "^6.10.4",
    "mongodb": "^5.2.0",
    "mysql2": "^3.3.3",
    "node-llama-cpp": "^2.1.2",
    "notion-to-md": "^3.1.0",
    "pdf-parse": "1.1.1",
    "peggy": "^3.0.2",
    "pg": "^8.11.0",
    "pg-copy-streams": "^6.0.5",
    "pickleparser": "^0.1.0",
    "playwright": "^1.32.1",
    "prettier": "^2.8.3",
    "puppeteer": "^19.7.2",
    "redis": "^4.6.6",
    "release-it": "^15.10.1",
    "replicate": "^0.12.3",
    "rimraf": "^5.0.1",
    "rollup": "^3.19.1",
    "sonix-speech-recognition": "^2.1.1",
    "sqlite3": "^5.1.4",
    "srt-parser-2": "^1.2.2",
    "ts-jest": "^29.1.0",
    "typeorm": "^0.3.12",
    "typescript": "^5.0.0",
    "typesense": "^1.5.3",
    "usearch": "^1.1.1",
    "vectordb": "^0.1.4",
    "weaviate-ts-client": "^1.4.0",
    "youtube-transcript": "^1.0.6",
    "youtubei.js": "^5.8.0"
  },
  "peerDependencies": {
    "@aws-crypto/sha256-js": "^5.0.0",
    "@aws-sdk/client-dynamodb": "^3.310.0",
    "@aws-sdk/client-kendra": "^3.352.0",
    "@aws-sdk/client-lambda": "^3.310.0",
    "@aws-sdk/client-s3": "^3.310.0",
    "@aws-sdk/client-sagemaker-runtime": "^3.310.0",
    "@aws-sdk/client-sfn": "^3.310.0",
    "@aws-sdk/credential-provider-node": "^3.388.0",
    "@aws-sdk/protocol-http": "^3.374.0",
    "@aws-sdk/signature-v4": "^3.374.0",
    "@azure/storage-blob": "^12.15.0",
    "@clickhouse/client": "^0.0.14",
    "@elastic/elasticsearch": "^8.4.0",
    "@getmetal/metal-sdk": "*",
    "@getzep/zep-js": "^0.7.0",
    "@gomomento/sdk": "^1.23.0",
    "@google-ai/generativelanguage": "^0.2.1",
    "@google-cloud/storage": "^6.10.1",
    "@huggingface/inference": "^1.5.1",
    "@mozilla/readability": "*",
    "@notionhq/client": "^2.2.5",
    "@opensearch-project/opensearch": "*",
    "@pinecone-database/pinecone": "*",
    "@planetscale/database": "^1.8.0",
    "@qdrant/js-client-rest": "^1.2.0",
    "@raycast/api": "^1.55.2",
    "@smithy/eventstream-codec": "^2.0.5",
    "@smithy/util-utf8": "^2.0.0",
    "@supabase/postgrest-js": "^1.1.1",
    "@supabase/supabase-js": "^2.10.0",
    "@tensorflow-models/universal-sentence-encoder": "*",
    "@tensorflow/tfjs-converter": "*",
    "@tensorflow/tfjs-core": "*",
    "@upstash/redis": "^1.20.6",
    "@writerai/writer-sdk": "^0.40.2",
    "@xata.io/client": "^0.25.1",
    "@zilliz/milvus2-sdk-node": ">=2.2.7",
    "apify-client": "^2.7.1",
    "axios": "*",
    "cheerio": "^1.0.0-rc.12",
    "chromadb": "^1.5.3",
    "cohere-ai": "^5.0.2",
    "d3-dsv": "^2.0.0",
    "epub2": "^3.0.1",
    "faiss-node": "^0.3.0",
    "fast-xml-parser": "^4.2.7",
    "firebase-admin": "^11.9.0",
    "google-auth-library": "^8.9.0",
    "hnswlib-node": "^1.4.2",
    "html-to-text": "^9.0.5",
    "ignore": "^5.2.0",
    "ioredis": "^5.3.2",
    "jsdom": "*",
    "llmonitor": "^0.5.4",
    "mammoth": "*",
    "mongodb": "^5.2.0",
    "mysql2": "^3.3.3",
    "node-llama-cpp": "*",
    "notion-to-md": "^3.1.0",
    "pdf-parse": "1.1.1",
    "peggy": "^3.0.2",
    "pg": "^8.11.0",
    "pg-copy-streams": "^6.0.5",
    "pickleparser": "^0.1.0",
    "playwright": "^1.32.1",
    "puppeteer": "^19.7.2",
    "redis": "^4.6.4",
    "replicate": "^0.12.3",
    "sonix-speech-recognition": "^2.1.1",
    "srt-parser-2": "^1.2.2",
    "typeorm": "^0.3.12",
    "typesense": "^1.5.3",
    "usearch": "^1.1.1",
    "vectordb": "^0.1.4",
    "weaviate-ts-client": "^1.4.0",
    "youtube-transcript": "^1.0.6",
    "youtubei.js": "^5.8.0"
  },
  "peerDependenciesMeta": {
    "@aws-crypto/sha256-js": {
      "optional": true
    },
    "@aws-sdk/client-dynamodb": {
      "optional": true
    },
    "@aws-sdk/client-kendra": {
      "optional": true
    },
    "@aws-sdk/client-lambda": {
      "optional": true
    },
    "@aws-sdk/client-s3": {
      "optional": true
    },
    "@aws-sdk/client-sagemaker-runtime": {
      "optional": true
    },
    "@aws-sdk/client-sfn": {
      "optional": true
    },
    "@aws-sdk/credential-provider-node": {
      "optional": true
    },
    "@aws-sdk/protocol-http": {
      "optional": true
    },
    "@aws-sdk/signature-v4": {
      "optional": true
    },
    "@azure/storage-blob": {
      "optional": true
    },
    "@clickhouse/client": {
      "optional": true
    },
    "@elastic/elasticsearch": {
      "optional": true
    },
    "@getmetal/metal-sdk": {
      "optional": true
    },
    "@getzep/zep-js": {
      "optional": true
    },
    "@gomomento/sdk": {
      "optional": true
    },
    "@google-ai/generativelanguage": {
      "optional": true
    },
    "@google-cloud/storage": {
      "optional": true
    },
    "@huggingface/inference": {
      "optional": true
    },
    "@mozilla/readability": {
      "optional": true
    },
    "@notionhq/client": {
      "optional": true
    },
    "@opensearch-project/opensearch": {
      "optional": true
    },
    "@pinecone-database/pinecone": {
      "optional": true
    },
    "@planetscale/database": {
      "optional": true
    },
    "@qdrant/js-client-rest": {
      "optional": true
    },
    "@raycast/api": {
      "optional": true
    },
    "@smithy/eventstream-codec": {
      "optional": true
    },
    "@smithy/util-utf8": {
      "optional": true
    },
    "@supabase/postgrest-js": {
      "optional": true
    },
    "@supabase/supabase-js": {
      "optional": true
    },
    "@tensorflow-models/universal-sentence-encoder": {
      "optional": true
    },
    "@tensorflow/tfjs-converter": {
      "optional": true
    },
    "@tensorflow/tfjs-core": {
      "optional": true
    },
    "@upstash/redis": {
      "optional": true
    },
    "@writerai/writer-sdk": {
      "optional": true
    },
    "@xata.io/client": {
      "optional": true
    },
    "@zilliz/milvus2-sdk-node": {
      "optional": true
    },
    "apify-client": {
      "optional": true
    },
    "axios": {
      "optional": true
    },
    "cheerio": {
      "optional": true
    },
    "chromadb": {
      "optional": true
    },
    "cohere-ai": {
      "optional": true
    },
    "d3-dsv": {
      "optional": true
    },
    "epub2": {
      "optional": true
    },
    "faiss-node": {
      "optional": true
    },
    "fast-xml-parser": {
      "optional": true
    },
    "firebase-admin": {
      "optional": true
    },
    "google-auth-library": {
      "optional": true
    },
    "hnswlib-node": {
      "optional": true
    },
    "html-to-text": {
      "optional": true
    },
    "ignore": {
      "optional": true
    },
    "ioredis": {
      "optional": true
    },
    "jsdom": {
      "optional": true
    },
    "llmonitor": {
      "optional": true
    },
    "mammoth": {
      "optional": true
    },
    "mongodb": {
      "optional": true
    },
    "mysql2": {
      "optional": true
    },
    "node-llama-cpp": {
      "optional": true
    },
    "notion-to-md": {
      "optional": true
    },
    "pdf-parse": {
      "optional": true
    },
    "peggy": {
      "optional": true
    },
    "pg": {
      "optional": true
    },
    "pg-copy-streams": {
      "optional": true
    },
    "pickleparser": {
      "optional": true
    },
    "playwright": {
      "optional": true
    },
    "puppeteer": {
      "optional": true
    },
    "redis": {
      "optional": true
    },
    "replicate": {
      "optional": true
    },
    "sonix-speech-recognition": {
      "optional": true
    },
    "srt-parser-2": {
      "optional": true
    },
    "typeorm": {
      "optional": true
    },
    "typesense": {
      "optional": true
    },
    "usearch": {
      "optional": true
    },
    "vectordb": {
      "optional": true
    },
    "weaviate-ts-client": {
      "optional": true
    },
    "youtube-transcript": {
      "optional": true
    },
    "youtubei.js": {
      "optional": true
    }
  },
  "dependencies": {
    "@anthropic-ai/sdk": "^0.6.2",
    "ansi-styles": "^5.0.0",
    "binary-extensions": "^2.2.0",
    "camelcase": "6",
    "decamelize": "^1.2.0",
    "expr-eval": "^2.0.2",
    "flat": "^5.0.2",
    "js-tiktoken": "^1.0.7",
    "js-yaml": "^4.1.0",
    "jsonpointer": "^5.0.1",
    "langchainhub": "~0.0.6",
    "langsmith": "~0.0.31",
    "ml-distance": "^4.0.0",
    "object-hash": "^3.0.0",
    "openai": "^4.4.0",
    "openapi-types": "^12.1.3",
    "p-queue": "^6.6.2",
    "p-retry": "4",
    "uuid": "^9.0.0",
    "yaml": "^2.2.1",
    "zod": "^3.21.4",
    "zod-to-json-schema": "^3.20.4"
  },
  "publishConfig": {
    "access": "public"
  },
  "keywords": [
    "llm",
    "ai",
    "gpt3",
    "chain",
    "prompt",
    "prompt engineering",
    "chatgpt",
    "machine learning",
    "ml",
    "openai",
    "embeddings",
    "vectorstores"
  ],
  "exports": {
    ".": {
      "types": "./index.d.ts",
      "import": "./index.js",
      "require": "./index.cjs"
    },
    "./load": {
      "types": "./load.d.ts",
      "import": "./load.js",
      "require": "./load.cjs"
    },
    "./load/serializable": {
      "types": "./load/serializable.d.ts",
      "import": "./load/serializable.js",
      "require": "./load/serializable.cjs"
    },
    "./agents": {
      "types": "./agents.d.ts",
      "import": "./agents.js",
      "require": "./agents.cjs"
    },
    "./agents/load": {
      "types": "./agents/load.d.ts",
      "import": "./agents/load.js",
      "require": "./agents/load.cjs"
    },
    "./agents/toolkits": {
      "types": "./agents/toolkits.d.ts",
      "import": "./agents/toolkits.js",
      "require": "./agents/toolkits.cjs"
    },
    "./agents/toolkits/aws_sfn": {
      "types": "./agents/toolkits/aws_sfn.d.ts",
      "import": "./agents/toolkits/aws_sfn.js",
      "require": "./agents/toolkits/aws_sfn.cjs"
    },
    "./agents/toolkits/sql": {
      "types": "./agents/toolkits/sql.d.ts",
      "import": "./agents/toolkits/sql.js",
      "require": "./agents/toolkits/sql.cjs"
    },
    "./base_language": {
      "types": "./base_language.d.ts",
      "import": "./base_language.js",
      "require": "./base_language.cjs"
    },
    "./tools": {
      "types": "./tools.d.ts",
      "import": "./tools.js",
      "require": "./tools.cjs"
    },
    "./tools/aws_lambda": {
      "types": "./tools/aws_lambda.d.ts",
      "import": "./tools/aws_lambda.js",
      "require": "./tools/aws_lambda.cjs"
    },
    "./tools/aws_sfn": {
      "types": "./tools/aws_sfn.d.ts",
      "import": "./tools/aws_sfn.js",
      "require": "./tools/aws_sfn.cjs"
    },
    "./tools/calculator": {
      "types": "./tools/calculator.d.ts",
      "import": "./tools/calculator.js",
      "require": "./tools/calculator.cjs"
    },
    "./tools/sql": {
      "types": "./tools/sql.d.ts",
      "import": "./tools/sql.js",
      "require": "./tools/sql.cjs"
    },
    "./tools/webbrowser": {
      "types": "./tools/webbrowser.d.ts",
      "import": "./tools/webbrowser.js",
      "require": "./tools/webbrowser.cjs"
    },
    "./chains": {
      "types": "./chains.d.ts",
      "import": "./chains.js",
      "require": "./chains.cjs"
    },
    "./chains/load": {
      "types": "./chains/load.d.ts",
      "import": "./chains/load.js",
      "require": "./chains/load.cjs"
    },
    "./chains/openai_functions": {
      "types": "./chains/openai_functions.d.ts",
      "import": "./chains/openai_functions.js",
      "require": "./chains/openai_functions.cjs"
    },
    "./chains/query_constructor": {
      "types": "./chains/query_constructor.d.ts",
      "import": "./chains/query_constructor.js",
      "require": "./chains/query_constructor.cjs"
    },
    "./chains/query_constructor/ir": {
      "types": "./chains/query_constructor/ir.d.ts",
      "import": "./chains/query_constructor/ir.js",
      "require": "./chains/query_constructor/ir.cjs"
    },
    "./chains/sql_db": {
      "types": "./chains/sql_db.d.ts",
      "import": "./chains/sql_db.js",
      "require": "./chains/sql_db.cjs"
    },
    "./embeddings": {
      "node": {
        "types": "./embeddings.d.ts",
        "import": "./embeddings.js",
        "require": "./embeddings.cjs"
      }
    },
    "./embeddings/base": {
      "types": "./embeddings/base.d.ts",
      "import": "./embeddings/base.js",
      "require": "./embeddings/base.cjs"
    },
    "./embeddings/cache_backed": {
      "types": "./embeddings/cache_backed.d.ts",
      "import": "./embeddings/cache_backed.js",
      "require": "./embeddings/cache_backed.cjs"
    },
    "./embeddings/fake": {
      "types": "./embeddings/fake.d.ts",
      "import": "./embeddings/fake.js",
      "require": "./embeddings/fake.cjs"
    },
    "./embeddings/openai": {
      "types": "./embeddings/openai.d.ts",
      "import": "./embeddings/openai.js",
      "require": "./embeddings/openai.cjs"
    },
    "./embeddings/cohere": {
      "types": "./embeddings/cohere.d.ts",
      "import": "./embeddings/cohere.js",
      "require": "./embeddings/cohere.cjs"
    },
    "./embeddings/tensorflow": {
      "types": "./embeddings/tensorflow.d.ts",
      "import": "./embeddings/tensorflow.js",
      "require": "./embeddings/tensorflow.cjs"
    },
    "./embeddings/hf": {
      "types": "./embeddings/hf.d.ts",
      "import": "./embeddings/hf.js",
      "require": "./embeddings/hf.cjs"
    },
    "./embeddings/googlevertexai": {
      "types": "./embeddings/googlevertexai.d.ts",
      "import": "./embeddings/googlevertexai.js",
      "require": "./embeddings/googlevertexai.cjs"
    },
    "./embeddings/googlepalm": {
      "types": "./embeddings/googlepalm.d.ts",
      "import": "./embeddings/googlepalm.js",
      "require": "./embeddings/googlepalm.cjs"
    },
    "./embeddings/minimax": {
      "types": "./embeddings/minimax.d.ts",
      "import": "./embeddings/minimax.js",
      "require": "./embeddings/minimax.cjs"
    },
    "./llms": {
      "node": {
        "types": "./llms.d.ts",
        "import": "./llms.js",
        "require": "./llms.cjs"
      }
    },
    "./llms/load": {
      "types": "./llms/load.d.ts",
      "import": "./llms/load.js",
      "require": "./llms/load.cjs"
    },
    "./llms/base": {
      "types": "./llms/base.d.ts",
      "import": "./llms/base.js",
      "require": "./llms/base.cjs"
    },
    "./llms/openai": {
      "types": "./llms/openai.d.ts",
      "import": "./llms/openai.js",
      "require": "./llms/openai.cjs"
    },
    "./llms/ai21": {
      "types": "./llms/ai21.d.ts",
      "import": "./llms/ai21.js",
      "require": "./llms/ai21.cjs"
    },
    "./llms/aleph_alpha": {
      "types": "./llms/aleph_alpha.d.ts",
      "import": "./llms/aleph_alpha.js",
      "require": "./llms/aleph_alpha.cjs"
    },
    "./llms/cohere": {
      "types": "./llms/cohere.d.ts",
      "import": "./llms/cohere.js",
      "require": "./llms/cohere.cjs"
    },
    "./llms/hf": {
      "types": "./llms/hf.d.ts",
      "import": "./llms/hf.js",
      "require": "./llms/hf.cjs"
    },
    "./llms/raycast": {
      "types": "./llms/raycast.d.ts",
      "import": "./llms/raycast.js",
      "require": "./llms/raycast.cjs"
    },
    "./llms/ollama": {
      "types": "./llms/ollama.d.ts",
      "import": "./llms/ollama.js",
      "require": "./llms/ollama.cjs"
    },
    "./llms/replicate": {
      "types": "./llms/replicate.d.ts",
      "import": "./llms/replicate.js",
      "require": "./llms/replicate.cjs"
    },
    "./llms/googlevertexai": {
      "types": "./llms/googlevertexai.d.ts",
      "import": "./llms/googlevertexai.js",
      "require": "./llms/googlevertexai.cjs"
    },
    "./llms/googlepalm": {
      "types": "./llms/googlepalm.d.ts",
      "import": "./llms/googlepalm.js",
      "require": "./llms/googlepalm.cjs"
    },
    "./llms/sagemaker_endpoint": {
      "types": "./llms/sagemaker_endpoint.d.ts",
      "import": "./llms/sagemaker_endpoint.js",
      "require": "./llms/sagemaker_endpoint.cjs"
    },
    "./llms/bedrock": {
      "types": "./llms/bedrock.d.ts",
      "import": "./llms/bedrock.js",
      "require": "./llms/bedrock.cjs"
    },
    "./llms/llama_cpp": {
      "types": "./llms/llama_cpp.d.ts",
      "import": "./llms/llama_cpp.js",
      "require": "./llms/llama_cpp.cjs"
    },
    "./llms/writer": {
      "types": "./llms/writer.d.ts",
      "import": "./llms/writer.js",
      "require": "./llms/writer.cjs"
    },
    "./prompts": {
      "types": "./prompts.d.ts",
      "import": "./prompts.js",
      "require": "./prompts.cjs"
    },
    "./prompts/load": {
      "types": "./prompts/load.d.ts",
      "import": "./prompts/load.js",
      "require": "./prompts/load.cjs"
    },
    "./vectorstores": {
      "node": {
        "types": "./vectorstores.d.ts",
        "import": "./vectorstores.js",
        "require": "./vectorstores.cjs"
      }
    },
    "./vectorstores/analyticdb": {
      "types": "./vectorstores/analyticdb.d.ts",
      "import": "./vectorstores/analyticdb.js",
      "require": "./vectorstores/analyticdb.cjs"
    },
    "./vectorstores/base": {
      "types": "./vectorstores/base.d.ts",
      "import": "./vectorstores/base.js",
      "require": "./vectorstores/base.cjs"
    },
    "./vectorstores/elasticsearch": {
      "types": "./vectorstores/elasticsearch.d.ts",
      "import": "./vectorstores/elasticsearch.js",
      "require": "./vectorstores/elasticsearch.cjs"
    },
    "./vectorstores/memory": {
      "types": "./vectorstores/memory.d.ts",
      "import": "./vectorstores/memory.js",
      "require": "./vectorstores/memory.cjs"
    },
    "./vectorstores/chroma": {
      "types": "./vectorstores/chroma.d.ts",
      "import": "./vectorstores/chroma.js",
      "require": "./vectorstores/chroma.cjs"
    },
    "./vectorstores/googlevertexai": {
      "types": "./vectorstores/googlevertexai.d.ts",
      "import": "./vectorstores/googlevertexai.js",
      "require": "./vectorstores/googlevertexai.cjs"
    },
    "./vectorstores/hnswlib": {
      "types": "./vectorstores/hnswlib.d.ts",
      "import": "./vectorstores/hnswlib.js",
      "require": "./vectorstores/hnswlib.cjs"
    },
    "./vectorstores/faiss": {
      "types": "./vectorstores/faiss.d.ts",
      "import": "./vectorstores/faiss.js",
      "require": "./vectorstores/faiss.cjs"
    },
    "./vectorstores/weaviate": {
      "types": "./vectorstores/weaviate.d.ts",
      "import": "./vectorstores/weaviate.js",
      "require": "./vectorstores/weaviate.cjs"
    },
    "./vectorstores/lancedb": {
      "types": "./vectorstores/lancedb.d.ts",
      "import": "./vectorstores/lancedb.js",
      "require": "./vectorstores/lancedb.cjs"
    },
    "./vectorstores/mongo": {
      "types": "./vectorstores/mongo.d.ts",
      "import": "./vectorstores/mongo.js",
      "require": "./vectorstores/mongo.cjs"
    },
    "./vectorstores/mongodb_atlas": {
      "types": "./vectorstores/mongodb_atlas.d.ts",
      "import": "./vectorstores/mongodb_atlas.js",
      "require": "./vectorstores/mongodb_atlas.cjs"
    },
    "./vectorstores/pinecone": {
      "types": "./vectorstores/pinecone.d.ts",
      "import": "./vectorstores/pinecone.js",
      "require": "./vectorstores/pinecone.cjs"
    },
    "./vectorstores/qdrant": {
      "types": "./vectorstores/qdrant.d.ts",
      "import": "./vectorstores/qdrant.js",
      "require": "./vectorstores/qdrant.cjs"
    },
    "./vectorstores/supabase": {
      "types": "./vectorstores/supabase.d.ts",
      "import": "./vectorstores/supabase.js",
      "require": "./vectorstores/supabase.cjs"
    },
    "./vectorstores/opensearch": {
      "types": "./vectorstores/opensearch.d.ts",
      "import": "./vectorstores/opensearch.js",
      "require": "./vectorstores/opensearch.cjs"
    },
    "./vectorstores/milvus": {
      "types": "./vectorstores/milvus.d.ts",
      "import": "./vectorstores/milvus.js",
      "require": "./vectorstores/milvus.cjs"
    },
    "./vectorstores/prisma": {
      "types": "./vectorstores/prisma.d.ts",
      "import": "./vectorstores/prisma.js",
      "require": "./vectorstores/prisma.cjs"
    },
    "./vectorstores/typeorm": {
      "types": "./vectorstores/typeorm.d.ts",
      "import": "./vectorstores/typeorm.js",
      "require": "./vectorstores/typeorm.cjs"
    },
    "./vectorstores/myscale": {
      "types": "./vectorstores/myscale.d.ts",
      "import": "./vectorstores/myscale.js",
      "require": "./vectorstores/myscale.cjs"
    },
    "./vectorstores/redis": {
      "types": "./vectorstores/redis.d.ts",
      "import": "./vectorstores/redis.js",
      "require": "./vectorstores/redis.cjs"
    },
    "./vectorstores/typesense": {
      "types": "./vectorstores/typesense.d.ts",
      "import": "./vectorstores/typesense.js",
      "require": "./vectorstores/typesense.cjs"
    },
    "./vectorstores/singlestore": {
      "types": "./vectorstores/singlestore.d.ts",
      "import": "./vectorstores/singlestore.js",
      "require": "./vectorstores/singlestore.cjs"
    },
    "./vectorstores/tigris": {
      "types": "./vectorstores/tigris.d.ts",
      "import": "./vectorstores/tigris.js",
      "require": "./vectorstores/tigris.cjs"
    },
    "./vectorstores/usearch": {
      "types": "./vectorstores/usearch.d.ts",
      "import": "./vectorstores/usearch.js",
      "require": "./vectorstores/usearch.cjs"
    },
    "./vectorstores/vectara": {
      "types": "./vectorstores/vectara.d.ts",
      "import": "./vectorstores/vectara.js",
      "require": "./vectorstores/vectara.cjs"
    },
    "./vectorstores/xata": {
      "types": "./vectorstores/xata.d.ts",
      "import": "./vectorstores/xata.js",
      "require": "./vectorstores/xata.cjs"
    },
    "./vectorstores/zep": {
      "types": "./vectorstores/zep.d.ts",
      "import": "./vectorstores/zep.js",
      "require": "./vectorstores/zep.cjs"
    },
    "./text_splitter": {
      "types": "./text_splitter.d.ts",
      "import": "./text_splitter.js",
      "require": "./text_splitter.cjs"
    },
    "./memory": {
      "types": "./memory.d.ts",
      "import": "./memory.js",
      "require": "./memory.cjs"
    },
    "./memory/zep": {
      "types": "./memory/zep.d.ts",
      "import": "./memory/zep.js",
      "require": "./memory/zep.cjs"
    },
    "./document": {
      "types": "./document.d.ts",
      "import": "./document.js",
      "require": "./document.cjs"
    },
    "./document_loaders": {
      "node": {
        "types": "./document_loaders.d.ts",
        "import": "./document_loaders.js",
        "require": "./document_loaders.cjs"
      }
    },
    "./document_loaders/base": {
      "types": "./document_loaders/base.d.ts",
      "import": "./document_loaders/base.js",
      "require": "./document_loaders/base.cjs"
    },
    "./document_loaders/web/apify_dataset": {
      "types": "./document_loaders/web/apify_dataset.d.ts",
      "import": "./document_loaders/web/apify_dataset.js",
      "require": "./document_loaders/web/apify_dataset.cjs"
    },
    "./document_loaders/web/assemblyai": {
      "types": "./document_loaders/web/assemblyai.d.ts",
      "import": "./document_loaders/web/assemblyai.js",
      "require": "./document_loaders/web/assemblyai.cjs"
    },
    "./document_loaders/web/azure_blob_storage_container": {
      "types": "./document_loaders/web/azure_blob_storage_container.d.ts",
      "import": "./document_loaders/web/azure_blob_storage_container.js",
      "require": "./document_loaders/web/azure_blob_storage_container.cjs"
    },
    "./document_loaders/web/azure_blob_storage_file": {
      "types": "./document_loaders/web/azure_blob_storage_file.d.ts",
      "import": "./document_loaders/web/azure_blob_storage_file.js",
      "require": "./document_loaders/web/azure_blob_storage_file.cjs"
    },
    "./document_loaders/web/cheerio": {
      "types": "./document_loaders/web/cheerio.d.ts",
      "import": "./document_loaders/web/cheerio.js",
      "require": "./document_loaders/web/cheerio.cjs"
    },
    "./document_loaders/web/puppeteer": {
      "types": "./document_loaders/web/puppeteer.d.ts",
      "import": "./document_loaders/web/puppeteer.js",
      "require": "./document_loaders/web/puppeteer.cjs"
    },
    "./document_loaders/web/playwright": {
      "types": "./document_loaders/web/playwright.d.ts",
      "import": "./document_loaders/web/playwright.js",
      "require": "./document_loaders/web/playwright.cjs"
    },
    "./document_loaders/web/college_confidential": {
      "types": "./document_loaders/web/college_confidential.d.ts",
      "import": "./document_loaders/web/college_confidential.js",
      "require": "./document_loaders/web/college_confidential.cjs"
    },
    "./document_loaders/web/gitbook": {
      "types": "./document_loaders/web/gitbook.d.ts",
      "import": "./document_loaders/web/gitbook.js",
      "require": "./document_loaders/web/gitbook.cjs"
    },
    "./document_loaders/web/hn": {
      "types": "./document_loaders/web/hn.d.ts",
      "import": "./document_loaders/web/hn.js",
      "require": "./document_loaders/web/hn.cjs"
    },
    "./document_loaders/web/imsdb": {
      "types": "./document_loaders/web/imsdb.d.ts",
      "import": "./document_loaders/web/imsdb.js",
      "require": "./document_loaders/web/imsdb.cjs"
    },
    "./document_loaders/web/figma": {
      "types": "./document_loaders/web/figma.d.ts",
      "import": "./document_loaders/web/figma.js",
      "require": "./document_loaders/web/figma.cjs"
    },
    "./document_loaders/web/github": {
      "types": "./document_loaders/web/github.d.ts",
      "import": "./document_loaders/web/github.js",
      "require": "./document_loaders/web/github.cjs"
    },
    "./document_loaders/web/notiondb": {
      "types": "./document_loaders/web/notiondb.d.ts",
      "import": "./document_loaders/web/notiondb.js",
      "require": "./document_loaders/web/notiondb.cjs"
    },
    "./document_loaders/web/notionapi": {
      "types": "./document_loaders/web/notionapi.d.ts",
      "import": "./document_loaders/web/notionapi.js",
      "require": "./document_loaders/web/notionapi.cjs"
    },
    "./document_loaders/web/recursive_url": {
      "types": "./document_loaders/web/recursive_url.d.ts",
      "import": "./document_loaders/web/recursive_url.js",
      "require": "./document_loaders/web/recursive_url.cjs"
    },
    "./document_loaders/web/s3": {
      "types": "./document_loaders/web/s3.d.ts",
      "import": "./document_loaders/web/s3.js",
      "require": "./document_loaders/web/s3.cjs"
    },
    "./document_loaders/web/sonix_audio": {
      "types": "./document_loaders/web/sonix_audio.d.ts",
      "import": "./document_loaders/web/sonix_audio.js",
      "require": "./document_loaders/web/sonix_audio.cjs"
    },
    "./document_loaders/web/confluence": {
      "types": "./document_loaders/web/confluence.d.ts",
      "import": "./document_loaders/web/confluence.js",
      "require": "./document_loaders/web/confluence.cjs"
    },
    "./document_loaders/web/serpapi": {
      "types": "./document_loaders/web/serpapi.d.ts",
      "import": "./document_loaders/web/serpapi.js",
      "require": "./document_loaders/web/serpapi.cjs"
    },
    "./document_loaders/web/sort_xyz_blockchain": {
      "types": "./document_loaders/web/sort_xyz_blockchain.d.ts",
      "import": "./document_loaders/web/sort_xyz_blockchain.js",
      "require": "./document_loaders/web/sort_xyz_blockchain.cjs"
    },
    "./document_loaders/web/youtube": {
      "types": "./document_loaders/web/youtube.d.ts",
      "import": "./document_loaders/web/youtube.js",
      "require": "./document_loaders/web/youtube.cjs"
    },
    "./document_loaders/fs/directory": {
      "types": "./document_loaders/fs/directory.d.ts",
      "import": "./document_loaders/fs/directory.js",
      "require": "./document_loaders/fs/directory.cjs"
    },
    "./document_loaders/fs/buffer": {
      "types": "./document_loaders/fs/buffer.d.ts",
      "import": "./document_loaders/fs/buffer.js",
      "require": "./document_loaders/fs/buffer.cjs"
    },
    "./document_loaders/fs/text": {
      "types": "./document_loaders/fs/text.d.ts",
      "import": "./document_loaders/fs/text.js",
      "require": "./document_loaders/fs/text.cjs"
    },
    "./document_loaders/fs/json": {
      "types": "./document_loaders/fs/json.d.ts",
      "import": "./document_loaders/fs/json.js",
      "require": "./document_loaders/fs/json.cjs"
    },
    "./document_loaders/fs/srt": {
      "types": "./document_loaders/fs/srt.d.ts",
      "import": "./document_loaders/fs/srt.js",
      "require": "./document_loaders/fs/srt.cjs"
    },
    "./document_loaders/fs/pdf": {
      "types": "./document_loaders/fs/pdf.d.ts",
      "import": "./document_loaders/fs/pdf.js",
      "require": "./document_loaders/fs/pdf.cjs"
    },
    "./document_loaders/fs/docx": {
      "types": "./document_loaders/fs/docx.d.ts",
      "import": "./document_loaders/fs/docx.js",
      "require": "./document_loaders/fs/docx.cjs"
    },
    "./document_loaders/fs/epub": {
      "types": "./document_loaders/fs/epub.d.ts",
      "import": "./document_loaders/fs/epub.js",
      "require": "./document_loaders/fs/epub.cjs"
    },
    "./document_loaders/fs/csv": {
      "types": "./document_loaders/fs/csv.d.ts",
      "import": "./document_loaders/fs/csv.js",
      "require": "./document_loaders/fs/csv.cjs"
    },
    "./document_loaders/fs/notion": {
      "types": "./document_loaders/fs/notion.d.ts",
      "import": "./document_loaders/fs/notion.js",
      "require": "./document_loaders/fs/notion.cjs"
    },
    "./document_loaders/fs/unstructured": {
      "types": "./document_loaders/fs/unstructured.d.ts",
      "import": "./document_loaders/fs/unstructured.js",
      "require": "./document_loaders/fs/unstructured.cjs"
    },
<<<<<<< HEAD
    "./document_loaders/fs/openai_whisper_audio": {
      "types": "./document_loaders/fs/openai_whisper_audio.d.ts",
      "import": "./document_loaders/fs/openai_whisper_audio.js",
      "require": "./document_loaders/fs/openai_whisper_audio.cjs"
=======
    "./document_transformers/html_to_text": {
      "types": "./document_transformers/html_to_text.d.ts",
      "import": "./document_transformers/html_to_text.js",
      "require": "./document_transformers/html_to_text.cjs"
    },
    "./document_transformers/mozilla_readability": {
      "types": "./document_transformers/mozilla_readability.d.ts",
      "import": "./document_transformers/mozilla_readability.js",
      "require": "./document_transformers/mozilla_readability.cjs"
>>>>>>> 7debb2b8
    },
    "./document_transformers/openai_functions": {
      "types": "./document_transformers/openai_functions.d.ts",
      "import": "./document_transformers/openai_functions.js",
      "require": "./document_transformers/openai_functions.cjs"
    },
    "./chat_models": {
      "node": {
        "types": "./chat_models.d.ts",
        "import": "./chat_models.js",
        "require": "./chat_models.cjs"
      }
    },
    "./chat_models/base": {
      "types": "./chat_models/base.d.ts",
      "import": "./chat_models/base.js",
      "require": "./chat_models/base.cjs"
    },
    "./chat_models/openai": {
      "types": "./chat_models/openai.d.ts",
      "import": "./chat_models/openai.js",
      "require": "./chat_models/openai.cjs"
    },
    "./chat_models/anthropic": {
      "types": "./chat_models/anthropic.d.ts",
      "import": "./chat_models/anthropic.js",
      "require": "./chat_models/anthropic.cjs"
    },
    "./chat_models/googlevertexai": {
      "types": "./chat_models/googlevertexai.d.ts",
      "import": "./chat_models/googlevertexai.js",
      "require": "./chat_models/googlevertexai.cjs"
    },
    "./chat_models/googlepalm": {
      "types": "./chat_models/googlepalm.d.ts",
      "import": "./chat_models/googlepalm.js",
      "require": "./chat_models/googlepalm.cjs"
    },
    "./chat_models/baiduwenxin": {
      "types": "./chat_models/baiduwenxin.d.ts",
      "import": "./chat_models/baiduwenxin.js",
      "require": "./chat_models/baiduwenxin.cjs"
    },
    "./chat_models/ollama": {
      "types": "./chat_models/ollama.d.ts",
      "import": "./chat_models/ollama.js",
      "require": "./chat_models/ollama.cjs"
    },
    "./chat_models/minimax": {
      "types": "./chat_models/minimax.d.ts",
      "import": "./chat_models/minimax.js",
      "require": "./chat_models/minimax.cjs"
    },
    "./schema": {
      "types": "./schema.d.ts",
      "import": "./schema.js",
      "require": "./schema.cjs"
    },
    "./schema/document": {
      "types": "./schema/document.d.ts",
      "import": "./schema/document.js",
      "require": "./schema/document.cjs"
    },
    "./schema/output_parser": {
      "types": "./schema/output_parser.d.ts",
      "import": "./schema/output_parser.js",
      "require": "./schema/output_parser.cjs"
    },
    "./schema/query_constructor": {
      "types": "./schema/query_constructor.d.ts",
      "import": "./schema/query_constructor.js",
      "require": "./schema/query_constructor.cjs"
    },
    "./schema/retriever": {
      "types": "./schema/retriever.d.ts",
      "import": "./schema/retriever.js",
      "require": "./schema/retriever.cjs"
    },
    "./schema/runnable": {
      "types": "./schema/runnable.d.ts",
      "import": "./schema/runnable.js",
      "require": "./schema/runnable.cjs"
    },
    "./schema/storage": {
      "types": "./schema/storage.d.ts",
      "import": "./schema/storage.js",
      "require": "./schema/storage.cjs"
    },
    "./sql_db": {
      "types": "./sql_db.d.ts",
      "import": "./sql_db.js",
      "require": "./sql_db.cjs"
    },
    "./callbacks": {
      "types": "./callbacks.d.ts",
      "import": "./callbacks.js",
      "require": "./callbacks.cjs"
    },
    "./callbacks/handlers/llmonitor": {
      "types": "./callbacks/handlers/llmonitor.d.ts",
      "import": "./callbacks/handlers/llmonitor.js",
      "require": "./callbacks/handlers/llmonitor.cjs"
    },
    "./output_parsers": {
      "types": "./output_parsers.d.ts",
      "import": "./output_parsers.js",
      "require": "./output_parsers.cjs"
    },
    "./output_parsers/expression": {
      "types": "./output_parsers/expression.d.ts",
      "import": "./output_parsers/expression.js",
      "require": "./output_parsers/expression.cjs"
    },
    "./retrievers": {
      "node": {
        "types": "./retrievers.d.ts",
        "import": "./retrievers.js",
        "require": "./retrievers.cjs"
      }
    },
    "./retrievers/amazon_kendra": {
      "types": "./retrievers/amazon_kendra.d.ts",
      "import": "./retrievers/amazon_kendra.js",
      "require": "./retrievers/amazon_kendra.cjs"
    },
    "./retrievers/remote": {
      "types": "./retrievers/remote.d.ts",
      "import": "./retrievers/remote.js",
      "require": "./retrievers/remote.cjs"
    },
    "./retrievers/supabase": {
      "types": "./retrievers/supabase.d.ts",
      "import": "./retrievers/supabase.js",
      "require": "./retrievers/supabase.cjs"
    },
    "./retrievers/zep": {
      "types": "./retrievers/zep.d.ts",
      "import": "./retrievers/zep.js",
      "require": "./retrievers/zep.cjs"
    },
    "./retrievers/metal": {
      "types": "./retrievers/metal.d.ts",
      "import": "./retrievers/metal.js",
      "require": "./retrievers/metal.cjs"
    },
    "./retrievers/databerry": {
      "types": "./retrievers/databerry.d.ts",
      "import": "./retrievers/databerry.js",
      "require": "./retrievers/databerry.cjs"
    },
    "./retrievers/contextual_compression": {
      "types": "./retrievers/contextual_compression.d.ts",
      "import": "./retrievers/contextual_compression.js",
      "require": "./retrievers/contextual_compression.cjs"
    },
    "./retrievers/document_compressors": {
      "types": "./retrievers/document_compressors.d.ts",
      "import": "./retrievers/document_compressors.js",
      "require": "./retrievers/document_compressors.cjs"
    },
    "./retrievers/multi_vector": {
      "types": "./retrievers/multi_vector.d.ts",
      "import": "./retrievers/multi_vector.js",
      "require": "./retrievers/multi_vector.cjs"
    },
    "./retrievers/parent_document": {
      "types": "./retrievers/parent_document.d.ts",
      "import": "./retrievers/parent_document.js",
      "require": "./retrievers/parent_document.cjs"
    },
    "./retrievers/time_weighted": {
      "types": "./retrievers/time_weighted.d.ts",
      "import": "./retrievers/time_weighted.js",
      "require": "./retrievers/time_weighted.cjs"
    },
    "./retrievers/document_compressors/chain_extract": {
      "types": "./retrievers/document_compressors/chain_extract.d.ts",
      "import": "./retrievers/document_compressors/chain_extract.js",
      "require": "./retrievers/document_compressors/chain_extract.cjs"
    },
    "./retrievers/hyde": {
      "types": "./retrievers/hyde.d.ts",
      "import": "./retrievers/hyde.js",
      "require": "./retrievers/hyde.cjs"
    },
    "./retrievers/score_threshold": {
      "types": "./retrievers/score_threshold.d.ts",
      "import": "./retrievers/score_threshold.js",
      "require": "./retrievers/score_threshold.cjs"
    },
    "./retrievers/self_query": {
      "types": "./retrievers/self_query.d.ts",
      "import": "./retrievers/self_query.js",
      "require": "./retrievers/self_query.cjs"
    },
    "./retrievers/self_query/chroma": {
      "types": "./retrievers/self_query/chroma.d.ts",
      "import": "./retrievers/self_query/chroma.js",
      "require": "./retrievers/self_query/chroma.cjs"
    },
    "./retrievers/self_query/functional": {
      "types": "./retrievers/self_query/functional.d.ts",
      "import": "./retrievers/self_query/functional.js",
      "require": "./retrievers/self_query/functional.cjs"
    },
    "./retrievers/self_query/pinecone": {
      "types": "./retrievers/self_query/pinecone.d.ts",
      "import": "./retrievers/self_query/pinecone.js",
      "require": "./retrievers/self_query/pinecone.cjs"
    },
    "./retrievers/self_query/supabase": {
      "types": "./retrievers/self_query/supabase.d.ts",
      "import": "./retrievers/self_query/supabase.js",
      "require": "./retrievers/self_query/supabase.cjs"
    },
    "./retrievers/self_query/weaviate": {
      "types": "./retrievers/self_query/weaviate.d.ts",
      "import": "./retrievers/self_query/weaviate.js",
      "require": "./retrievers/self_query/weaviate.cjs"
    },
    "./retrievers/vespa": {
      "types": "./retrievers/vespa.d.ts",
      "import": "./retrievers/vespa.js",
      "require": "./retrievers/vespa.cjs"
    },
    "./cache": {
      "types": "./cache.d.ts",
      "import": "./cache.js",
      "require": "./cache.cjs"
    },
    "./cache/momento": {
      "types": "./cache/momento.d.ts",
      "import": "./cache/momento.js",
      "require": "./cache/momento.cjs"
    },
    "./cache/redis": {
      "types": "./cache/redis.d.ts",
      "import": "./cache/redis.js",
      "require": "./cache/redis.cjs"
    },
    "./cache/ioredis": {
      "types": "./cache/ioredis.d.ts",
      "import": "./cache/ioredis.js",
      "require": "./cache/ioredis.cjs"
    },
    "./cache/upstash_redis": {
      "types": "./cache/upstash_redis.d.ts",
      "import": "./cache/upstash_redis.js",
      "require": "./cache/upstash_redis.cjs"
    },
    "./stores/doc/in_memory": {
      "types": "./stores/doc/in_memory.d.ts",
      "import": "./stores/doc/in_memory.js",
      "require": "./stores/doc/in_memory.cjs"
    },
    "./stores/doc/gcs": {
      "types": "./stores/doc/gcs.d.ts",
      "import": "./stores/doc/gcs.js",
      "require": "./stores/doc/gcs.cjs"
    },
    "./stores/file/in_memory": {
      "types": "./stores/file/in_memory.d.ts",
      "import": "./stores/file/in_memory.js",
      "require": "./stores/file/in_memory.cjs"
    },
    "./stores/file/node": {
      "types": "./stores/file/node.d.ts",
      "import": "./stores/file/node.js",
      "require": "./stores/file/node.cjs"
    },
    "./stores/message/in_memory": {
      "types": "./stores/message/in_memory.d.ts",
      "import": "./stores/message/in_memory.js",
      "require": "./stores/message/in_memory.cjs"
    },
    "./stores/message/dynamodb": {
      "types": "./stores/message/dynamodb.d.ts",
      "import": "./stores/message/dynamodb.js",
      "require": "./stores/message/dynamodb.cjs"
    },
    "./stores/message/firestore": {
      "types": "./stores/message/firestore.d.ts",
      "import": "./stores/message/firestore.js",
      "require": "./stores/message/firestore.cjs"
    },
    "./stores/message/momento": {
      "types": "./stores/message/momento.d.ts",
      "import": "./stores/message/momento.js",
      "require": "./stores/message/momento.cjs"
    },
    "./stores/message/mongodb": {
      "types": "./stores/message/mongodb.d.ts",
      "import": "./stores/message/mongodb.js",
      "require": "./stores/message/mongodb.cjs"
    },
    "./stores/message/redis": {
      "types": "./stores/message/redis.d.ts",
      "import": "./stores/message/redis.js",
      "require": "./stores/message/redis.cjs"
    },
    "./stores/message/ioredis": {
      "types": "./stores/message/ioredis.d.ts",
      "import": "./stores/message/ioredis.js",
      "require": "./stores/message/ioredis.cjs"
    },
    "./stores/message/upstash_redis": {
      "types": "./stores/message/upstash_redis.d.ts",
      "import": "./stores/message/upstash_redis.js",
      "require": "./stores/message/upstash_redis.cjs"
    },
    "./stores/message/planetscale": {
      "types": "./stores/message/planetscale.d.ts",
      "import": "./stores/message/planetscale.js",
      "require": "./stores/message/planetscale.cjs"
    },
    "./stores/message/xata": {
      "types": "./stores/message/xata.d.ts",
      "import": "./stores/message/xata.js",
      "require": "./stores/message/xata.cjs"
    },
    "./storage/in_memory": {
      "types": "./storage/in_memory.d.ts",
      "import": "./storage/in_memory.js",
      "require": "./storage/in_memory.cjs"
    },
    "./storage/ioredis": {
      "types": "./storage/ioredis.d.ts",
      "import": "./storage/ioredis.js",
      "require": "./storage/ioredis.cjs"
    },
    "./hub": {
      "types": "./hub.d.ts",
      "import": "./hub.js",
      "require": "./hub.cjs"
    },
    "./util/math": {
      "types": "./util/math.d.ts",
      "import": "./util/math.js",
      "require": "./util/math.cjs"
    },
    "./experimental/autogpt": {
      "types": "./experimental/autogpt.d.ts",
      "import": "./experimental/autogpt.js",
      "require": "./experimental/autogpt.cjs"
    },
    "./experimental/babyagi": {
      "types": "./experimental/babyagi.d.ts",
      "import": "./experimental/babyagi.js",
      "require": "./experimental/babyagi.cjs"
    },
    "./experimental/generative_agents": {
      "types": "./experimental/generative_agents.d.ts",
      "import": "./experimental/generative_agents.js",
      "require": "./experimental/generative_agents.cjs"
    },
    "./experimental/plan_and_execute": {
      "types": "./experimental/plan_and_execute.d.ts",
      "import": "./experimental/plan_and_execute.js",
      "require": "./experimental/plan_and_execute.cjs"
    },
    "./experimental/multimodal_embeddings/googlevertexai": {
      "types": "./experimental/multimodal_embeddings/googlevertexai.d.ts",
      "import": "./experimental/multimodal_embeddings/googlevertexai.js",
      "require": "./experimental/multimodal_embeddings/googlevertexai.cjs"
    },
    "./experimental/chat_models/anthropic_functions": {
      "types": "./experimental/chat_models/anthropic_functions.d.ts",
      "import": "./experimental/chat_models/anthropic_functions.js",
      "require": "./experimental/chat_models/anthropic_functions.cjs"
    },
    "./evaluation": {
      "types": "./evaluation.d.ts",
      "import": "./evaluation.js",
      "require": "./evaluation.cjs"
    },
    "./package.json": "./package.json"
  }
}<|MERGE_RESOLUTION|>--- conflicted
+++ resolved
@@ -364,18 +364,15 @@
     "document_loaders/fs/unstructured.cjs",
     "document_loaders/fs/unstructured.js",
     "document_loaders/fs/unstructured.d.ts",
-<<<<<<< HEAD
     "document_loaders/fs/openai_whisper_audio.cjs",
     "document_loaders/fs/openai_whisper_audio.js",
     "document_loaders/fs/openai_whisper_audio.d.ts",
-=======
     "document_transformers/html_to_text.cjs",
     "document_transformers/html_to_text.js",
     "document_transformers/html_to_text.d.ts",
     "document_transformers/mozilla_readability.cjs",
     "document_transformers/mozilla_readability.js",
     "document_transformers/mozilla_readability.d.ts",
->>>>>>> 7debb2b8
     "document_transformers/openai_functions.cjs",
     "document_transformers/openai_functions.js",
     "document_transformers/openai_functions.d.ts",
@@ -1699,12 +1696,11 @@
       "import": "./document_loaders/fs/unstructured.js",
       "require": "./document_loaders/fs/unstructured.cjs"
     },
-<<<<<<< HEAD
     "./document_loaders/fs/openai_whisper_audio": {
       "types": "./document_loaders/fs/openai_whisper_audio.d.ts",
       "import": "./document_loaders/fs/openai_whisper_audio.js",
       "require": "./document_loaders/fs/openai_whisper_audio.cjs"
-=======
+    },
     "./document_transformers/html_to_text": {
       "types": "./document_transformers/html_to_text.d.ts",
       "import": "./document_transformers/html_to_text.js",
@@ -1714,7 +1710,6 @@
       "types": "./document_transformers/mozilla_readability.d.ts",
       "import": "./document_transformers/mozilla_readability.js",
       "require": "./document_transformers/mozilla_readability.cjs"
->>>>>>> 7debb2b8
     },
     "./document_transformers/openai_functions": {
       "types": "./document_transformers/openai_functions.d.ts",
