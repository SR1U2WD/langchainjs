--- conflicted
+++ resolved
@@ -1211,12 +1211,8 @@
   },
   "dependencies": {
     "@anthropic-ai/sdk": "^0.9.1",
-<<<<<<< HEAD
     "@langchain/azure-openai": "~0.0.1",
-    "@langchain/community": "~0.0.17",
-=======
     "@langchain/community": "~0.0.20",
->>>>>>> 43a710d7
     "@langchain/core": "~0.1.16",
     "@langchain/openai": "~0.0.12",
     "binary-extensions": "^2.2.0",
