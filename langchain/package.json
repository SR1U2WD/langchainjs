{
  "name": "langchain",
  "version": "0.0.76",
  "description": "Typescript bindings for langchain",
  "type": "module",
  "engines": {
    "node": ">=18"
  },
  "main": "./index.js",
  "types": "./index.d.ts",
  "files": [
    "dist/",
    "agents.cjs",
    "agents.js",
    "agents.d.ts",
    "agents/load.cjs",
    "agents/load.js",
    "agents/load.d.ts",
    "base_language.cjs",
    "base_language.js",
    "base_language.d.ts",
    "tools.cjs",
    "tools.js",
    "tools.d.ts",
    "tools/aws_lambda.cjs",
    "tools/aws_lambda.js",
    "tools/aws_lambda.d.ts",
    "tools/calculator.cjs",
    "tools/calculator.js",
    "tools/calculator.d.ts",
    "tools/webbrowser.cjs",
    "tools/webbrowser.js",
    "tools/webbrowser.d.ts",
    "chains.cjs",
    "chains.js",
    "chains.d.ts",
    "chains/load.cjs",
    "chains/load.js",
    "chains/load.d.ts",
    "embeddings.cjs",
    "embeddings.js",
    "embeddings.d.ts",
    "embeddings/base.cjs",
    "embeddings/base.js",
    "embeddings/base.d.ts",
    "embeddings/fake.cjs",
    "embeddings/fake.js",
    "embeddings/fake.d.ts",
    "embeddings/openai.cjs",
    "embeddings/openai.js",
    "embeddings/openai.d.ts",
    "embeddings/cohere.cjs",
    "embeddings/cohere.js",
    "embeddings/cohere.d.ts",
    "embeddings/tensorflow.cjs",
    "embeddings/tensorflow.js",
    "embeddings/tensorflow.d.ts",
    "embeddings/hf.cjs",
    "embeddings/hf.js",
    "embeddings/hf.d.ts",
    "llms.cjs",
    "llms.js",
    "llms.d.ts",
    "llms/load.cjs",
    "llms/load.js",
    "llms/load.d.ts",
    "llms/base.cjs",
    "llms/base.js",
    "llms/base.d.ts",
    "llms/openai.cjs",
    "llms/openai.js",
    "llms/openai.d.ts",
    "llms/cohere.cjs",
    "llms/cohere.js",
    "llms/cohere.d.ts",
    "llms/hf.cjs",
    "llms/hf.js",
    "llms/hf.d.ts",
    "llms/replicate.cjs",
    "llms/replicate.js",
    "llms/replicate.d.ts",
    "prompts.cjs",
    "prompts.js",
    "prompts.d.ts",
    "prompts/load.cjs",
    "prompts/load.js",
    "prompts/load.d.ts",
    "vectorstores.cjs",
    "vectorstores.js",
    "vectorstores.d.ts",
    "vectorstores/base.cjs",
    "vectorstores/base.js",
    "vectorstores/base.d.ts",
    "vectorstores/memory.cjs",
    "vectorstores/memory.js",
    "vectorstores/memory.d.ts",
    "vectorstores/chroma.cjs",
    "vectorstores/chroma.js",
    "vectorstores/chroma.d.ts",
    "vectorstores/hnswlib.cjs",
    "vectorstores/hnswlib.js",
    "vectorstores/hnswlib.d.ts",
    "vectorstores/weaviate.cjs",
    "vectorstores/weaviate.js",
    "vectorstores/weaviate.d.ts",
    "vectorstores/mongo.cjs",
    "vectorstores/mongo.js",
    "vectorstores/mongo.d.ts",
    "vectorstores/pinecone.cjs",
    "vectorstores/pinecone.js",
    "vectorstores/pinecone.d.ts",
    "vectorstores/supabase.cjs",
    "vectorstores/supabase.js",
    "vectorstores/supabase.d.ts",
    "vectorstores/opensearch.cjs",
    "vectorstores/opensearch.js",
    "vectorstores/opensearch.d.ts",
    "vectorstores/milvus.cjs",
    "vectorstores/milvus.js",
    "vectorstores/milvus.d.ts",
    "vectorstores/prisma.cjs",
    "vectorstores/prisma.js",
    "vectorstores/prisma.d.ts",
    "vectorstores/myscale.cjs",
    "vectorstores/myscale.js",
    "vectorstores/myscale.d.ts",
<<<<<<< HEAD
    "vectorstores/typesense.cjs",
    "vectorstores/typesense.js",
    "vectorstores/typesense.d.ts",
=======
    "vectorstores/redis.cjs",
    "vectorstores/redis.js",
    "vectorstores/redis.d.ts",
>>>>>>> 2943cc38
    "text_splitter.cjs",
    "text_splitter.js",
    "text_splitter.d.ts",
    "memory.cjs",
    "memory.js",
    "memory.d.ts",
    "document.cjs",
    "document.js",
    "document.d.ts",
    "docstore.cjs",
    "docstore.js",
    "docstore.d.ts",
    "document_loaders.cjs",
    "document_loaders.js",
    "document_loaders.d.ts",
    "document_loaders/base.cjs",
    "document_loaders/base.js",
    "document_loaders/base.d.ts",
    "document_loaders/web/apify_dataset.cjs",
    "document_loaders/web/apify_dataset.js",
    "document_loaders/web/apify_dataset.d.ts",
    "document_loaders/web/cheerio.cjs",
    "document_loaders/web/cheerio.js",
    "document_loaders/web/cheerio.d.ts",
    "document_loaders/web/puppeteer.cjs",
    "document_loaders/web/puppeteer.js",
    "document_loaders/web/puppeteer.d.ts",
    "document_loaders/web/playwright.cjs",
    "document_loaders/web/playwright.js",
    "document_loaders/web/playwright.d.ts",
    "document_loaders/web/college_confidential.cjs",
    "document_loaders/web/college_confidential.js",
    "document_loaders/web/college_confidential.d.ts",
    "document_loaders/web/gitbook.cjs",
    "document_loaders/web/gitbook.js",
    "document_loaders/web/gitbook.d.ts",
    "document_loaders/web/hn.cjs",
    "document_loaders/web/hn.js",
    "document_loaders/web/hn.d.ts",
    "document_loaders/web/imsdb.cjs",
    "document_loaders/web/imsdb.js",
    "document_loaders/web/imsdb.d.ts",
    "document_loaders/web/github.cjs",
    "document_loaders/web/github.js",
    "document_loaders/web/github.d.ts",
    "document_loaders/web/s3.cjs",
    "document_loaders/web/s3.js",
    "document_loaders/web/s3.d.ts",
    "document_loaders/web/confluence.cjs",
    "document_loaders/web/confluence.js",
    "document_loaders/web/confluence.d.ts",
    "document_loaders/fs/directory.cjs",
    "document_loaders/fs/directory.js",
    "document_loaders/fs/directory.d.ts",
    "document_loaders/fs/buffer.cjs",
    "document_loaders/fs/buffer.js",
    "document_loaders/fs/buffer.d.ts",
    "document_loaders/fs/text.cjs",
    "document_loaders/fs/text.js",
    "document_loaders/fs/text.d.ts",
    "document_loaders/fs/json.cjs",
    "document_loaders/fs/json.js",
    "document_loaders/fs/json.d.ts",
    "document_loaders/fs/srt.cjs",
    "document_loaders/fs/srt.js",
    "document_loaders/fs/srt.d.ts",
    "document_loaders/fs/pdf.cjs",
    "document_loaders/fs/pdf.js",
    "document_loaders/fs/pdf.d.ts",
    "document_loaders/fs/docx.cjs",
    "document_loaders/fs/docx.js",
    "document_loaders/fs/docx.d.ts",
    "document_loaders/fs/epub.cjs",
    "document_loaders/fs/epub.js",
    "document_loaders/fs/epub.d.ts",
    "document_loaders/fs/csv.cjs",
    "document_loaders/fs/csv.js",
    "document_loaders/fs/csv.d.ts",
    "document_loaders/fs/notion.cjs",
    "document_loaders/fs/notion.js",
    "document_loaders/fs/notion.d.ts",
    "document_loaders/fs/unstructured.cjs",
    "document_loaders/fs/unstructured.js",
    "document_loaders/fs/unstructured.d.ts",
    "chat_models.cjs",
    "chat_models.js",
    "chat_models.d.ts",
    "chat_models/base.cjs",
    "chat_models/base.js",
    "chat_models/base.d.ts",
    "chat_models/openai.cjs",
    "chat_models/openai.js",
    "chat_models/openai.d.ts",
    "chat_models/anthropic.cjs",
    "chat_models/anthropic.js",
    "chat_models/anthropic.d.ts",
    "schema.cjs",
    "schema.js",
    "schema.d.ts",
    "schema/output_parser.cjs",
    "schema/output_parser.js",
    "schema/output_parser.d.ts",
    "sql_db.cjs",
    "sql_db.js",
    "sql_db.d.ts",
    "callbacks.cjs",
    "callbacks.js",
    "callbacks.d.ts",
    "output_parsers.cjs",
    "output_parsers.js",
    "output_parsers.d.ts",
    "retrievers.cjs",
    "retrievers.js",
    "retrievers.d.ts",
    "retrievers/remote.cjs",
    "retrievers/remote.js",
    "retrievers/remote.d.ts",
    "retrievers/supabase.cjs",
    "retrievers/supabase.js",
    "retrievers/supabase.d.ts",
    "retrievers/metal.cjs",
    "retrievers/metal.js",
    "retrievers/metal.d.ts",
    "retrievers/databerry.cjs",
    "retrievers/databerry.js",
    "retrievers/databerry.d.ts",
    "retrievers/contextual_compression.cjs",
    "retrievers/contextual_compression.js",
    "retrievers/contextual_compression.d.ts",
    "retrievers/document_compressors.cjs",
    "retrievers/document_compressors.js",
    "retrievers/document_compressors.d.ts",
    "retrievers/time_weighted.cjs",
    "retrievers/time_weighted.js",
    "retrievers/time_weighted.d.ts",
    "retrievers/document_compressors/chain_extract.cjs",
    "retrievers/document_compressors/chain_extract.js",
    "retrievers/document_compressors/chain_extract.d.ts",
    "retrievers/hyde.cjs",
    "retrievers/hyde.js",
    "retrievers/hyde.d.ts",
    "cache.cjs",
    "cache.js",
    "cache.d.ts",
    "cache/redis.cjs",
    "cache/redis.js",
    "cache/redis.d.ts",
    "stores/file/in_memory.cjs",
    "stores/file/in_memory.js",
    "stores/file/in_memory.d.ts",
    "stores/file/node.cjs",
    "stores/file/node.js",
    "stores/file/node.d.ts",
    "stores/message/dynamodb.cjs",
    "stores/message/dynamodb.js",
    "stores/message/dynamodb.d.ts",
    "stores/message/redis.cjs",
    "stores/message/redis.js",
    "stores/message/redis.d.ts",
    "experimental/autogpt.cjs",
    "experimental/autogpt.js",
    "experimental/autogpt.d.ts",
    "experimental/babyagi.cjs",
    "experimental/babyagi.js",
    "experimental/babyagi.d.ts",
    "experimental/plan_and_execute.cjs",
    "experimental/plan_and_execute.js",
    "experimental/plan_and_execute.d.ts",
    "client.cjs",
    "client.js",
    "client.d.ts",
    "index.cjs",
    "index.js",
    "index.d.ts"
  ],
  "repository": {
    "type": "git",
    "url": "git@github.com:hwchase17/langchainjs.git"
  },
  "scripts": {
    "build": "yarn clean && yarn build:esm && yarn build:cjs && node scripts/create-entrypoints.js && node scripts/check-tree-shaking.js",
    "build:esm": "tsc --outDir dist/ && rm -rf dist/tests dist/**/tests",
    "build:cjs": "tsc --outDir dist-cjs/ -p tsconfig.cjs.json && node scripts/move-cjs-to-dist.js && rm -r dist-cjs",
    "build:watch": "node scripts/create-entrypoints.js && tsc --outDir dist/ --watch",
    "lint": "eslint src && dpdm --exit-code circular:1 --no-warning --no-tree src/*.ts src/**/*.ts",
    "lint:fix": "yarn lint --fix",
    "precommit": "tsc --noEmit && lint-staged",
    "clean": "rm -rf dist/ && node scripts/create-entrypoints.js clean",
    "prepack": "yarn build",
    "release": "release-it --only-version --config .release-it.json",
    "test": "NODE_OPTIONS=--experimental-vm-modules jest --testPathIgnorePatterns=\\.int\\.test.ts --testTimeout 30000",
    "test:watch": "NODE_OPTIONS=--experimental-vm-modules jest --watch --testPathIgnorePatterns=\\.int\\.test.ts",
    "test:integration": "NODE_OPTIONS=--experimental-vm-modules jest --testPathPattern=\\.int\\.test.ts --testTimeout 50000",
    "test:single": "NODE_OPTIONS=--experimental-vm-modules yarn run jest --config jest.config.cjs --testTimeout 50000",
    "format": "prettier --write \"src\"",
    "format:check": "prettier --check \"src\""
  },
  "author": "LangChain",
  "license": "MIT",
  "devDependencies": {
    "@aws-sdk/client-dynamodb": "^3.310.0",
    "@aws-sdk/client-lambda": "^3.310.0",
    "@aws-sdk/client-s3": "^3.310.0",
    "@clickhouse/client": "^0.0.14",
    "@faker-js/faker": "^7.6.0",
    "@getmetal/metal-sdk": "^2.0.1",
    "@huggingface/inference": "^1.5.1",
    "@jest/globals": "^29.5.0",
    "@opensearch-project/opensearch": "^2.2.0",
    "@pinecone-database/pinecone": "^0.0.14",
    "@supabase/supabase-js": "^2.10.0",
    "@tensorflow-models/universal-sentence-encoder": "^1.3.3",
    "@tensorflow/tfjs-backend-cpu": "^4.4.0",
    "@tensorflow/tfjs-converter": "^4.4.0",
    "@tensorflow/tfjs-core": "^4.4.0",
    "@tsconfig/recommended": "^1.0.2",
    "@types/d3-dsv": "^2",
    "@types/flat": "^5.0.2",
    "@types/html-to-text": "^9",
    "@types/object-hash": "^3.0.2",
    "@types/pdf-parse": "^1.1.1",
    "@types/uuid": "^9",
    "@typescript-eslint/eslint-plugin": "^5.58.0",
    "@typescript-eslint/parser": "^5.58.0",
    "apify-client": "^2.7.1",
    "axios": "^0.26.0",
    "cheerio": "^1.0.0-rc.12",
    "chromadb": "^1.4.0",
    "cohere-ai": "^5.0.2",
    "d3-dsv": "^2.0.0",
    "dotenv": "^16.0.3",
    "dpdm": "^3.12.0",
    "epub2": "^3.0.1",
    "eslint": "^8.33.0",
    "eslint-config-airbnb-base": "^15.0.0",
    "eslint-config-prettier": "^8.6.0",
    "eslint-plugin-import": "^2.27.5",
    "eslint-plugin-no-instanceof": "^1.0.1",
    "eslint-plugin-prettier": "^4.2.1",
    "graphql": "^16.6.0",
    "hnswlib-node": "^1.4.2",
    "html-to-text": "^9.0.5",
    "jest": "^29.5.0",
    "mammoth": "^1.5.1",
    "mongodb": "^5.2.0",
    "pdf-parse": "1.1.1",
    "playwright": "^1.32.1",
    "prettier": "^2.8.3",
    "puppeteer": "^19.7.2",
    "redis": "^4.6.6",
    "release-it": "^15.10.1",
    "replicate": "^0.9.0",
    "rollup": "^3.19.1",
    "sqlite3": "^5.1.4",
    "srt-parser-2": "^1.2.2",
    "ts-jest": "^29.1.0",
    "typeorm": "^0.3.12",
    "typescript": "^5.0.0",
    "weaviate-ts-client": "^1.0.0"
  },
  "peerDependencies": {
    "@aws-sdk/client-dynamodb": "^3.310.0",
    "@aws-sdk/client-lambda": "^3.310.0",
    "@aws-sdk/client-s3": "^3.310.0",
    "@clickhouse/client": "^0.0.14",
    "@getmetal/metal-sdk": "*",
    "@huggingface/inference": "^1.5.1",
    "@opensearch-project/opensearch": "*",
    "@pinecone-database/pinecone": "*",
    "@supabase/supabase-js": "^2.10.0",
    "@tensorflow-models/universal-sentence-encoder": "*",
    "@tensorflow/tfjs-converter": "*",
    "@tensorflow/tfjs-core": "*",
    "@zilliz/milvus2-sdk-node": "^2.2.0",
    "apify-client": "^2.7.1",
    "axios": "*",
    "cheerio": "^1.0.0-rc.12",
    "chromadb": "^1.4.0",
    "cohere-ai": "^5.0.2",
    "d3-dsv": "^2.0.0",
    "epub2": "^3.0.1",
    "hnswlib-node": "^1.4.2",
    "html-to-text": "^9.0.5",
    "mammoth": "*",
    "mongodb": "^5.2.0",
    "pdf-parse": "1.1.1",
    "playwright": "^1.32.1",
    "puppeteer": "^19.7.2",
    "redis": "^4.6.4",
    "replicate": "^0.9.0",
    "srt-parser-2": "^1.2.2",
    "typeorm": "^0.3.12",
    "weaviate-ts-client": "^1.0.0"
  },
  "peerDependenciesMeta": {
    "@aws-sdk/client-dynamodb": {
      "optional": true
    },
    "@aws-sdk/client-lambda": {
      "optional": true
    },
    "@aws-sdk/client-s3": {
      "optional": true
    },
    "@clickhouse/client": {
      "optional": true
    },
    "@getmetal/metal-sdk": {
      "optional": true
    },
    "@huggingface/inference": {
      "optional": true
    },
    "@opensearch-project/opensearch": {
      "optional": true
    },
    "@pinecone-database/pinecone": {
      "optional": true
    },
    "@supabase/supabase-js": {
      "optional": true
    },
    "@tensorflow-models/universal-sentence-encoder": {
      "optional": true
    },
    "@tensorflow/tfjs-converter": {
      "optional": true
    },
    "@tensorflow/tfjs-core": {
      "optional": true
    },
    "@zilliz/milvus2-sdk-node": {
      "optional": true
    },
    "apify-client": {
      "optional": true
    },
    "axios": {
      "optional": true
    },
    "cheerio": {
      "optional": true
    },
    "chromadb": {
      "optional": true
    },
    "cohere-ai": {
      "optional": true
    },
    "d3-dsv": {
      "optional": true
    },
    "epub2": {
      "optional": true
    },
    "hnswlib-node": {
      "optional": true
    },
    "html-to-text": {
      "optional": true
    },
    "mammoth": {
      "optional": true
    },
    "mongodb": {
      "optional": true
    },
    "pdf-parse": {
      "optional": true
    },
    "playwright": {
      "optional": true
    },
    "puppeteer": {
      "optional": true
    },
    "redis": {
      "optional": true
    },
    "replicate": {
      "optional": true
    },
    "srt-parser-2": {
      "optional": true
    },
    "typeorm": {
      "optional": true
    },
    "weaviate-ts-client": {
      "optional": true
    }
  },
  "dependencies": {
    "@anthropic-ai/sdk": "^0.4.3",
    "ansi-styles": "^5.0.0",
    "binary-extensions": "^2.2.0",
    "expr-eval": "^2.0.2",
    "flat": "^5.0.2",
    "js-tiktoken": "^1.0.6",
    "jsonpointer": "^5.0.1",
    "ml-distance": "^4.0.0",
    "object-hash": "^3.0.0",
    "openai": "^3.2.0",
    "p-queue": "^6.6.2",
    "p-retry": "4",
    "typesense": "^1.5.3",
    "uuid": "^9.0.0",
    "yaml": "^2.2.1",
    "zod": "^3.21.4",
    "zod-to-json-schema": "^3.20.4"
  },
  "publishConfig": {
    "access": "public"
  },
  "keywords": [
    "llm",
    "ai",
    "gpt3",
    "chain",
    "prompt",
    "prompt engineering",
    "chatgpt",
    "machine learning",
    "ml",
    "openai",
    "embeddings",
    "vectorstores"
  ],
  "exports": {
    ".": {
      "types": "./index.d.ts",
      "import": "./index.js",
      "require": "./index.cjs"
    },
    "./agents": {
      "types": "./agents.d.ts",
      "import": "./agents.js",
      "require": "./agents.cjs"
    },
    "./agents/load": {
      "types": "./agents/load.d.ts",
      "import": "./agents/load.js",
      "require": "./agents/load.cjs"
    },
    "./base_language": {
      "types": "./base_language.d.ts",
      "import": "./base_language.js",
      "require": "./base_language.cjs"
    },
    "./tools": {
      "types": "./tools.d.ts",
      "import": "./tools.js",
      "require": "./tools.cjs"
    },
    "./tools/aws_lambda": {
      "types": "./tools/aws_lambda.d.ts",
      "import": "./tools/aws_lambda.js",
      "require": "./tools/aws_lambda.cjs"
    },
    "./tools/calculator": {
      "types": "./tools/calculator.d.ts",
      "import": "./tools/calculator.js",
      "require": "./tools/calculator.cjs"
    },
    "./tools/webbrowser": {
      "types": "./tools/webbrowser.d.ts",
      "import": "./tools/webbrowser.js",
      "require": "./tools/webbrowser.cjs"
    },
    "./chains": {
      "types": "./chains.d.ts",
      "import": "./chains.js",
      "require": "./chains.cjs"
    },
    "./chains/load": {
      "types": "./chains/load.d.ts",
      "import": "./chains/load.js",
      "require": "./chains/load.cjs"
    },
    "./embeddings": {
      "node": {
        "types": "./embeddings.d.ts",
        "import": "./embeddings.js",
        "require": "./embeddings.cjs"
      }
    },
    "./embeddings/base": {
      "types": "./embeddings/base.d.ts",
      "import": "./embeddings/base.js",
      "require": "./embeddings/base.cjs"
    },
    "./embeddings/fake": {
      "types": "./embeddings/fake.d.ts",
      "import": "./embeddings/fake.js",
      "require": "./embeddings/fake.cjs"
    },
    "./embeddings/openai": {
      "types": "./embeddings/openai.d.ts",
      "import": "./embeddings/openai.js",
      "require": "./embeddings/openai.cjs"
    },
    "./embeddings/cohere": {
      "types": "./embeddings/cohere.d.ts",
      "import": "./embeddings/cohere.js",
      "require": "./embeddings/cohere.cjs"
    },
    "./embeddings/tensorflow": {
      "types": "./embeddings/tensorflow.d.ts",
      "import": "./embeddings/tensorflow.js",
      "require": "./embeddings/tensorflow.cjs"
    },
    "./embeddings/hf": {
      "types": "./embeddings/hf.d.ts",
      "import": "./embeddings/hf.js",
      "require": "./embeddings/hf.cjs"
    },
    "./llms": {
      "node": {
        "types": "./llms.d.ts",
        "import": "./llms.js",
        "require": "./llms.cjs"
      }
    },
    "./llms/load": {
      "types": "./llms/load.d.ts",
      "import": "./llms/load.js",
      "require": "./llms/load.cjs"
    },
    "./llms/base": {
      "types": "./llms/base.d.ts",
      "import": "./llms/base.js",
      "require": "./llms/base.cjs"
    },
    "./llms/openai": {
      "types": "./llms/openai.d.ts",
      "import": "./llms/openai.js",
      "require": "./llms/openai.cjs"
    },
    "./llms/cohere": {
      "types": "./llms/cohere.d.ts",
      "import": "./llms/cohere.js",
      "require": "./llms/cohere.cjs"
    },
    "./llms/hf": {
      "types": "./llms/hf.d.ts",
      "import": "./llms/hf.js",
      "require": "./llms/hf.cjs"
    },
    "./llms/replicate": {
      "types": "./llms/replicate.d.ts",
      "import": "./llms/replicate.js",
      "require": "./llms/replicate.cjs"
    },
    "./prompts": {
      "types": "./prompts.d.ts",
      "import": "./prompts.js",
      "require": "./prompts.cjs"
    },
    "./prompts/load": {
      "types": "./prompts/load.d.ts",
      "import": "./prompts/load.js",
      "require": "./prompts/load.cjs"
    },
    "./vectorstores": {
      "node": {
        "types": "./vectorstores.d.ts",
        "import": "./vectorstores.js",
        "require": "./vectorstores.cjs"
      }
    },
    "./vectorstores/base": {
      "types": "./vectorstores/base.d.ts",
      "import": "./vectorstores/base.js",
      "require": "./vectorstores/base.cjs"
    },
    "./vectorstores/memory": {
      "types": "./vectorstores/memory.d.ts",
      "import": "./vectorstores/memory.js",
      "require": "./vectorstores/memory.cjs"
    },
    "./vectorstores/chroma": {
      "types": "./vectorstores/chroma.d.ts",
      "import": "./vectorstores/chroma.js",
      "require": "./vectorstores/chroma.cjs"
    },
    "./vectorstores/hnswlib": {
      "types": "./vectorstores/hnswlib.d.ts",
      "import": "./vectorstores/hnswlib.js",
      "require": "./vectorstores/hnswlib.cjs"
    },
    "./vectorstores/weaviate": {
      "types": "./vectorstores/weaviate.d.ts",
      "import": "./vectorstores/weaviate.js",
      "require": "./vectorstores/weaviate.cjs"
    },
    "./vectorstores/mongo": {
      "types": "./vectorstores/mongo.d.ts",
      "import": "./vectorstores/mongo.js",
      "require": "./vectorstores/mongo.cjs"
    },
    "./vectorstores/pinecone": {
      "types": "./vectorstores/pinecone.d.ts",
      "import": "./vectorstores/pinecone.js",
      "require": "./vectorstores/pinecone.cjs"
    },
    "./vectorstores/supabase": {
      "types": "./vectorstores/supabase.d.ts",
      "import": "./vectorstores/supabase.js",
      "require": "./vectorstores/supabase.cjs"
    },
    "./vectorstores/opensearch": {
      "types": "./vectorstores/opensearch.d.ts",
      "import": "./vectorstores/opensearch.js",
      "require": "./vectorstores/opensearch.cjs"
    },
    "./vectorstores/milvus": {
      "types": "./vectorstores/milvus.d.ts",
      "import": "./vectorstores/milvus.js",
      "require": "./vectorstores/milvus.cjs"
    },
    "./vectorstores/prisma": {
      "types": "./vectorstores/prisma.d.ts",
      "import": "./vectorstores/prisma.js",
      "require": "./vectorstores/prisma.cjs"
    },
    "./vectorstores/myscale": {
      "types": "./vectorstores/myscale.d.ts",
      "import": "./vectorstores/myscale.js",
      "require": "./vectorstores/myscale.cjs"
    },
    "./vectorstores/redis": {
      "types": "./vectorstores/redis.d.ts",
      "import": "./vectorstores/redis.js",
      "require": "./vectorstores/redis.cjs"
    },
    "./text_splitter": {
      "types": "./text_splitter.d.ts",
      "import": "./text_splitter.js",
      "require": "./text_splitter.cjs"
    },
    "./memory": {
      "types": "./memory.d.ts",
      "import": "./memory.js",
      "require": "./memory.cjs"
    },
    "./document": {
      "types": "./document.d.ts",
      "import": "./document.js",
      "require": "./document.cjs"
    },
    "./docstore": {
      "types": "./docstore.d.ts",
      "import": "./docstore.js",
      "require": "./docstore.cjs"
    },
    "./document_loaders": {
      "node": {
        "types": "./document_loaders.d.ts",
        "import": "./document_loaders.js",
        "require": "./document_loaders.cjs"
      }
    },
    "./document_loaders/base": {
      "types": "./document_loaders/base.d.ts",
      "import": "./document_loaders/base.js",
      "require": "./document_loaders/base.cjs"
    },
    "./document_loaders/web/apify_dataset": {
      "types": "./document_loaders/web/apify_dataset.d.ts",
      "import": "./document_loaders/web/apify_dataset.js",
      "require": "./document_loaders/web/apify_dataset.cjs"
    },
    "./document_loaders/web/cheerio": {
      "types": "./document_loaders/web/cheerio.d.ts",
      "import": "./document_loaders/web/cheerio.js",
      "require": "./document_loaders/web/cheerio.cjs"
    },
    "./document_loaders/web/puppeteer": {
      "types": "./document_loaders/web/puppeteer.d.ts",
      "import": "./document_loaders/web/puppeteer.js",
      "require": "./document_loaders/web/puppeteer.cjs"
    },
    "./document_loaders/web/playwright": {
      "types": "./document_loaders/web/playwright.d.ts",
      "import": "./document_loaders/web/playwright.js",
      "require": "./document_loaders/web/playwright.cjs"
    },
    "./document_loaders/web/college_confidential": {
      "types": "./document_loaders/web/college_confidential.d.ts",
      "import": "./document_loaders/web/college_confidential.js",
      "require": "./document_loaders/web/college_confidential.cjs"
    },
    "./document_loaders/web/gitbook": {
      "types": "./document_loaders/web/gitbook.d.ts",
      "import": "./document_loaders/web/gitbook.js",
      "require": "./document_loaders/web/gitbook.cjs"
    },
    "./document_loaders/web/hn": {
      "types": "./document_loaders/web/hn.d.ts",
      "import": "./document_loaders/web/hn.js",
      "require": "./document_loaders/web/hn.cjs"
    },
    "./document_loaders/web/imsdb": {
      "types": "./document_loaders/web/imsdb.d.ts",
      "import": "./document_loaders/web/imsdb.js",
      "require": "./document_loaders/web/imsdb.cjs"
    },
    "./document_loaders/web/github": {
      "types": "./document_loaders/web/github.d.ts",
      "import": "./document_loaders/web/github.js",
      "require": "./document_loaders/web/github.cjs"
    },
    "./document_loaders/web/s3": {
      "types": "./document_loaders/web/s3.d.ts",
      "import": "./document_loaders/web/s3.js",
      "require": "./document_loaders/web/s3.cjs"
    },
    "./document_loaders/web/confluence": {
      "types": "./document_loaders/web/confluence.d.ts",
      "import": "./document_loaders/web/confluence.js",
      "require": "./document_loaders/web/confluence.cjs"
    },
    "./document_loaders/fs/directory": {
      "types": "./document_loaders/fs/directory.d.ts",
      "import": "./document_loaders/fs/directory.js",
      "require": "./document_loaders/fs/directory.cjs"
    },
    "./document_loaders/fs/buffer": {
      "types": "./document_loaders/fs/buffer.d.ts",
      "import": "./document_loaders/fs/buffer.js",
      "require": "./document_loaders/fs/buffer.cjs"
    },
    "./document_loaders/fs/text": {
      "types": "./document_loaders/fs/text.d.ts",
      "import": "./document_loaders/fs/text.js",
      "require": "./document_loaders/fs/text.cjs"
    },
    "./document_loaders/fs/json": {
      "types": "./document_loaders/fs/json.d.ts",
      "import": "./document_loaders/fs/json.js",
      "require": "./document_loaders/fs/json.cjs"
    },
    "./document_loaders/fs/srt": {
      "types": "./document_loaders/fs/srt.d.ts",
      "import": "./document_loaders/fs/srt.js",
      "require": "./document_loaders/fs/srt.cjs"
    },
    "./document_loaders/fs/pdf": {
      "types": "./document_loaders/fs/pdf.d.ts",
      "import": "./document_loaders/fs/pdf.js",
      "require": "./document_loaders/fs/pdf.cjs"
    },
    "./document_loaders/fs/docx": {
      "types": "./document_loaders/fs/docx.d.ts",
      "import": "./document_loaders/fs/docx.js",
      "require": "./document_loaders/fs/docx.cjs"
    },
    "./document_loaders/fs/epub": {
      "types": "./document_loaders/fs/epub.d.ts",
      "import": "./document_loaders/fs/epub.js",
      "require": "./document_loaders/fs/epub.cjs"
    },
    "./document_loaders/fs/csv": {
      "types": "./document_loaders/fs/csv.d.ts",
      "import": "./document_loaders/fs/csv.js",
      "require": "./document_loaders/fs/csv.cjs"
    },
    "./document_loaders/fs/notion": {
      "types": "./document_loaders/fs/notion.d.ts",
      "import": "./document_loaders/fs/notion.js",
      "require": "./document_loaders/fs/notion.cjs"
    },
    "./document_loaders/fs/unstructured": {
      "types": "./document_loaders/fs/unstructured.d.ts",
      "import": "./document_loaders/fs/unstructured.js",
      "require": "./document_loaders/fs/unstructured.cjs"
    },
    "./chat_models": {
      "node": {
        "types": "./chat_models.d.ts",
        "import": "./chat_models.js",
        "require": "./chat_models.cjs"
      }
    },
    "./chat_models/base": {
      "types": "./chat_models/base.d.ts",
      "import": "./chat_models/base.js",
      "require": "./chat_models/base.cjs"
    },
    "./chat_models/openai": {
      "types": "./chat_models/openai.d.ts",
      "import": "./chat_models/openai.js",
      "require": "./chat_models/openai.cjs"
    },
    "./chat_models/anthropic": {
      "types": "./chat_models/anthropic.d.ts",
      "import": "./chat_models/anthropic.js",
      "require": "./chat_models/anthropic.cjs"
    },
    "./schema": {
      "types": "./schema.d.ts",
      "import": "./schema.js",
      "require": "./schema.cjs"
    },
    "./schema/output_parser": {
      "types": "./schema/output_parser.d.ts",
      "import": "./schema/output_parser.js",
      "require": "./schema/output_parser.cjs"
    },
    "./sql_db": {
      "types": "./sql_db.d.ts",
      "import": "./sql_db.js",
      "require": "./sql_db.cjs"
    },
    "./callbacks": {
      "types": "./callbacks.d.ts",
      "import": "./callbacks.js",
      "require": "./callbacks.cjs"
    },
    "./output_parsers": {
      "types": "./output_parsers.d.ts",
      "import": "./output_parsers.js",
      "require": "./output_parsers.cjs"
    },
    "./retrievers": {
      "node": {
        "types": "./retrievers.d.ts",
        "import": "./retrievers.js",
        "require": "./retrievers.cjs"
      }
    },
    "./retrievers/remote": {
      "types": "./retrievers/remote.d.ts",
      "import": "./retrievers/remote.js",
      "require": "./retrievers/remote.cjs"
    },
    "./retrievers/supabase": {
      "types": "./retrievers/supabase.d.ts",
      "import": "./retrievers/supabase.js",
      "require": "./retrievers/supabase.cjs"
    },
    "./retrievers/metal": {
      "types": "./retrievers/metal.d.ts",
      "import": "./retrievers/metal.js",
      "require": "./retrievers/metal.cjs"
    },
    "./retrievers/databerry": {
      "types": "./retrievers/databerry.d.ts",
      "import": "./retrievers/databerry.js",
      "require": "./retrievers/databerry.cjs"
    },
    "./retrievers/contextual_compression": {
      "types": "./retrievers/contextual_compression.d.ts",
      "import": "./retrievers/contextual_compression.js",
      "require": "./retrievers/contextual_compression.cjs"
    },
    "./retrievers/document_compressors": {
      "types": "./retrievers/document_compressors.d.ts",
      "import": "./retrievers/document_compressors.js",
      "require": "./retrievers/document_compressors.cjs"
    },
    "./retrievers/time_weighted": {
      "types": "./retrievers/time_weighted.d.ts",
      "import": "./retrievers/time_weighted.js",
      "require": "./retrievers/time_weighted.cjs"
    },
    "./retrievers/document_compressors/chain_extract": {
      "types": "./retrievers/document_compressors/chain_extract.d.ts",
      "import": "./retrievers/document_compressors/chain_extract.js",
      "require": "./retrievers/document_compressors/chain_extract.cjs"
    },
    "./retrievers/hyde": {
      "types": "./retrievers/hyde.d.ts",
      "import": "./retrievers/hyde.js",
      "require": "./retrievers/hyde.cjs"
    },
    "./cache": {
      "types": "./cache.d.ts",
      "import": "./cache.js",
      "require": "./cache.cjs"
    },
    "./cache/redis": {
      "types": "./cache/redis.d.ts",
      "import": "./cache/redis.js",
      "require": "./cache/redis.cjs"
    },
    "./stores/file/in_memory": {
      "types": "./stores/file/in_memory.d.ts",
      "import": "./stores/file/in_memory.js",
      "require": "./stores/file/in_memory.cjs"
    },
    "./stores/file/node": {
      "types": "./stores/file/node.d.ts",
      "import": "./stores/file/node.js",
      "require": "./stores/file/node.cjs"
    },
    "./stores/message/dynamodb": {
      "types": "./stores/message/dynamodb.d.ts",
      "import": "./stores/message/dynamodb.js",
      "require": "./stores/message/dynamodb.cjs"
    },
    "./stores/message/redis": {
      "types": "./stores/message/redis.d.ts",
      "import": "./stores/message/redis.js",
      "require": "./stores/message/redis.cjs"
    },
    "./experimental/autogpt": {
      "types": "./experimental/autogpt.d.ts",
      "import": "./experimental/autogpt.js",
      "require": "./experimental/autogpt.cjs"
    },
    "./experimental/babyagi": {
      "types": "./experimental/babyagi.d.ts",
      "import": "./experimental/babyagi.js",
      "require": "./experimental/babyagi.cjs"
    },
    "./experimental/plan_and_execute": {
      "types": "./experimental/plan_and_execute.d.ts",
      "import": "./experimental/plan_and_execute.js",
      "require": "./experimental/plan_and_execute.cjs"
    },
    "./client": {
      "types": "./client.d.ts",
      "import": "./client.js",
      "require": "./client.cjs"
    },
    "./package.json": "./package.json"
  }
}<|MERGE_RESOLUTION|>--- conflicted
+++ resolved
@@ -124,15 +124,12 @@
     "vectorstores/myscale.cjs",
     "vectorstores/myscale.js",
     "vectorstores/myscale.d.ts",
-<<<<<<< HEAD
     "vectorstores/typesense.cjs",
     "vectorstores/typesense.js",
     "vectorstores/typesense.d.ts",
-=======
     "vectorstores/redis.cjs",
     "vectorstores/redis.js",
     "vectorstores/redis.d.ts",
->>>>>>> 2943cc38
     "text_splitter.cjs",
     "text_splitter.js",
     "text_splitter.d.ts",
