{
  "name": "langchain",
  "version": "0.0.142",
  "description": "Typescript bindings for langchain",
  "type": "module",
  "engines": {
    "node": ">=18"
  },
  "main": "./index.js",
  "types": "./index.d.ts",
  "files": [
    "dist/",
    "load.cjs",
    "load.js",
    "load.d.ts",
    "load/serializable.cjs",
    "load/serializable.js",
    "load/serializable.d.ts",
    "agents.cjs",
    "agents.js",
    "agents.d.ts",
    "agents/load.cjs",
    "agents/load.js",
    "agents/load.d.ts",
    "agents/toolkits.cjs",
    "agents/toolkits.js",
    "agents/toolkits.d.ts",
    "agents/toolkits/aws_sfn.cjs",
    "agents/toolkits/aws_sfn.js",
    "agents/toolkits/aws_sfn.d.ts",
    "agents/toolkits/sql.cjs",
    "agents/toolkits/sql.js",
    "agents/toolkits/sql.d.ts",
    "base_language.cjs",
    "base_language.js",
    "base_language.d.ts",
    "tools.cjs",
    "tools.js",
    "tools.d.ts",
    "tools/aws_lambda.cjs",
    "tools/aws_lambda.js",
    "tools/aws_lambda.d.ts",
    "tools/aws_sfn.cjs",
    "tools/aws_sfn.js",
    "tools/aws_sfn.d.ts",
    "tools/calculator.cjs",
    "tools/calculator.js",
    "tools/calculator.d.ts",
    "tools/sql.cjs",
    "tools/sql.js",
    "tools/sql.d.ts",
    "tools/webbrowser.cjs",
    "tools/webbrowser.js",
    "tools/webbrowser.d.ts",
    "chains.cjs",
    "chains.js",
    "chains.d.ts",
    "chains/load.cjs",
    "chains/load.js",
    "chains/load.d.ts",
    "chains/openai_functions.cjs",
    "chains/openai_functions.js",
    "chains/openai_functions.d.ts",
    "chains/query_constructor.cjs",
    "chains/query_constructor.js",
    "chains/query_constructor.d.ts",
    "chains/query_constructor/ir.cjs",
    "chains/query_constructor/ir.js",
    "chains/query_constructor/ir.d.ts",
    "chains/sql_db.cjs",
    "chains/sql_db.js",
    "chains/sql_db.d.ts",
    "embeddings.cjs",
    "embeddings.js",
    "embeddings.d.ts",
    "embeddings/base.cjs",
    "embeddings/base.js",
    "embeddings/base.d.ts",
    "embeddings/cache_backed.cjs",
    "embeddings/cache_backed.js",
    "embeddings/cache_backed.d.ts",
    "embeddings/fake.cjs",
    "embeddings/fake.js",
    "embeddings/fake.d.ts",
    "embeddings/openai.cjs",
    "embeddings/openai.js",
    "embeddings/openai.d.ts",
    "embeddings/cohere.cjs",
    "embeddings/cohere.js",
    "embeddings/cohere.d.ts",
    "embeddings/tensorflow.cjs",
    "embeddings/tensorflow.js",
    "embeddings/tensorflow.d.ts",
    "embeddings/hf.cjs",
    "embeddings/hf.js",
    "embeddings/hf.d.ts",
    "embeddings/googlevertexai.cjs",
    "embeddings/googlevertexai.js",
    "embeddings/googlevertexai.d.ts",
    "embeddings/googlepalm.cjs",
    "embeddings/googlepalm.js",
    "embeddings/googlepalm.d.ts",
    "embeddings/minimax.cjs",
    "embeddings/minimax.js",
    "embeddings/minimax.d.ts",
    "llms.cjs",
    "llms.js",
    "llms.d.ts",
    "llms/load.cjs",
    "llms/load.js",
    "llms/load.d.ts",
    "llms/base.cjs",
    "llms/base.js",
    "llms/base.d.ts",
    "llms/openai.cjs",
    "llms/openai.js",
    "llms/openai.d.ts",
    "llms/ai21.cjs",
    "llms/ai21.js",
    "llms/ai21.d.ts",
    "llms/aleph_alpha.cjs",
    "llms/aleph_alpha.js",
    "llms/aleph_alpha.d.ts",
    "llms/cohere.cjs",
    "llms/cohere.js",
    "llms/cohere.d.ts",
    "llms/hf.cjs",
    "llms/hf.js",
    "llms/hf.d.ts",
    "llms/raycast.cjs",
    "llms/raycast.js",
    "llms/raycast.d.ts",
    "llms/ollama.cjs",
    "llms/ollama.js",
    "llms/ollama.d.ts",
    "llms/replicate.cjs",
    "llms/replicate.js",
    "llms/replicate.d.ts",
    "llms/googlevertexai.cjs",
    "llms/googlevertexai.js",
    "llms/googlevertexai.d.ts",
    "llms/googlepalm.cjs",
    "llms/googlepalm.js",
    "llms/googlepalm.d.ts",
    "llms/sagemaker_endpoint.cjs",
    "llms/sagemaker_endpoint.js",
    "llms/sagemaker_endpoint.d.ts",
    "llms/bedrock.cjs",
    "llms/bedrock.js",
    "llms/bedrock.d.ts",
    "llms/llama_cpp.cjs",
    "llms/llama_cpp.js",
    "llms/llama_cpp.d.ts",
    "llms/writer.cjs",
    "llms/writer.js",
    "llms/writer.d.ts",
    "prompts.cjs",
    "prompts.js",
    "prompts.d.ts",
    "prompts/load.cjs",
    "prompts/load.js",
    "prompts/load.d.ts",
    "vectorstores.cjs",
    "vectorstores.js",
    "vectorstores.d.ts",
    "vectorstores/analyticdb.cjs",
    "vectorstores/analyticdb.js",
    "vectorstores/analyticdb.d.ts",
    "vectorstores/base.cjs",
    "vectorstores/base.js",
    "vectorstores/base.d.ts",
    "vectorstores/elasticsearch.cjs",
    "vectorstores/elasticsearch.js",
    "vectorstores/elasticsearch.d.ts",
    "vectorstores/memory.cjs",
    "vectorstores/memory.js",
    "vectorstores/memory.d.ts",
    "vectorstores/chroma.cjs",
    "vectorstores/chroma.js",
    "vectorstores/chroma.d.ts",
    "vectorstores/googlevertexai.cjs",
    "vectorstores/googlevertexai.js",
    "vectorstores/googlevertexai.d.ts",
    "vectorstores/hnswlib.cjs",
    "vectorstores/hnswlib.js",
    "vectorstores/hnswlib.d.ts",
    "vectorstores/faiss.cjs",
    "vectorstores/faiss.js",
    "vectorstores/faiss.d.ts",
    "vectorstores/weaviate.cjs",
    "vectorstores/weaviate.js",
    "vectorstores/weaviate.d.ts",
    "vectorstores/lancedb.cjs",
    "vectorstores/lancedb.js",
    "vectorstores/lancedb.d.ts",
    "vectorstores/mongo.cjs",
    "vectorstores/mongo.js",
    "vectorstores/mongo.d.ts",
    "vectorstores/mongodb_atlas.cjs",
    "vectorstores/mongodb_atlas.js",
    "vectorstores/mongodb_atlas.d.ts",
    "vectorstores/pinecone.cjs",
    "vectorstores/pinecone.js",
    "vectorstores/pinecone.d.ts",
    "vectorstores/qdrant.cjs",
    "vectorstores/qdrant.js",
    "vectorstores/qdrant.d.ts",
    "vectorstores/supabase.cjs",
    "vectorstores/supabase.js",
    "vectorstores/supabase.d.ts",
    "vectorstores/opensearch.cjs",
    "vectorstores/opensearch.js",
    "vectorstores/opensearch.d.ts",
    "vectorstores/milvus.cjs",
    "vectorstores/milvus.js",
    "vectorstores/milvus.d.ts",
    "vectorstores/prisma.cjs",
    "vectorstores/prisma.js",
    "vectorstores/prisma.d.ts",
    "vectorstores/typeorm.cjs",
    "vectorstores/typeorm.js",
    "vectorstores/typeorm.d.ts",
    "vectorstores/myscale.cjs",
    "vectorstores/myscale.js",
    "vectorstores/myscale.d.ts",
    "vectorstores/redis.cjs",
    "vectorstores/redis.js",
    "vectorstores/redis.d.ts",
    "vectorstores/typesense.cjs",
    "vectorstores/typesense.js",
    "vectorstores/typesense.d.ts",
    "vectorstores/singlestore.cjs",
    "vectorstores/singlestore.js",
    "vectorstores/singlestore.d.ts",
    "vectorstores/tigris.cjs",
    "vectorstores/tigris.js",
    "vectorstores/tigris.d.ts",
    "vectorstores/usearch.cjs",
    "vectorstores/usearch.js",
    "vectorstores/usearch.d.ts",
    "vectorstores/vectara.cjs",
    "vectorstores/vectara.js",
    "vectorstores/vectara.d.ts",
    "vectorstores/xata.cjs",
    "vectorstores/xata.js",
    "vectorstores/xata.d.ts",
    "vectorstores/zep.cjs",
    "vectorstores/zep.js",
    "vectorstores/zep.d.ts",
    "text_splitter.cjs",
    "text_splitter.js",
    "text_splitter.d.ts",
    "memory.cjs",
    "memory.js",
    "memory.d.ts",
    "memory/zep.cjs",
    "memory/zep.js",
    "memory/zep.d.ts",
    "document.cjs",
    "document.js",
    "document.d.ts",
    "document_loaders.cjs",
    "document_loaders.js",
    "document_loaders.d.ts",
    "document_loaders/base.cjs",
    "document_loaders/base.js",
    "document_loaders/base.d.ts",
    "document_loaders/web/apify_dataset.cjs",
    "document_loaders/web/apify_dataset.js",
    "document_loaders/web/apify_dataset.d.ts",
    "document_loaders/web/assemblyai.cjs",
    "document_loaders/web/assemblyai.js",
    "document_loaders/web/assemblyai.d.ts",
    "document_loaders/web/azure_blob_storage_container.cjs",
    "document_loaders/web/azure_blob_storage_container.js",
    "document_loaders/web/azure_blob_storage_container.d.ts",
    "document_loaders/web/azure_blob_storage_file.cjs",
    "document_loaders/web/azure_blob_storage_file.js",
    "document_loaders/web/azure_blob_storage_file.d.ts",
    "document_loaders/web/cheerio.cjs",
    "document_loaders/web/cheerio.js",
    "document_loaders/web/cheerio.d.ts",
    "document_loaders/web/puppeteer.cjs",
    "document_loaders/web/puppeteer.js",
    "document_loaders/web/puppeteer.d.ts",
    "document_loaders/web/playwright.cjs",
    "document_loaders/web/playwright.js",
    "document_loaders/web/playwright.d.ts",
    "document_loaders/web/college_confidential.cjs",
    "document_loaders/web/college_confidential.js",
    "document_loaders/web/college_confidential.d.ts",
    "document_loaders/web/gitbook.cjs",
    "document_loaders/web/gitbook.js",
    "document_loaders/web/gitbook.d.ts",
    "document_loaders/web/hn.cjs",
    "document_loaders/web/hn.js",
    "document_loaders/web/hn.d.ts",
    "document_loaders/web/imsdb.cjs",
    "document_loaders/web/imsdb.js",
    "document_loaders/web/imsdb.d.ts",
    "document_loaders/web/figma.cjs",
    "document_loaders/web/figma.js",
    "document_loaders/web/figma.d.ts",
    "document_loaders/web/github.cjs",
    "document_loaders/web/github.js",
    "document_loaders/web/github.d.ts",
    "document_loaders/web/notiondb.cjs",
    "document_loaders/web/notiondb.js",
    "document_loaders/web/notiondb.d.ts",
    "document_loaders/web/notionapi.cjs",
    "document_loaders/web/notionapi.js",
    "document_loaders/web/notionapi.d.ts",
    "document_loaders/web/recursive_url.cjs",
    "document_loaders/web/recursive_url.js",
    "document_loaders/web/recursive_url.d.ts",
    "document_loaders/web/s3.cjs",
    "document_loaders/web/s3.js",
    "document_loaders/web/s3.d.ts",
    "document_loaders/web/sonix_audio.cjs",
    "document_loaders/web/sonix_audio.js",
    "document_loaders/web/sonix_audio.d.ts",
    "document_loaders/web/confluence.cjs",
    "document_loaders/web/confluence.js",
    "document_loaders/web/confluence.d.ts",
    "document_loaders/web/serpapi.cjs",
    "document_loaders/web/serpapi.js",
    "document_loaders/web/serpapi.d.ts",
    "document_loaders/web/sort_xyz_blockchain.cjs",
    "document_loaders/web/sort_xyz_blockchain.js",
    "document_loaders/web/sort_xyz_blockchain.d.ts",
    "document_loaders/web/youtube.cjs",
    "document_loaders/web/youtube.js",
    "document_loaders/web/youtube.d.ts",
    "document_loaders/fs/directory.cjs",
    "document_loaders/fs/directory.js",
    "document_loaders/fs/directory.d.ts",
    "document_loaders/fs/buffer.cjs",
    "document_loaders/fs/buffer.js",
    "document_loaders/fs/buffer.d.ts",
    "document_loaders/fs/text.cjs",
    "document_loaders/fs/text.js",
    "document_loaders/fs/text.d.ts",
    "document_loaders/fs/json.cjs",
    "document_loaders/fs/json.js",
    "document_loaders/fs/json.d.ts",
    "document_loaders/fs/srt.cjs",
    "document_loaders/fs/srt.js",
    "document_loaders/fs/srt.d.ts",
    "document_loaders/fs/pdf.cjs",
    "document_loaders/fs/pdf.js",
    "document_loaders/fs/pdf.d.ts",
    "document_loaders/fs/docx.cjs",
    "document_loaders/fs/docx.js",
    "document_loaders/fs/docx.d.ts",
    "document_loaders/fs/epub.cjs",
    "document_loaders/fs/epub.js",
    "document_loaders/fs/epub.d.ts",
    "document_loaders/fs/csv.cjs",
    "document_loaders/fs/csv.js",
    "document_loaders/fs/csv.d.ts",
    "document_loaders/fs/notion.cjs",
    "document_loaders/fs/notion.js",
    "document_loaders/fs/notion.d.ts",
    "document_loaders/fs/unstructured.cjs",
    "document_loaders/fs/unstructured.js",
    "document_loaders/fs/unstructured.d.ts",
    "document_transformers/html_to_text.cjs",
    "document_transformers/html_to_text.js",
    "document_transformers/html_to_text.d.ts",
    "document_transformers/mozilla_readability.cjs",
    "document_transformers/mozilla_readability.js",
    "document_transformers/mozilla_readability.d.ts",
    "document_transformers/openai_functions.cjs",
    "document_transformers/openai_functions.js",
    "document_transformers/openai_functions.d.ts",
    "chat_models.cjs",
    "chat_models.js",
    "chat_models.d.ts",
    "chat_models/base.cjs",
    "chat_models/base.js",
    "chat_models/base.d.ts",
    "chat_models/openai.cjs",
    "chat_models/openai.js",
    "chat_models/openai.d.ts",
    "chat_models/anthropic.cjs",
    "chat_models/anthropic.js",
    "chat_models/anthropic.d.ts",
    "chat_models/googlevertexai.cjs",
    "chat_models/googlevertexai.js",
    "chat_models/googlevertexai.d.ts",
    "chat_models/googlepalm.cjs",
    "chat_models/googlepalm.js",
    "chat_models/googlepalm.d.ts",
    "chat_models/baiduwenxin.cjs",
    "chat_models/baiduwenxin.js",
    "chat_models/baiduwenxin.d.ts",
    "chat_models/ollama.cjs",
    "chat_models/ollama.js",
    "chat_models/ollama.d.ts",
    "chat_models/minimax.cjs",
    "chat_models/minimax.js",
    "chat_models/minimax.d.ts",
    "schema.cjs",
    "schema.js",
    "schema.d.ts",
    "schema/document.cjs",
    "schema/document.js",
    "schema/document.d.ts",
    "schema/output_parser.cjs",
    "schema/output_parser.js",
    "schema/output_parser.d.ts",
    "schema/query_constructor.cjs",
    "schema/query_constructor.js",
    "schema/query_constructor.d.ts",
    "schema/retriever.cjs",
    "schema/retriever.js",
    "schema/retriever.d.ts",
    "schema/runnable.cjs",
    "schema/runnable.js",
    "schema/runnable.d.ts",
    "schema/storage.cjs",
    "schema/storage.js",
    "schema/storage.d.ts",
    "sql_db.cjs",
    "sql_db.js",
    "sql_db.d.ts",
    "callbacks.cjs",
    "callbacks.js",
    "callbacks.d.ts",
    "callbacks/handlers/llmonitor.cjs",
    "callbacks/handlers/llmonitor.js",
    "callbacks/handlers/llmonitor.d.ts",
    "output_parsers.cjs",
    "output_parsers.js",
    "output_parsers.d.ts",
    "output_parsers/expression.cjs",
    "output_parsers/expression.js",
    "output_parsers/expression.d.ts",
    "retrievers.cjs",
    "retrievers.js",
    "retrievers.d.ts",
    "retrievers/amazon_kendra.cjs",
    "retrievers/amazon_kendra.js",
    "retrievers/amazon_kendra.d.ts",
    "retrievers/remote.cjs",
    "retrievers/remote.js",
    "retrievers/remote.d.ts",
    "retrievers/supabase.cjs",
    "retrievers/supabase.js",
    "retrievers/supabase.d.ts",
    "retrievers/zep.cjs",
    "retrievers/zep.js",
    "retrievers/zep.d.ts",
    "retrievers/metal.cjs",
    "retrievers/metal.js",
    "retrievers/metal.d.ts",
    "retrievers/databerry.cjs",
    "retrievers/databerry.js",
    "retrievers/databerry.d.ts",
    "retrievers/contextual_compression.cjs",
    "retrievers/contextual_compression.js",
    "retrievers/contextual_compression.d.ts",
    "retrievers/document_compressors.cjs",
    "retrievers/document_compressors.js",
    "retrievers/document_compressors.d.ts",
    "retrievers/multi_vector.cjs",
    "retrievers/multi_vector.js",
    "retrievers/multi_vector.d.ts",
    "retrievers/parent_document.cjs",
    "retrievers/parent_document.js",
    "retrievers/parent_document.d.ts",
    "retrievers/time_weighted.cjs",
    "retrievers/time_weighted.js",
    "retrievers/time_weighted.d.ts",
    "retrievers/document_compressors/chain_extract.cjs",
    "retrievers/document_compressors/chain_extract.js",
    "retrievers/document_compressors/chain_extract.d.ts",
    "retrievers/hyde.cjs",
    "retrievers/hyde.js",
    "retrievers/hyde.d.ts",
    "retrievers/score_threshold.cjs",
    "retrievers/score_threshold.js",
    "retrievers/score_threshold.d.ts",
    "retrievers/self_query.cjs",
    "retrievers/self_query.js",
    "retrievers/self_query.d.ts",
    "retrievers/self_query/chroma.cjs",
    "retrievers/self_query/chroma.js",
    "retrievers/self_query/chroma.d.ts",
    "retrievers/self_query/functional.cjs",
    "retrievers/self_query/functional.js",
    "retrievers/self_query/functional.d.ts",
    "retrievers/self_query/pinecone.cjs",
    "retrievers/self_query/pinecone.js",
    "retrievers/self_query/pinecone.d.ts",
    "retrievers/self_query/supabase.cjs",
    "retrievers/self_query/supabase.js",
    "retrievers/self_query/supabase.d.ts",
    "retrievers/self_query/weaviate.cjs",
    "retrievers/self_query/weaviate.js",
    "retrievers/self_query/weaviate.d.ts",
    "retrievers/vespa.cjs",
    "retrievers/vespa.js",
    "retrievers/vespa.d.ts",
    "cache.cjs",
    "cache.js",
    "cache.d.ts",
    "cache/momento.cjs",
    "cache/momento.js",
    "cache/momento.d.ts",
    "cache/redis.cjs",
    "cache/redis.js",
    "cache/redis.d.ts",
    "cache/ioredis.cjs",
    "cache/ioredis.js",
    "cache/ioredis.d.ts",
    "cache/upstash_redis.cjs",
    "cache/upstash_redis.js",
    "cache/upstash_redis.d.ts",
    "stores/doc/in_memory.cjs",
    "stores/doc/in_memory.js",
    "stores/doc/in_memory.d.ts",
    "stores/doc/gcs.cjs",
    "stores/doc/gcs.js",
    "stores/doc/gcs.d.ts",
    "stores/file/in_memory.cjs",
    "stores/file/in_memory.js",
    "stores/file/in_memory.d.ts",
    "stores/file/node.cjs",
    "stores/file/node.js",
    "stores/file/node.d.ts",
    "stores/message/in_memory.cjs",
    "stores/message/in_memory.js",
    "stores/message/in_memory.d.ts",
    "stores/message/dynamodb.cjs",
    "stores/message/dynamodb.js",
    "stores/message/dynamodb.d.ts",
    "stores/message/firestore.cjs",
    "stores/message/firestore.js",
    "stores/message/firestore.d.ts",
    "stores/message/momento.cjs",
    "stores/message/momento.js",
    "stores/message/momento.d.ts",
    "stores/message/mongodb.cjs",
    "stores/message/mongodb.js",
    "stores/message/mongodb.d.ts",
    "stores/message/redis.cjs",
    "stores/message/redis.js",
    "stores/message/redis.d.ts",
    "stores/message/ioredis.cjs",
    "stores/message/ioredis.js",
    "stores/message/ioredis.d.ts",
    "stores/message/upstash_redis.cjs",
    "stores/message/upstash_redis.js",
    "stores/message/upstash_redis.d.ts",
    "stores/message/planetscale.cjs",
    "stores/message/planetscale.js",
    "stores/message/planetscale.d.ts",
    "stores/message/xata.cjs",
    "stores/message/xata.js",
    "stores/message/xata.d.ts",
    "storage/in_memory.cjs",
    "storage/in_memory.js",
    "storage/in_memory.d.ts",
    "storage/ioredis.cjs",
    "storage/ioredis.js",
    "storage/ioredis.d.ts",
    "hub.cjs",
    "hub.js",
    "hub.d.ts",
    "util/math.cjs",
    "util/math.js",
    "util/math.d.ts",
    "experimental/autogpt.cjs",
    "experimental/autogpt.js",
    "experimental/autogpt.d.ts",
    "experimental/babyagi.cjs",
    "experimental/babyagi.js",
    "experimental/babyagi.d.ts",
    "experimental/generative_agents.cjs",
    "experimental/generative_agents.js",
    "experimental/generative_agents.d.ts",
    "experimental/plan_and_execute.cjs",
    "experimental/plan_and_execute.js",
    "experimental/plan_and_execute.d.ts",
    "experimental/multimodal_embeddings/googlevertexai.cjs",
    "experimental/multimodal_embeddings/googlevertexai.js",
    "experimental/multimodal_embeddings/googlevertexai.d.ts",
    "experimental/chat_models/anthropic_functions.cjs",
    "experimental/chat_models/anthropic_functions.js",
    "experimental/chat_models/anthropic_functions.d.ts",
    "evaluation.cjs",
    "evaluation.js",
    "evaluation.d.ts",
    "index.cjs",
    "index.js",
    "index.d.ts"
  ],
  "repository": {
    "type": "git",
    "url": "git@github.com:hwchase17/langchainjs.git"
  },
  "scripts": {
    "build": "yarn clean && yarn build:esm && yarn build:cjs && node scripts/create-entrypoints.js && node scripts/check-tree-shaking.js",
    "build:esm": "tsc --outDir dist/ && rimraf dist/tests dist/**/tests",
    "build:cjs": "tsc --outDir dist-cjs/ -p tsconfig.cjs.json && node scripts/move-cjs-to-dist.js && rimraf dist-cjs",
    "build:watch": "node scripts/create-entrypoints.js && tsc --outDir dist/ --watch",
    "lint": "eslint src && dpdm --exit-code circular:1 --no-warning --no-tree src/*.ts src/**/*.ts",
    "lint:fix": "yarn lint --fix",
    "precommit": "lint-staged",
    "clean": "rimraf dist/ && node scripts/create-entrypoints.js pre",
    "prepack": "yarn build",
    "release": "release-it --only-version --config .release-it.json",
    "test": "NODE_OPTIONS=--experimental-vm-modules jest --testPathIgnorePatterns=\\.int\\.test.ts --testTimeout 30000",
    "test:watch": "NODE_OPTIONS=--experimental-vm-modules jest --watch --testPathIgnorePatterns=\\.int\\.test.ts",
    "test:integration": "NODE_OPTIONS=--experimental-vm-modules jest --testPathPattern=\\.int\\.test.ts --testTimeout 100000",
    "test:single": "NODE_OPTIONS=--experimental-vm-modules yarn run jest --config jest.config.cjs --testTimeout 100000",
    "format": "prettier --write \"src\"",
    "format:check": "prettier --check \"src\""
  },
  "author": "LangChain",
  "license": "MIT",
  "devDependencies": {
    "@aws-crypto/sha256-js": "^5.0.0",
    "@aws-sdk/client-dynamodb": "^3.310.0",
    "@aws-sdk/client-kendra": "^3.352.0",
    "@aws-sdk/client-lambda": "^3.310.0",
    "@aws-sdk/client-s3": "^3.310.0",
    "@aws-sdk/client-sagemaker-runtime": "^3.310.0",
    "@aws-sdk/client-sfn": "^3.362.0",
    "@aws-sdk/credential-provider-node": "^3.388.0",
    "@aws-sdk/protocol-http": "^3.374.0",
    "@aws-sdk/signature-v4": "^3.374.0",
    "@aws-sdk/types": "^3.357.0",
    "@azure/storage-blob": "^12.15.0",
    "@clickhouse/client": "^0.0.14",
    "@elastic/elasticsearch": "^8.4.0",
    "@faker-js/faker": "^7.6.0",
    "@getmetal/metal-sdk": "^4.0.0",
    "@getzep/zep-js": "^0.7.0",
    "@gomomento/sdk": "^1.23.0",
    "@google-ai/generativelanguage": "^0.2.1",
    "@google-cloud/storage": "^6.10.1",
    "@huggingface/inference": "^1.5.1",
    "@jest/globals": "^29.5.0",
    "@mozilla/readability": "^0.4.4",
    "@notionhq/client": "^2.2.5",
    "@opensearch-project/opensearch": "^2.2.0",
    "@pinecone-database/pinecone": "^0.0.14",
    "@planetscale/database": "^1.8.0",
    "@qdrant/js-client-rest": "^1.2.0",
    "@raycast/api": "^1.55.2",
    "@smithy/eventstream-codec": "^2.0.5",
    "@smithy/util-utf8": "^2.0.0",
    "@supabase/postgrest-js": "^1.1.1",
    "@supabase/supabase-js": "^2.10.0",
    "@tensorflow-models/universal-sentence-encoder": "^1.3.3",
    "@tensorflow/tfjs-backend-cpu": "^4.4.0",
    "@tensorflow/tfjs-converter": "^4.4.0",
    "@tensorflow/tfjs-core": "^4.4.0",
    "@tigrisdata/vector": "^1.1.0",
    "@tsconfig/recommended": "^1.0.2",
    "@types/d3-dsv": "^2",
    "@types/decamelize": "^1.2.0",
    "@types/flat": "^5.0.2",
    "@types/html-to-text": "^9",
    "@types/js-yaml": "^4",
    "@types/jsdom": "^21.1.1",
    "@types/mozilla-readability": "^0.2.1",
    "@types/object-hash": "^3.0.2",
    "@types/pdf-parse": "^1.1.1",
    "@types/pg": "^8",
    "@types/pg-copy-streams": "^1.2.2",
    "@types/uuid": "^9",
    "@typescript-eslint/eslint-plugin": "^5.58.0",
    "@typescript-eslint/parser": "^5.58.0",
    "@upstash/redis": "^1.20.6",
    "@writerai/writer-sdk": "^0.40.2",
    "@xata.io/client": "^0.25.1",
    "@zilliz/milvus2-sdk-node": ">=2.2.11",
    "apify-client": "^2.7.1",
    "axios": "^0.26.0",
    "cheerio": "^1.0.0-rc.12",
    "chromadb": "^1.5.3",
    "cohere-ai": "^5.0.2",
    "d3-dsv": "^2.0.0",
    "dotenv": "^16.0.3",
    "dpdm": "^3.12.0",
    "epub2": "^3.0.1",
    "eslint": "^8.33.0",
    "eslint-config-airbnb-base": "^15.0.0",
    "eslint-config-prettier": "^8.6.0",
    "eslint-plugin-import": "^2.27.5",
    "eslint-plugin-no-instanceof": "^1.0.1",
    "eslint-plugin-prettier": "^4.2.1",
    "faiss-node": "^0.3.0",
    "fast-xml-parser": "^4.2.7",
    "firebase-admin": "^11.9.0",
    "google-auth-library": "^8.9.0",
    "graphql": "^16.6.0",
    "hnswlib-node": "^1.4.2",
    "html-to-text": "^9.0.5",
    "ignore": "^5.2.0",
    "ioredis": "^5.3.2",
    "jest": "^29.5.0",
    "jsdom": "^22.1.0",
<<<<<<< HEAD
    "langchainhub": "~0.0.3",
    "llmonitor": "^0.5.4",
=======
>>>>>>> b34d004b
    "mammoth": "^1.5.1",
    "ml-matrix": "^6.10.4",
    "mongodb": "^5.2.0",
    "mysql2": "^3.3.3",
    "node-llama-cpp": "^2.1.2",
    "notion-to-md": "^3.1.0",
    "pdf-parse": "1.1.1",
    "peggy": "^3.0.2",
    "pg": "^8.11.0",
    "pg-copy-streams": "^6.0.5",
    "pickleparser": "^0.1.0",
    "playwright": "^1.32.1",
    "prettier": "^2.8.3",
    "puppeteer": "^19.7.2",
    "redis": "^4.6.6",
    "release-it": "^15.10.1",
    "replicate": "^0.12.3",
    "rimraf": "^5.0.1",
    "rollup": "^3.19.1",
    "sonix-speech-recognition": "^2.1.1",
    "sqlite3": "^5.1.4",
    "srt-parser-2": "^1.2.2",
    "ts-jest": "^29.1.0",
    "typeorm": "^0.3.12",
    "typescript": "^5.0.0",
    "typesense": "^1.5.3",
    "usearch": "^1.1.1",
    "vectordb": "^0.1.4",
    "weaviate-ts-client": "^1.4.0",
    "youtube-transcript": "^1.0.6",
    "youtubei.js": "^5.8.0"
  },
  "peerDependencies": {
    "@aws-crypto/sha256-js": "^5.0.0",
    "@aws-sdk/client-dynamodb": "^3.310.0",
    "@aws-sdk/client-kendra": "^3.352.0",
    "@aws-sdk/client-lambda": "^3.310.0",
    "@aws-sdk/client-s3": "^3.310.0",
    "@aws-sdk/client-sagemaker-runtime": "^3.310.0",
    "@aws-sdk/client-sfn": "^3.310.0",
    "@aws-sdk/credential-provider-node": "^3.388.0",
    "@aws-sdk/protocol-http": "^3.374.0",
    "@aws-sdk/signature-v4": "^3.374.0",
    "@azure/storage-blob": "^12.15.0",
    "@clickhouse/client": "^0.0.14",
    "@elastic/elasticsearch": "^8.4.0",
    "@getmetal/metal-sdk": "*",
    "@getzep/zep-js": "^0.7.0",
    "@gomomento/sdk": "^1.23.0",
    "@google-ai/generativelanguage": "^0.2.1",
    "@google-cloud/storage": "^6.10.1",
    "@huggingface/inference": "^1.5.1",
    "@mozilla/readability": "*",
    "@notionhq/client": "^2.2.5",
    "@opensearch-project/opensearch": "*",
    "@pinecone-database/pinecone": "*",
    "@planetscale/database": "^1.8.0",
    "@qdrant/js-client-rest": "^1.2.0",
    "@raycast/api": "^1.55.2",
    "@smithy/eventstream-codec": "^2.0.5",
    "@smithy/util-utf8": "^2.0.0",
    "@supabase/postgrest-js": "^1.1.1",
    "@supabase/supabase-js": "^2.10.0",
    "@tensorflow-models/universal-sentence-encoder": "*",
    "@tensorflow/tfjs-converter": "*",
    "@tensorflow/tfjs-core": "*",
    "@tigrisdata/vector": "^1.1.0",
    "@upstash/redis": "^1.20.6",
    "@writerai/writer-sdk": "^0.40.2",
    "@xata.io/client": "^0.25.1",
    "@zilliz/milvus2-sdk-node": ">=2.2.7",
    "apify-client": "^2.7.1",
    "axios": "*",
    "cheerio": "^1.0.0-rc.12",
    "chromadb": "^1.5.3",
    "cohere-ai": "^5.0.2",
    "d3-dsv": "^2.0.0",
    "epub2": "^3.0.1",
    "faiss-node": "^0.3.0",
    "fast-xml-parser": "^4.2.7",
    "firebase-admin": "^11.9.0",
    "google-auth-library": "^8.9.0",
    "hnswlib-node": "^1.4.2",
    "html-to-text": "^9.0.5",
    "ignore": "^5.2.0",
    "ioredis": "^5.3.2",
    "jsdom": "*",
<<<<<<< HEAD
    "langchainhub": "~0.0.3",
    "llmonitor": "^0.5.4",
=======
>>>>>>> b34d004b
    "mammoth": "*",
    "mongodb": "^5.2.0",
    "mysql2": "^3.3.3",
    "node-llama-cpp": "*",
    "notion-to-md": "^3.1.0",
    "pdf-parse": "1.1.1",
    "peggy": "^3.0.2",
    "pg": "^8.11.0",
    "pg-copy-streams": "^6.0.5",
    "pickleparser": "^0.1.0",
    "playwright": "^1.32.1",
    "puppeteer": "^19.7.2",
    "redis": "^4.6.4",
    "replicate": "^0.12.3",
    "sonix-speech-recognition": "^2.1.1",
    "srt-parser-2": "^1.2.2",
    "typeorm": "^0.3.12",
    "typesense": "^1.5.3",
    "usearch": "^1.1.1",
    "vectordb": "^0.1.4",
    "weaviate-ts-client": "^1.4.0",
    "youtube-transcript": "^1.0.6",
    "youtubei.js": "^5.8.0"
  },
  "peerDependenciesMeta": {
    "@aws-crypto/sha256-js": {
      "optional": true
    },
    "@aws-sdk/client-dynamodb": {
      "optional": true
    },
    "@aws-sdk/client-kendra": {
      "optional": true
    },
    "@aws-sdk/client-lambda": {
      "optional": true
    },
    "@aws-sdk/client-s3": {
      "optional": true
    },
    "@aws-sdk/client-sagemaker-runtime": {
      "optional": true
    },
    "@aws-sdk/client-sfn": {
      "optional": true
    },
    "@aws-sdk/credential-provider-node": {
      "optional": true
    },
    "@aws-sdk/protocol-http": {
      "optional": true
    },
    "@aws-sdk/signature-v4": {
      "optional": true
    },
    "@azure/storage-blob": {
      "optional": true
    },
    "@clickhouse/client": {
      "optional": true
    },
    "@elastic/elasticsearch": {
      "optional": true
    },
    "@getmetal/metal-sdk": {
      "optional": true
    },
    "@getzep/zep-js": {
      "optional": true
    },
    "@gomomento/sdk": {
      "optional": true
    },
    "@google-ai/generativelanguage": {
      "optional": true
    },
    "@google-cloud/storage": {
      "optional": true
    },
    "@huggingface/inference": {
      "optional": true
    },
    "@mozilla/readability": {
      "optional": true
    },
    "@notionhq/client": {
      "optional": true
    },
    "@opensearch-project/opensearch": {
      "optional": true
    },
    "@pinecone-database/pinecone": {
      "optional": true
    },
    "@planetscale/database": {
      "optional": true
    },
    "@qdrant/js-client-rest": {
      "optional": true
    },
    "@raycast/api": {
      "optional": true
    },
    "@smithy/eventstream-codec": {
      "optional": true
    },
    "@smithy/util-utf8": {
      "optional": true
    },
    "@supabase/postgrest-js": {
      "optional": true
    },
    "@supabase/supabase-js": {
      "optional": true
    },
    "@tensorflow-models/universal-sentence-encoder": {
      "optional": true
    },
    "@tensorflow/tfjs-converter": {
      "optional": true
    },
    "@tensorflow/tfjs-core": {
      "optional": true
    },
    "@tigrisdata/vector": {
      "optional": true
    },
    "@upstash/redis": {
      "optional": true
    },
    "@writerai/writer-sdk": {
      "optional": true
    },
    "@xata.io/client": {
      "optional": true
    },
    "@zilliz/milvus2-sdk-node": {
      "optional": true
    },
    "apify-client": {
      "optional": true
    },
    "axios": {
      "optional": true
    },
    "cheerio": {
      "optional": true
    },
    "chromadb": {
      "optional": true
    },
    "cohere-ai": {
      "optional": true
    },
    "d3-dsv": {
      "optional": true
    },
    "epub2": {
      "optional": true
    },
    "faiss-node": {
      "optional": true
    },
    "fast-xml-parser": {
      "optional": true
    },
    "firebase-admin": {
      "optional": true
    },
    "google-auth-library": {
      "optional": true
    },
    "hnswlib-node": {
      "optional": true
    },
    "html-to-text": {
      "optional": true
    },
    "ignore": {
      "optional": true
    },
    "ioredis": {
      "optional": true
    },
    "jsdom": {
      "optional": true
    },
<<<<<<< HEAD
    "langchainhub": {
      "optional": true
    },
    "llmonitor": {
      "optional": true
    },
=======
>>>>>>> b34d004b
    "mammoth": {
      "optional": true
    },
    "mongodb": {
      "optional": true
    },
    "mysql2": {
      "optional": true
    },
    "node-llama-cpp": {
      "optional": true
    },
    "notion-to-md": {
      "optional": true
    },
    "pdf-parse": {
      "optional": true
    },
    "peggy": {
      "optional": true
    },
    "pg": {
      "optional": true
    },
    "pg-copy-streams": {
      "optional": true
    },
    "pickleparser": {
      "optional": true
    },
    "playwright": {
      "optional": true
    },
    "puppeteer": {
      "optional": true
    },
    "redis": {
      "optional": true
    },
    "replicate": {
      "optional": true
    },
    "sonix-speech-recognition": {
      "optional": true
    },
    "srt-parser-2": {
      "optional": true
    },
    "typeorm": {
      "optional": true
    },
    "typesense": {
      "optional": true
    },
    "usearch": {
      "optional": true
    },
    "vectordb": {
      "optional": true
    },
    "weaviate-ts-client": {
      "optional": true
    },
    "youtube-transcript": {
      "optional": true
    },
    "youtubei.js": {
      "optional": true
    }
  },
  "dependencies": {
    "@anthropic-ai/sdk": "^0.6.2",
    "ansi-styles": "^5.0.0",
    "binary-extensions": "^2.2.0",
    "camelcase": "6",
    "decamelize": "^1.2.0",
    "expr-eval": "^2.0.2",
    "flat": "^5.0.2",
    "js-tiktoken": "^1.0.7",
    "js-yaml": "^4.1.0",
    "jsonpointer": "^5.0.1",
    "langchainhub": "~0.0.6",
    "langsmith": "~0.0.31",
    "ml-distance": "^4.0.0",
    "object-hash": "^3.0.0",
    "openai": "^4.4.0",
    "openapi-types": "^12.1.3",
    "p-queue": "^6.6.2",
    "p-retry": "4",
    "uuid": "^9.0.0",
    "yaml": "^2.2.1",
    "zod": "^3.21.4",
    "zod-to-json-schema": "^3.20.4"
  },
  "publishConfig": {
    "access": "public"
  },
  "keywords": [
    "llm",
    "ai",
    "gpt3",
    "chain",
    "prompt",
    "prompt engineering",
    "chatgpt",
    "machine learning",
    "ml",
    "openai",
    "embeddings",
    "vectorstores"
  ],
  "exports": {
    ".": {
      "types": "./index.d.ts",
      "import": "./index.js",
      "require": "./index.cjs"
    },
    "./load": {
      "types": "./load.d.ts",
      "import": "./load.js",
      "require": "./load.cjs"
    },
    "./load/serializable": {
      "types": "./load/serializable.d.ts",
      "import": "./load/serializable.js",
      "require": "./load/serializable.cjs"
    },
    "./agents": {
      "types": "./agents.d.ts",
      "import": "./agents.js",
      "require": "./agents.cjs"
    },
    "./agents/load": {
      "types": "./agents/load.d.ts",
      "import": "./agents/load.js",
      "require": "./agents/load.cjs"
    },
    "./agents/toolkits": {
      "types": "./agents/toolkits.d.ts",
      "import": "./agents/toolkits.js",
      "require": "./agents/toolkits.cjs"
    },
    "./agents/toolkits/aws_sfn": {
      "types": "./agents/toolkits/aws_sfn.d.ts",
      "import": "./agents/toolkits/aws_sfn.js",
      "require": "./agents/toolkits/aws_sfn.cjs"
    },
    "./agents/toolkits/sql": {
      "types": "./agents/toolkits/sql.d.ts",
      "import": "./agents/toolkits/sql.js",
      "require": "./agents/toolkits/sql.cjs"
    },
    "./base_language": {
      "types": "./base_language.d.ts",
      "import": "./base_language.js",
      "require": "./base_language.cjs"
    },
    "./tools": {
      "types": "./tools.d.ts",
      "import": "./tools.js",
      "require": "./tools.cjs"
    },
    "./tools/aws_lambda": {
      "types": "./tools/aws_lambda.d.ts",
      "import": "./tools/aws_lambda.js",
      "require": "./tools/aws_lambda.cjs"
    },
    "./tools/aws_sfn": {
      "types": "./tools/aws_sfn.d.ts",
      "import": "./tools/aws_sfn.js",
      "require": "./tools/aws_sfn.cjs"
    },
    "./tools/calculator": {
      "types": "./tools/calculator.d.ts",
      "import": "./tools/calculator.js",
      "require": "./tools/calculator.cjs"
    },
    "./tools/sql": {
      "types": "./tools/sql.d.ts",
      "import": "./tools/sql.js",
      "require": "./tools/sql.cjs"
    },
    "./tools/webbrowser": {
      "types": "./tools/webbrowser.d.ts",
      "import": "./tools/webbrowser.js",
      "require": "./tools/webbrowser.cjs"
    },
    "./chains": {
      "types": "./chains.d.ts",
      "import": "./chains.js",
      "require": "./chains.cjs"
    },
    "./chains/load": {
      "types": "./chains/load.d.ts",
      "import": "./chains/load.js",
      "require": "./chains/load.cjs"
    },
    "./chains/openai_functions": {
      "types": "./chains/openai_functions.d.ts",
      "import": "./chains/openai_functions.js",
      "require": "./chains/openai_functions.cjs"
    },
    "./chains/query_constructor": {
      "types": "./chains/query_constructor.d.ts",
      "import": "./chains/query_constructor.js",
      "require": "./chains/query_constructor.cjs"
    },
    "./chains/query_constructor/ir": {
      "types": "./chains/query_constructor/ir.d.ts",
      "import": "./chains/query_constructor/ir.js",
      "require": "./chains/query_constructor/ir.cjs"
    },
    "./chains/sql_db": {
      "types": "./chains/sql_db.d.ts",
      "import": "./chains/sql_db.js",
      "require": "./chains/sql_db.cjs"
    },
    "./embeddings": {
      "node": {
        "types": "./embeddings.d.ts",
        "import": "./embeddings.js",
        "require": "./embeddings.cjs"
      }
    },
    "./embeddings/base": {
      "types": "./embeddings/base.d.ts",
      "import": "./embeddings/base.js",
      "require": "./embeddings/base.cjs"
    },
    "./embeddings/cache_backed": {
      "types": "./embeddings/cache_backed.d.ts",
      "import": "./embeddings/cache_backed.js",
      "require": "./embeddings/cache_backed.cjs"
    },
    "./embeddings/fake": {
      "types": "./embeddings/fake.d.ts",
      "import": "./embeddings/fake.js",
      "require": "./embeddings/fake.cjs"
    },
    "./embeddings/openai": {
      "types": "./embeddings/openai.d.ts",
      "import": "./embeddings/openai.js",
      "require": "./embeddings/openai.cjs"
    },
    "./embeddings/cohere": {
      "types": "./embeddings/cohere.d.ts",
      "import": "./embeddings/cohere.js",
      "require": "./embeddings/cohere.cjs"
    },
    "./embeddings/tensorflow": {
      "types": "./embeddings/tensorflow.d.ts",
      "import": "./embeddings/tensorflow.js",
      "require": "./embeddings/tensorflow.cjs"
    },
    "./embeddings/hf": {
      "types": "./embeddings/hf.d.ts",
      "import": "./embeddings/hf.js",
      "require": "./embeddings/hf.cjs"
    },
    "./embeddings/googlevertexai": {
      "types": "./embeddings/googlevertexai.d.ts",
      "import": "./embeddings/googlevertexai.js",
      "require": "./embeddings/googlevertexai.cjs"
    },
    "./embeddings/googlepalm": {
      "types": "./embeddings/googlepalm.d.ts",
      "import": "./embeddings/googlepalm.js",
      "require": "./embeddings/googlepalm.cjs"
    },
    "./embeddings/minimax": {
      "types": "./embeddings/minimax.d.ts",
      "import": "./embeddings/minimax.js",
      "require": "./embeddings/minimax.cjs"
    },
    "./llms": {
      "node": {
        "types": "./llms.d.ts",
        "import": "./llms.js",
        "require": "./llms.cjs"
      }
    },
    "./llms/load": {
      "types": "./llms/load.d.ts",
      "import": "./llms/load.js",
      "require": "./llms/load.cjs"
    },
    "./llms/base": {
      "types": "./llms/base.d.ts",
      "import": "./llms/base.js",
      "require": "./llms/base.cjs"
    },
    "./llms/openai": {
      "types": "./llms/openai.d.ts",
      "import": "./llms/openai.js",
      "require": "./llms/openai.cjs"
    },
    "./llms/ai21": {
      "types": "./llms/ai21.d.ts",
      "import": "./llms/ai21.js",
      "require": "./llms/ai21.cjs"
    },
    "./llms/aleph_alpha": {
      "types": "./llms/aleph_alpha.d.ts",
      "import": "./llms/aleph_alpha.js",
      "require": "./llms/aleph_alpha.cjs"
    },
    "./llms/cohere": {
      "types": "./llms/cohere.d.ts",
      "import": "./llms/cohere.js",
      "require": "./llms/cohere.cjs"
    },
    "./llms/hf": {
      "types": "./llms/hf.d.ts",
      "import": "./llms/hf.js",
      "require": "./llms/hf.cjs"
    },
    "./llms/raycast": {
      "types": "./llms/raycast.d.ts",
      "import": "./llms/raycast.js",
      "require": "./llms/raycast.cjs"
    },
    "./llms/ollama": {
      "types": "./llms/ollama.d.ts",
      "import": "./llms/ollama.js",
      "require": "./llms/ollama.cjs"
    },
    "./llms/replicate": {
      "types": "./llms/replicate.d.ts",
      "import": "./llms/replicate.js",
      "require": "./llms/replicate.cjs"
    },
    "./llms/googlevertexai": {
      "types": "./llms/googlevertexai.d.ts",
      "import": "./llms/googlevertexai.js",
      "require": "./llms/googlevertexai.cjs"
    },
    "./llms/googlepalm": {
      "types": "./llms/googlepalm.d.ts",
      "import": "./llms/googlepalm.js",
      "require": "./llms/googlepalm.cjs"
    },
    "./llms/sagemaker_endpoint": {
      "types": "./llms/sagemaker_endpoint.d.ts",
      "import": "./llms/sagemaker_endpoint.js",
      "require": "./llms/sagemaker_endpoint.cjs"
    },
    "./llms/bedrock": {
      "types": "./llms/bedrock.d.ts",
      "import": "./llms/bedrock.js",
      "require": "./llms/bedrock.cjs"
    },
    "./llms/llama_cpp": {
      "types": "./llms/llama_cpp.d.ts",
      "import": "./llms/llama_cpp.js",
      "require": "./llms/llama_cpp.cjs"
    },
    "./llms/writer": {
      "types": "./llms/writer.d.ts",
      "import": "./llms/writer.js",
      "require": "./llms/writer.cjs"
    },
    "./prompts": {
      "types": "./prompts.d.ts",
      "import": "./prompts.js",
      "require": "./prompts.cjs"
    },
    "./prompts/load": {
      "types": "./prompts/load.d.ts",
      "import": "./prompts/load.js",
      "require": "./prompts/load.cjs"
    },
    "./vectorstores": {
      "node": {
        "types": "./vectorstores.d.ts",
        "import": "./vectorstores.js",
        "require": "./vectorstores.cjs"
      }
    },
    "./vectorstores/analyticdb": {
      "types": "./vectorstores/analyticdb.d.ts",
      "import": "./vectorstores/analyticdb.js",
      "require": "./vectorstores/analyticdb.cjs"
    },
    "./vectorstores/base": {
      "types": "./vectorstores/base.d.ts",
      "import": "./vectorstores/base.js",
      "require": "./vectorstores/base.cjs"
    },
    "./vectorstores/elasticsearch": {
      "types": "./vectorstores/elasticsearch.d.ts",
      "import": "./vectorstores/elasticsearch.js",
      "require": "./vectorstores/elasticsearch.cjs"
    },
    "./vectorstores/memory": {
      "types": "./vectorstores/memory.d.ts",
      "import": "./vectorstores/memory.js",
      "require": "./vectorstores/memory.cjs"
    },
    "./vectorstores/chroma": {
      "types": "./vectorstores/chroma.d.ts",
      "import": "./vectorstores/chroma.js",
      "require": "./vectorstores/chroma.cjs"
    },
    "./vectorstores/googlevertexai": {
      "types": "./vectorstores/googlevertexai.d.ts",
      "import": "./vectorstores/googlevertexai.js",
      "require": "./vectorstores/googlevertexai.cjs"
    },
    "./vectorstores/hnswlib": {
      "types": "./vectorstores/hnswlib.d.ts",
      "import": "./vectorstores/hnswlib.js",
      "require": "./vectorstores/hnswlib.cjs"
    },
    "./vectorstores/faiss": {
      "types": "./vectorstores/faiss.d.ts",
      "import": "./vectorstores/faiss.js",
      "require": "./vectorstores/faiss.cjs"
    },
    "./vectorstores/weaviate": {
      "types": "./vectorstores/weaviate.d.ts",
      "import": "./vectorstores/weaviate.js",
      "require": "./vectorstores/weaviate.cjs"
    },
    "./vectorstores/lancedb": {
      "types": "./vectorstores/lancedb.d.ts",
      "import": "./vectorstores/lancedb.js",
      "require": "./vectorstores/lancedb.cjs"
    },
    "./vectorstores/mongo": {
      "types": "./vectorstores/mongo.d.ts",
      "import": "./vectorstores/mongo.js",
      "require": "./vectorstores/mongo.cjs"
    },
    "./vectorstores/mongodb_atlas": {
      "types": "./vectorstores/mongodb_atlas.d.ts",
      "import": "./vectorstores/mongodb_atlas.js",
      "require": "./vectorstores/mongodb_atlas.cjs"
    },
    "./vectorstores/pinecone": {
      "types": "./vectorstores/pinecone.d.ts",
      "import": "./vectorstores/pinecone.js",
      "require": "./vectorstores/pinecone.cjs"
    },
    "./vectorstores/qdrant": {
      "types": "./vectorstores/qdrant.d.ts",
      "import": "./vectorstores/qdrant.js",
      "require": "./vectorstores/qdrant.cjs"
    },
    "./vectorstores/supabase": {
      "types": "./vectorstores/supabase.d.ts",
      "import": "./vectorstores/supabase.js",
      "require": "./vectorstores/supabase.cjs"
    },
    "./vectorstores/opensearch": {
      "types": "./vectorstores/opensearch.d.ts",
      "import": "./vectorstores/opensearch.js",
      "require": "./vectorstores/opensearch.cjs"
    },
    "./vectorstores/milvus": {
      "types": "./vectorstores/milvus.d.ts",
      "import": "./vectorstores/milvus.js",
      "require": "./vectorstores/milvus.cjs"
    },
    "./vectorstores/prisma": {
      "types": "./vectorstores/prisma.d.ts",
      "import": "./vectorstores/prisma.js",
      "require": "./vectorstores/prisma.cjs"
    },
    "./vectorstores/typeorm": {
      "types": "./vectorstores/typeorm.d.ts",
      "import": "./vectorstores/typeorm.js",
      "require": "./vectorstores/typeorm.cjs"
    },
    "./vectorstores/myscale": {
      "types": "./vectorstores/myscale.d.ts",
      "import": "./vectorstores/myscale.js",
      "require": "./vectorstores/myscale.cjs"
    },
    "./vectorstores/redis": {
      "types": "./vectorstores/redis.d.ts",
      "import": "./vectorstores/redis.js",
      "require": "./vectorstores/redis.cjs"
    },
    "./vectorstores/typesense": {
      "types": "./vectorstores/typesense.d.ts",
      "import": "./vectorstores/typesense.js",
      "require": "./vectorstores/typesense.cjs"
    },
    "./vectorstores/singlestore": {
      "types": "./vectorstores/singlestore.d.ts",
      "import": "./vectorstores/singlestore.js",
      "require": "./vectorstores/singlestore.cjs"
    },
    "./vectorstores/tigris": {
      "types": "./vectorstores/tigris.d.ts",
      "import": "./vectorstores/tigris.js",
      "require": "./vectorstores/tigris.cjs"
    },
    "./vectorstores/usearch": {
      "types": "./vectorstores/usearch.d.ts",
      "import": "./vectorstores/usearch.js",
      "require": "./vectorstores/usearch.cjs"
    },
    "./vectorstores/vectara": {
      "types": "./vectorstores/vectara.d.ts",
      "import": "./vectorstores/vectara.js",
      "require": "./vectorstores/vectara.cjs"
    },
    "./vectorstores/xata": {
      "types": "./vectorstores/xata.d.ts",
      "import": "./vectorstores/xata.js",
      "require": "./vectorstores/xata.cjs"
    },
    "./vectorstores/zep": {
      "types": "./vectorstores/zep.d.ts",
      "import": "./vectorstores/zep.js",
      "require": "./vectorstores/zep.cjs"
    },
    "./text_splitter": {
      "types": "./text_splitter.d.ts",
      "import": "./text_splitter.js",
      "require": "./text_splitter.cjs"
    },
    "./memory": {
      "types": "./memory.d.ts",
      "import": "./memory.js",
      "require": "./memory.cjs"
    },
    "./memory/zep": {
      "types": "./memory/zep.d.ts",
      "import": "./memory/zep.js",
      "require": "./memory/zep.cjs"
    },
    "./document": {
      "types": "./document.d.ts",
      "import": "./document.js",
      "require": "./document.cjs"
    },
    "./document_loaders": {
      "node": {
        "types": "./document_loaders.d.ts",
        "import": "./document_loaders.js",
        "require": "./document_loaders.cjs"
      }
    },
    "./document_loaders/base": {
      "types": "./document_loaders/base.d.ts",
      "import": "./document_loaders/base.js",
      "require": "./document_loaders/base.cjs"
    },
    "./document_loaders/web/apify_dataset": {
      "types": "./document_loaders/web/apify_dataset.d.ts",
      "import": "./document_loaders/web/apify_dataset.js",
      "require": "./document_loaders/web/apify_dataset.cjs"
    },
    "./document_loaders/web/assemblyai": {
      "types": "./document_loaders/web/assemblyai.d.ts",
      "import": "./document_loaders/web/assemblyai.js",
      "require": "./document_loaders/web/assemblyai.cjs"
    },
    "./document_loaders/web/azure_blob_storage_container": {
      "types": "./document_loaders/web/azure_blob_storage_container.d.ts",
      "import": "./document_loaders/web/azure_blob_storage_container.js",
      "require": "./document_loaders/web/azure_blob_storage_container.cjs"
    },
    "./document_loaders/web/azure_blob_storage_file": {
      "types": "./document_loaders/web/azure_blob_storage_file.d.ts",
      "import": "./document_loaders/web/azure_blob_storage_file.js",
      "require": "./document_loaders/web/azure_blob_storage_file.cjs"
    },
    "./document_loaders/web/cheerio": {
      "types": "./document_loaders/web/cheerio.d.ts",
      "import": "./document_loaders/web/cheerio.js",
      "require": "./document_loaders/web/cheerio.cjs"
    },
    "./document_loaders/web/puppeteer": {
      "types": "./document_loaders/web/puppeteer.d.ts",
      "import": "./document_loaders/web/puppeteer.js",
      "require": "./document_loaders/web/puppeteer.cjs"
    },
    "./document_loaders/web/playwright": {
      "types": "./document_loaders/web/playwright.d.ts",
      "import": "./document_loaders/web/playwright.js",
      "require": "./document_loaders/web/playwright.cjs"
    },
    "./document_loaders/web/college_confidential": {
      "types": "./document_loaders/web/college_confidential.d.ts",
      "import": "./document_loaders/web/college_confidential.js",
      "require": "./document_loaders/web/college_confidential.cjs"
    },
    "./document_loaders/web/gitbook": {
      "types": "./document_loaders/web/gitbook.d.ts",
      "import": "./document_loaders/web/gitbook.js",
      "require": "./document_loaders/web/gitbook.cjs"
    },
    "./document_loaders/web/hn": {
      "types": "./document_loaders/web/hn.d.ts",
      "import": "./document_loaders/web/hn.js",
      "require": "./document_loaders/web/hn.cjs"
    },
    "./document_loaders/web/imsdb": {
      "types": "./document_loaders/web/imsdb.d.ts",
      "import": "./document_loaders/web/imsdb.js",
      "require": "./document_loaders/web/imsdb.cjs"
    },
    "./document_loaders/web/figma": {
      "types": "./document_loaders/web/figma.d.ts",
      "import": "./document_loaders/web/figma.js",
      "require": "./document_loaders/web/figma.cjs"
    },
    "./document_loaders/web/github": {
      "types": "./document_loaders/web/github.d.ts",
      "import": "./document_loaders/web/github.js",
      "require": "./document_loaders/web/github.cjs"
    },
    "./document_loaders/web/notiondb": {
      "types": "./document_loaders/web/notiondb.d.ts",
      "import": "./document_loaders/web/notiondb.js",
      "require": "./document_loaders/web/notiondb.cjs"
    },
    "./document_loaders/web/notionapi": {
      "types": "./document_loaders/web/notionapi.d.ts",
      "import": "./document_loaders/web/notionapi.js",
      "require": "./document_loaders/web/notionapi.cjs"
    },
    "./document_loaders/web/recursive_url": {
      "types": "./document_loaders/web/recursive_url.d.ts",
      "import": "./document_loaders/web/recursive_url.js",
      "require": "./document_loaders/web/recursive_url.cjs"
    },
    "./document_loaders/web/s3": {
      "types": "./document_loaders/web/s3.d.ts",
      "import": "./document_loaders/web/s3.js",
      "require": "./document_loaders/web/s3.cjs"
    },
    "./document_loaders/web/sonix_audio": {
      "types": "./document_loaders/web/sonix_audio.d.ts",
      "import": "./document_loaders/web/sonix_audio.js",
      "require": "./document_loaders/web/sonix_audio.cjs"
    },
    "./document_loaders/web/confluence": {
      "types": "./document_loaders/web/confluence.d.ts",
      "import": "./document_loaders/web/confluence.js",
      "require": "./document_loaders/web/confluence.cjs"
    },
    "./document_loaders/web/serpapi": {
      "types": "./document_loaders/web/serpapi.d.ts",
      "import": "./document_loaders/web/serpapi.js",
      "require": "./document_loaders/web/serpapi.cjs"
    },
    "./document_loaders/web/sort_xyz_blockchain": {
      "types": "./document_loaders/web/sort_xyz_blockchain.d.ts",
      "import": "./document_loaders/web/sort_xyz_blockchain.js",
      "require": "./document_loaders/web/sort_xyz_blockchain.cjs"
    },
    "./document_loaders/web/youtube": {
      "types": "./document_loaders/web/youtube.d.ts",
      "import": "./document_loaders/web/youtube.js",
      "require": "./document_loaders/web/youtube.cjs"
    },
    "./document_loaders/fs/directory": {
      "types": "./document_loaders/fs/directory.d.ts",
      "import": "./document_loaders/fs/directory.js",
      "require": "./document_loaders/fs/directory.cjs"
    },
    "./document_loaders/fs/buffer": {
      "types": "./document_loaders/fs/buffer.d.ts",
      "import": "./document_loaders/fs/buffer.js",
      "require": "./document_loaders/fs/buffer.cjs"
    },
    "./document_loaders/fs/text": {
      "types": "./document_loaders/fs/text.d.ts",
      "import": "./document_loaders/fs/text.js",
      "require": "./document_loaders/fs/text.cjs"
    },
    "./document_loaders/fs/json": {
      "types": "./document_loaders/fs/json.d.ts",
      "import": "./document_loaders/fs/json.js",
      "require": "./document_loaders/fs/json.cjs"
    },
    "./document_loaders/fs/srt": {
      "types": "./document_loaders/fs/srt.d.ts",
      "import": "./document_loaders/fs/srt.js",
      "require": "./document_loaders/fs/srt.cjs"
    },
    "./document_loaders/fs/pdf": {
      "types": "./document_loaders/fs/pdf.d.ts",
      "import": "./document_loaders/fs/pdf.js",
      "require": "./document_loaders/fs/pdf.cjs"
    },
    "./document_loaders/fs/docx": {
      "types": "./document_loaders/fs/docx.d.ts",
      "import": "./document_loaders/fs/docx.js",
      "require": "./document_loaders/fs/docx.cjs"
    },
    "./document_loaders/fs/epub": {
      "types": "./document_loaders/fs/epub.d.ts",
      "import": "./document_loaders/fs/epub.js",
      "require": "./document_loaders/fs/epub.cjs"
    },
    "./document_loaders/fs/csv": {
      "types": "./document_loaders/fs/csv.d.ts",
      "import": "./document_loaders/fs/csv.js",
      "require": "./document_loaders/fs/csv.cjs"
    },
    "./document_loaders/fs/notion": {
      "types": "./document_loaders/fs/notion.d.ts",
      "import": "./document_loaders/fs/notion.js",
      "require": "./document_loaders/fs/notion.cjs"
    },
    "./document_loaders/fs/unstructured": {
      "types": "./document_loaders/fs/unstructured.d.ts",
      "import": "./document_loaders/fs/unstructured.js",
      "require": "./document_loaders/fs/unstructured.cjs"
    },
    "./document_transformers/html_to_text": {
      "types": "./document_transformers/html_to_text.d.ts",
      "import": "./document_transformers/html_to_text.js",
      "require": "./document_transformers/html_to_text.cjs"
    },
    "./document_transformers/mozilla_readability": {
      "types": "./document_transformers/mozilla_readability.d.ts",
      "import": "./document_transformers/mozilla_readability.js",
      "require": "./document_transformers/mozilla_readability.cjs"
    },
    "./document_transformers/openai_functions": {
      "types": "./document_transformers/openai_functions.d.ts",
      "import": "./document_transformers/openai_functions.js",
      "require": "./document_transformers/openai_functions.cjs"
    },
    "./chat_models": {
      "node": {
        "types": "./chat_models.d.ts",
        "import": "./chat_models.js",
        "require": "./chat_models.cjs"
      }
    },
    "./chat_models/base": {
      "types": "./chat_models/base.d.ts",
      "import": "./chat_models/base.js",
      "require": "./chat_models/base.cjs"
    },
    "./chat_models/openai": {
      "types": "./chat_models/openai.d.ts",
      "import": "./chat_models/openai.js",
      "require": "./chat_models/openai.cjs"
    },
    "./chat_models/anthropic": {
      "types": "./chat_models/anthropic.d.ts",
      "import": "./chat_models/anthropic.js",
      "require": "./chat_models/anthropic.cjs"
    },
    "./chat_models/googlevertexai": {
      "types": "./chat_models/googlevertexai.d.ts",
      "import": "./chat_models/googlevertexai.js",
      "require": "./chat_models/googlevertexai.cjs"
    },
    "./chat_models/googlepalm": {
      "types": "./chat_models/googlepalm.d.ts",
      "import": "./chat_models/googlepalm.js",
      "require": "./chat_models/googlepalm.cjs"
    },
    "./chat_models/baiduwenxin": {
      "types": "./chat_models/baiduwenxin.d.ts",
      "import": "./chat_models/baiduwenxin.js",
      "require": "./chat_models/baiduwenxin.cjs"
    },
    "./chat_models/ollama": {
      "types": "./chat_models/ollama.d.ts",
      "import": "./chat_models/ollama.js",
      "require": "./chat_models/ollama.cjs"
    },
    "./chat_models/minimax": {
      "types": "./chat_models/minimax.d.ts",
      "import": "./chat_models/minimax.js",
      "require": "./chat_models/minimax.cjs"
    },
    "./schema": {
      "types": "./schema.d.ts",
      "import": "./schema.js",
      "require": "./schema.cjs"
    },
    "./schema/document": {
      "types": "./schema/document.d.ts",
      "import": "./schema/document.js",
      "require": "./schema/document.cjs"
    },
    "./schema/output_parser": {
      "types": "./schema/output_parser.d.ts",
      "import": "./schema/output_parser.js",
      "require": "./schema/output_parser.cjs"
    },
    "./schema/query_constructor": {
      "types": "./schema/query_constructor.d.ts",
      "import": "./schema/query_constructor.js",
      "require": "./schema/query_constructor.cjs"
    },
    "./schema/retriever": {
      "types": "./schema/retriever.d.ts",
      "import": "./schema/retriever.js",
      "require": "./schema/retriever.cjs"
    },
    "./schema/runnable": {
      "types": "./schema/runnable.d.ts",
      "import": "./schema/runnable.js",
      "require": "./schema/runnable.cjs"
    },
    "./schema/storage": {
      "types": "./schema/storage.d.ts",
      "import": "./schema/storage.js",
      "require": "./schema/storage.cjs"
    },
    "./sql_db": {
      "types": "./sql_db.d.ts",
      "import": "./sql_db.js",
      "require": "./sql_db.cjs"
    },
    "./callbacks": {
      "types": "./callbacks.d.ts",
      "import": "./callbacks.js",
      "require": "./callbacks.cjs"
    },
    "./callbacks/handlers/llmonitor": {
      "types": "./callbacks/handlers/llmonitor.d.ts",
      "import": "./callbacks/handlers/llmonitor.js",
      "require": "./callbacks/handlers/llmonitor.cjs"
    },
    "./output_parsers": {
      "types": "./output_parsers.d.ts",
      "import": "./output_parsers.js",
      "require": "./output_parsers.cjs"
    },
    "./output_parsers/expression": {
      "types": "./output_parsers/expression.d.ts",
      "import": "./output_parsers/expression.js",
      "require": "./output_parsers/expression.cjs"
    },
    "./retrievers": {
      "node": {
        "types": "./retrievers.d.ts",
        "import": "./retrievers.js",
        "require": "./retrievers.cjs"
      }
    },
    "./retrievers/amazon_kendra": {
      "types": "./retrievers/amazon_kendra.d.ts",
      "import": "./retrievers/amazon_kendra.js",
      "require": "./retrievers/amazon_kendra.cjs"
    },
    "./retrievers/remote": {
      "types": "./retrievers/remote.d.ts",
      "import": "./retrievers/remote.js",
      "require": "./retrievers/remote.cjs"
    },
    "./retrievers/supabase": {
      "types": "./retrievers/supabase.d.ts",
      "import": "./retrievers/supabase.js",
      "require": "./retrievers/supabase.cjs"
    },
    "./retrievers/zep": {
      "types": "./retrievers/zep.d.ts",
      "import": "./retrievers/zep.js",
      "require": "./retrievers/zep.cjs"
    },
    "./retrievers/metal": {
      "types": "./retrievers/metal.d.ts",
      "import": "./retrievers/metal.js",
      "require": "./retrievers/metal.cjs"
    },
    "./retrievers/databerry": {
      "types": "./retrievers/databerry.d.ts",
      "import": "./retrievers/databerry.js",
      "require": "./retrievers/databerry.cjs"
    },
    "./retrievers/contextual_compression": {
      "types": "./retrievers/contextual_compression.d.ts",
      "import": "./retrievers/contextual_compression.js",
      "require": "./retrievers/contextual_compression.cjs"
    },
    "./retrievers/document_compressors": {
      "types": "./retrievers/document_compressors.d.ts",
      "import": "./retrievers/document_compressors.js",
      "require": "./retrievers/document_compressors.cjs"
    },
    "./retrievers/multi_vector": {
      "types": "./retrievers/multi_vector.d.ts",
      "import": "./retrievers/multi_vector.js",
      "require": "./retrievers/multi_vector.cjs"
    },
    "./retrievers/parent_document": {
      "types": "./retrievers/parent_document.d.ts",
      "import": "./retrievers/parent_document.js",
      "require": "./retrievers/parent_document.cjs"
    },
    "./retrievers/time_weighted": {
      "types": "./retrievers/time_weighted.d.ts",
      "import": "./retrievers/time_weighted.js",
      "require": "./retrievers/time_weighted.cjs"
    },
    "./retrievers/document_compressors/chain_extract": {
      "types": "./retrievers/document_compressors/chain_extract.d.ts",
      "import": "./retrievers/document_compressors/chain_extract.js",
      "require": "./retrievers/document_compressors/chain_extract.cjs"
    },
    "./retrievers/hyde": {
      "types": "./retrievers/hyde.d.ts",
      "import": "./retrievers/hyde.js",
      "require": "./retrievers/hyde.cjs"
    },
    "./retrievers/score_threshold": {
      "types": "./retrievers/score_threshold.d.ts",
      "import": "./retrievers/score_threshold.js",
      "require": "./retrievers/score_threshold.cjs"
    },
    "./retrievers/self_query": {
      "types": "./retrievers/self_query.d.ts",
      "import": "./retrievers/self_query.js",
      "require": "./retrievers/self_query.cjs"
    },
    "./retrievers/self_query/chroma": {
      "types": "./retrievers/self_query/chroma.d.ts",
      "import": "./retrievers/self_query/chroma.js",
      "require": "./retrievers/self_query/chroma.cjs"
    },
    "./retrievers/self_query/functional": {
      "types": "./retrievers/self_query/functional.d.ts",
      "import": "./retrievers/self_query/functional.js",
      "require": "./retrievers/self_query/functional.cjs"
    },
    "./retrievers/self_query/pinecone": {
      "types": "./retrievers/self_query/pinecone.d.ts",
      "import": "./retrievers/self_query/pinecone.js",
      "require": "./retrievers/self_query/pinecone.cjs"
    },
    "./retrievers/self_query/supabase": {
      "types": "./retrievers/self_query/supabase.d.ts",
      "import": "./retrievers/self_query/supabase.js",
      "require": "./retrievers/self_query/supabase.cjs"
    },
    "./retrievers/self_query/weaviate": {
      "types": "./retrievers/self_query/weaviate.d.ts",
      "import": "./retrievers/self_query/weaviate.js",
      "require": "./retrievers/self_query/weaviate.cjs"
    },
    "./retrievers/vespa": {
      "types": "./retrievers/vespa.d.ts",
      "import": "./retrievers/vespa.js",
      "require": "./retrievers/vespa.cjs"
    },
    "./cache": {
      "types": "./cache.d.ts",
      "import": "./cache.js",
      "require": "./cache.cjs"
    },
    "./cache/momento": {
      "types": "./cache/momento.d.ts",
      "import": "./cache/momento.js",
      "require": "./cache/momento.cjs"
    },
    "./cache/redis": {
      "types": "./cache/redis.d.ts",
      "import": "./cache/redis.js",
      "require": "./cache/redis.cjs"
    },
    "./cache/ioredis": {
      "types": "./cache/ioredis.d.ts",
      "import": "./cache/ioredis.js",
      "require": "./cache/ioredis.cjs"
    },
    "./cache/upstash_redis": {
      "types": "./cache/upstash_redis.d.ts",
      "import": "./cache/upstash_redis.js",
      "require": "./cache/upstash_redis.cjs"
    },
    "./stores/doc/in_memory": {
      "types": "./stores/doc/in_memory.d.ts",
      "import": "./stores/doc/in_memory.js",
      "require": "./stores/doc/in_memory.cjs"
    },
    "./stores/doc/gcs": {
      "types": "./stores/doc/gcs.d.ts",
      "import": "./stores/doc/gcs.js",
      "require": "./stores/doc/gcs.cjs"
    },
    "./stores/file/in_memory": {
      "types": "./stores/file/in_memory.d.ts",
      "import": "./stores/file/in_memory.js",
      "require": "./stores/file/in_memory.cjs"
    },
    "./stores/file/node": {
      "types": "./stores/file/node.d.ts",
      "import": "./stores/file/node.js",
      "require": "./stores/file/node.cjs"
    },
    "./stores/message/in_memory": {
      "types": "./stores/message/in_memory.d.ts",
      "import": "./stores/message/in_memory.js",
      "require": "./stores/message/in_memory.cjs"
    },
    "./stores/message/dynamodb": {
      "types": "./stores/message/dynamodb.d.ts",
      "import": "./stores/message/dynamodb.js",
      "require": "./stores/message/dynamodb.cjs"
    },
    "./stores/message/firestore": {
      "types": "./stores/message/firestore.d.ts",
      "import": "./stores/message/firestore.js",
      "require": "./stores/message/firestore.cjs"
    },
    "./stores/message/momento": {
      "types": "./stores/message/momento.d.ts",
      "import": "./stores/message/momento.js",
      "require": "./stores/message/momento.cjs"
    },
    "./stores/message/mongodb": {
      "types": "./stores/message/mongodb.d.ts",
      "import": "./stores/message/mongodb.js",
      "require": "./stores/message/mongodb.cjs"
    },
    "./stores/message/redis": {
      "types": "./stores/message/redis.d.ts",
      "import": "./stores/message/redis.js",
      "require": "./stores/message/redis.cjs"
    },
    "./stores/message/ioredis": {
      "types": "./stores/message/ioredis.d.ts",
      "import": "./stores/message/ioredis.js",
      "require": "./stores/message/ioredis.cjs"
    },
    "./stores/message/upstash_redis": {
      "types": "./stores/message/upstash_redis.d.ts",
      "import": "./stores/message/upstash_redis.js",
      "require": "./stores/message/upstash_redis.cjs"
    },
    "./stores/message/planetscale": {
      "types": "./stores/message/planetscale.d.ts",
      "import": "./stores/message/planetscale.js",
      "require": "./stores/message/planetscale.cjs"
    },
    "./stores/message/xata": {
      "types": "./stores/message/xata.d.ts",
      "import": "./stores/message/xata.js",
      "require": "./stores/message/xata.cjs"
    },
    "./storage/in_memory": {
      "types": "./storage/in_memory.d.ts",
      "import": "./storage/in_memory.js",
      "require": "./storage/in_memory.cjs"
    },
    "./storage/ioredis": {
      "types": "./storage/ioredis.d.ts",
      "import": "./storage/ioredis.js",
      "require": "./storage/ioredis.cjs"
    },
    "./hub": {
      "types": "./hub.d.ts",
      "import": "./hub.js",
      "require": "./hub.cjs"
    },
    "./util/math": {
      "types": "./util/math.d.ts",
      "import": "./util/math.js",
      "require": "./util/math.cjs"
    },
    "./experimental/autogpt": {
      "types": "./experimental/autogpt.d.ts",
      "import": "./experimental/autogpt.js",
      "require": "./experimental/autogpt.cjs"
    },
    "./experimental/babyagi": {
      "types": "./experimental/babyagi.d.ts",
      "import": "./experimental/babyagi.js",
      "require": "./experimental/babyagi.cjs"
    },
    "./experimental/generative_agents": {
      "types": "./experimental/generative_agents.d.ts",
      "import": "./experimental/generative_agents.js",
      "require": "./experimental/generative_agents.cjs"
    },
    "./experimental/plan_and_execute": {
      "types": "./experimental/plan_and_execute.d.ts",
      "import": "./experimental/plan_and_execute.js",
      "require": "./experimental/plan_and_execute.cjs"
    },
    "./experimental/multimodal_embeddings/googlevertexai": {
      "types": "./experimental/multimodal_embeddings/googlevertexai.d.ts",
      "import": "./experimental/multimodal_embeddings/googlevertexai.js",
      "require": "./experimental/multimodal_embeddings/googlevertexai.cjs"
    },
    "./experimental/chat_models/anthropic_functions": {
      "types": "./experimental/chat_models/anthropic_functions.d.ts",
      "import": "./experimental/chat_models/anthropic_functions.js",
      "require": "./experimental/chat_models/anthropic_functions.cjs"
    },
    "./evaluation": {
      "types": "./evaluation.d.ts",
      "import": "./evaluation.js",
      "require": "./evaluation.cjs"
    },
    "./package.json": "./package.json"
  }
}<|MERGE_RESOLUTION|>--- conflicted
+++ resolved
@@ -704,11 +704,8 @@
     "ioredis": "^5.3.2",
     "jest": "^29.5.0",
     "jsdom": "^22.1.0",
-<<<<<<< HEAD
     "langchainhub": "~0.0.3",
     "llmonitor": "^0.5.4",
-=======
->>>>>>> b34d004b
     "mammoth": "^1.5.1",
     "ml-matrix": "^6.10.4",
     "mongodb": "^5.2.0",
@@ -796,11 +793,8 @@
     "ignore": "^5.2.0",
     "ioredis": "^5.3.2",
     "jsdom": "*",
-<<<<<<< HEAD
     "langchainhub": "~0.0.3",
     "llmonitor": "^0.5.4",
-=======
->>>>>>> b34d004b
     "mammoth": "*",
     "mongodb": "^5.2.0",
     "mysql2": "^3.3.3",
@@ -988,15 +982,12 @@
     "jsdom": {
       "optional": true
     },
-<<<<<<< HEAD
     "langchainhub": {
       "optional": true
     },
     "llmonitor": {
       "optional": true
     },
-=======
->>>>>>> b34d004b
     "mammoth": {
       "optional": true
     },
