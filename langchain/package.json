--- conflicted
+++ resolved
@@ -145,15 +145,12 @@
     "llms/bedrock.cjs",
     "llms/bedrock.js",
     "llms/bedrock.d.ts",
-<<<<<<< HEAD
     "llms/llama_cpp.cjs",
     "llms/llama_cpp.js",
     "llms/llama_cpp.d.ts",
-=======
     "llms/writer.cjs",
     "llms/writer.js",
     "llms/writer.d.ts",
->>>>>>> 1daad7b0
     "prompts.cjs",
     "prompts.js",
     "prompts.d.ts",
@@ -1308,17 +1305,15 @@
       "import": "./llms/bedrock.js",
       "require": "./llms/bedrock.cjs"
     },
-<<<<<<< HEAD
     "./llms/llama_cpp": {
       "types": "./llms/llama_cpp.d.ts",
       "import": "./llms/llama_cpp.js",
       "require": "./llms/llama_cpp.cjs"
-=======
+    },
     "./llms/writer": {
       "types": "./llms/writer.d.ts",
       "import": "./llms/writer.js",
       "require": "./llms/writer.cjs"
->>>>>>> 1daad7b0
     },
     "./prompts": {
       "types": "./prompts.d.ts",
