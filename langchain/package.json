--- conflicted
+++ resolved
@@ -475,18 +475,15 @@
     "chat_models/minimax.cjs",
     "chat_models/minimax.js",
     "chat_models/minimax.d.ts",
-<<<<<<< HEAD
     "chat_models/llama_cpp.cjs",
     "chat_models/llama_cpp.js",
     "chat_models/llama_cpp.d.ts",
-=======
     "chat_models/yandex.cjs",
     "chat_models/yandex.js",
     "chat_models/yandex.d.ts",
     "chat_models/fake.cjs",
     "chat_models/fake.js",
     "chat_models/fake.d.ts",
->>>>>>> a5d0ccac
     "schema.cjs",
     "schema.js",
     "schema.d.ts",
@@ -2091,12 +2088,11 @@
       "import": "./chat_models/minimax.js",
       "require": "./chat_models/minimax.cjs"
     },
-<<<<<<< HEAD
     "./chat_models/llama_cpp": {
       "types": "./chat_models/llama_cpp.d.ts",
       "import": "./chat_models/llama_cpp.js",
       "require": "./chat_models/llama_cpp.cjs"
-=======
+    },
     "./chat_models/yandex": {
       "types": "./chat_models/yandex.d.ts",
       "import": "./chat_models/yandex.js",
@@ -2106,7 +2102,6 @@
       "types": "./chat_models/fake.d.ts",
       "import": "./chat_models/fake.js",
       "require": "./chat_models/fake.cjs"
->>>>>>> a5d0ccac
     },
     "./schema": {
       "types": "./schema.d.ts",
