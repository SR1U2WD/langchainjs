{
  "name": "langchain",
  "version": "0.0.75",
  "description": "Typescript bindings for langchain",
  "type": "module",
  "engines": {
    "node": ">=18"
  },
  "main": "./index.js",
  "types": "./index.d.ts",
  "files": [
    "dist/",
    "agents.cjs",
    "agents.js",
    "agents.d.ts",
    "agents/load.cjs",
    "agents/load.js",
    "agents/load.d.ts",
    "base_language.cjs",
    "base_language.js",
    "base_language.d.ts",
    "tools.cjs",
    "tools.js",
    "tools.d.ts",
    "tools/aws_lambda.cjs",
    "tools/aws_lambda.js",
    "tools/aws_lambda.d.ts",
    "tools/calculator.cjs",
    "tools/calculator.js",
    "tools/calculator.d.ts",
    "tools/webbrowser.cjs",
    "tools/webbrowser.js",
    "tools/webbrowser.d.ts",
    "chains.cjs",
    "chains.js",
    "chains.d.ts",
    "chains/load.cjs",
    "chains/load.js",
    "chains/load.d.ts",
    "embeddings.cjs",
    "embeddings.js",
    "embeddings.d.ts",
    "embeddings/base.cjs",
    "embeddings/base.js",
    "embeddings/base.d.ts",
    "embeddings/fake.cjs",
    "embeddings/fake.js",
    "embeddings/fake.d.ts",
    "embeddings/openai.cjs",
    "embeddings/openai.js",
    "embeddings/openai.d.ts",
    "embeddings/cohere.cjs",
    "embeddings/cohere.js",
    "embeddings/cohere.d.ts",
    "embeddings/tensorflow.cjs",
    "embeddings/tensorflow.js",
    "embeddings/tensorflow.d.ts",
    "embeddings/hf.cjs",
    "embeddings/hf.js",
    "embeddings/hf.d.ts",
    "llms.cjs",
    "llms.js",
    "llms.d.ts",
    "llms/load.cjs",
    "llms/load.js",
    "llms/load.d.ts",
    "llms/base.cjs",
    "llms/base.js",
    "llms/base.d.ts",
    "llms/openai.cjs",
    "llms/openai.js",
    "llms/openai.d.ts",
    "llms/cohere.cjs",
    "llms/cohere.js",
    "llms/cohere.d.ts",
    "llms/hf.cjs",
    "llms/hf.js",
    "llms/hf.d.ts",
    "llms/replicate.cjs",
    "llms/replicate.js",
    "llms/replicate.d.ts",
    "prompts.cjs",
    "prompts.js",
    "prompts.d.ts",
    "prompts/load.cjs",
    "prompts/load.js",
    "prompts/load.d.ts",
    "vectorstores.cjs",
    "vectorstores.js",
    "vectorstores.d.ts",
    "vectorstores/base.cjs",
    "vectorstores/base.js",
    "vectorstores/base.d.ts",
    "vectorstores/memory.cjs",
    "vectorstores/memory.js",
    "vectorstores/memory.d.ts",
    "vectorstores/chroma.cjs",
    "vectorstores/chroma.js",
    "vectorstores/chroma.d.ts",
    "vectorstores/hnswlib.cjs",
    "vectorstores/hnswlib.js",
    "vectorstores/hnswlib.d.ts",
    "vectorstores/weaviate.cjs",
    "vectorstores/weaviate.js",
    "vectorstores/weaviate.d.ts",
    "vectorstores/mongo.cjs",
    "vectorstores/mongo.js",
    "vectorstores/mongo.d.ts",
    "vectorstores/pinecone.cjs",
    "vectorstores/pinecone.js",
    "vectorstores/pinecone.d.ts",
    "vectorstores/supabase.cjs",
    "vectorstores/supabase.js",
    "vectorstores/supabase.d.ts",
    "vectorstores/opensearch.cjs",
    "vectorstores/opensearch.js",
    "vectorstores/opensearch.d.ts",
    "vectorstores/milvus.cjs",
    "vectorstores/milvus.js",
    "vectorstores/milvus.d.ts",
    "vectorstores/prisma.cjs",
    "vectorstores/prisma.js",
    "vectorstores/prisma.d.ts",
    "vectorstores/myscale.cjs",
    "vectorstores/myscale.js",
    "vectorstores/myscale.d.ts",
    "text_splitter.cjs",
    "text_splitter.js",
    "text_splitter.d.ts",
    "memory.cjs",
    "memory.js",
    "memory.d.ts",
    "document.cjs",
    "document.js",
    "document.d.ts",
    "docstore.cjs",
    "docstore.js",
    "docstore.d.ts",
    "document_loaders.cjs",
    "document_loaders.js",
    "document_loaders.d.ts",
    "document_loaders/base.cjs",
    "document_loaders/base.js",
    "document_loaders/base.d.ts",
    "document_loaders/web/apify_dataset.cjs",
    "document_loaders/web/apify_dataset.js",
    "document_loaders/web/apify_dataset.d.ts",
    "document_loaders/web/cheerio.cjs",
    "document_loaders/web/cheerio.js",
    "document_loaders/web/cheerio.d.ts",
    "document_loaders/web/puppeteer.cjs",
    "document_loaders/web/puppeteer.js",
    "document_loaders/web/puppeteer.d.ts",
    "document_loaders/web/playwright.cjs",
    "document_loaders/web/playwright.js",
    "document_loaders/web/playwright.d.ts",
    "document_loaders/web/college_confidential.cjs",
    "document_loaders/web/college_confidential.js",
    "document_loaders/web/college_confidential.d.ts",
    "document_loaders/web/gitbook.cjs",
    "document_loaders/web/gitbook.js",
    "document_loaders/web/gitbook.d.ts",
    "document_loaders/web/hn.cjs",
    "document_loaders/web/hn.js",
    "document_loaders/web/hn.d.ts",
    "document_loaders/web/imsdb.cjs",
    "document_loaders/web/imsdb.js",
    "document_loaders/web/imsdb.d.ts",
    "document_loaders/web/github.cjs",
    "document_loaders/web/github.js",
    "document_loaders/web/github.d.ts",
    "document_loaders/web/s3.cjs",
    "document_loaders/web/s3.js",
    "document_loaders/web/s3.d.ts",
    "document_loaders/web/confluence.cjs",
    "document_loaders/web/confluence.js",
    "document_loaders/web/confluence.d.ts",
    "document_loaders/fs/directory.cjs",
    "document_loaders/fs/directory.js",
    "document_loaders/fs/directory.d.ts",
    "document_loaders/fs/buffer.cjs",
    "document_loaders/fs/buffer.js",
    "document_loaders/fs/buffer.d.ts",
    "document_loaders/fs/text.cjs",
    "document_loaders/fs/text.js",
    "document_loaders/fs/text.d.ts",
    "document_loaders/fs/json.cjs",
    "document_loaders/fs/json.js",
    "document_loaders/fs/json.d.ts",
    "document_loaders/fs/srt.cjs",
    "document_loaders/fs/srt.js",
    "document_loaders/fs/srt.d.ts",
    "document_loaders/fs/pdf.cjs",
    "document_loaders/fs/pdf.js",
    "document_loaders/fs/pdf.d.ts",
    "document_loaders/fs/docx.cjs",
    "document_loaders/fs/docx.js",
    "document_loaders/fs/docx.d.ts",
    "document_loaders/fs/epub.cjs",
    "document_loaders/fs/epub.js",
    "document_loaders/fs/epub.d.ts",
    "document_loaders/fs/csv.cjs",
    "document_loaders/fs/csv.js",
    "document_loaders/fs/csv.d.ts",
    "document_loaders/fs/notion.cjs",
    "document_loaders/fs/notion.js",
    "document_loaders/fs/notion.d.ts",
    "document_loaders/fs/unstructured.cjs",
    "document_loaders/fs/unstructured.js",
    "document_loaders/fs/unstructured.d.ts",
    "chat_models.cjs",
    "chat_models.js",
    "chat_models.d.ts",
    "chat_models/base.cjs",
    "chat_models/base.js",
    "chat_models/base.d.ts",
    "chat_models/openai.cjs",
    "chat_models/openai.js",
    "chat_models/openai.d.ts",
    "chat_models/anthropic.cjs",
    "chat_models/anthropic.js",
    "chat_models/anthropic.d.ts",
    "schema.cjs",
    "schema.js",
    "schema.d.ts",
    "schema/output_parser.cjs",
    "schema/output_parser.js",
    "schema/output_parser.d.ts",
    "sql_db.cjs",
    "sql_db.js",
    "sql_db.d.ts",
    "callbacks.cjs",
    "callbacks.js",
    "callbacks.d.ts",
    "output_parsers.cjs",
    "output_parsers.js",
    "output_parsers.d.ts",
    "retrievers.cjs",
    "retrievers.js",
    "retrievers.d.ts",
    "retrievers/remote.cjs",
    "retrievers/remote.js",
    "retrievers/remote.d.ts",
    "retrievers/supabase.cjs",
    "retrievers/supabase.js",
    "retrievers/supabase.d.ts",
    "retrievers/metal.cjs",
    "retrievers/metal.js",
    "retrievers/metal.d.ts",
    "retrievers/databerry.cjs",
    "retrievers/databerry.js",
    "retrievers/databerry.d.ts",
    "retrievers/contextual_compression.cjs",
    "retrievers/contextual_compression.js",
    "retrievers/contextual_compression.d.ts",
    "retrievers/document_compressors.cjs",
    "retrievers/document_compressors.js",
    "retrievers/document_compressors.d.ts",
    "retrievers/time_weighted.cjs",
    "retrievers/time_weighted.js",
    "retrievers/time_weighted.d.ts",
    "retrievers/document_compressors/chain_extract.cjs",
    "retrievers/document_compressors/chain_extract.js",
    "retrievers/document_compressors/chain_extract.d.ts",
    "retrievers/hyde.cjs",
    "retrievers/hyde.js",
    "retrievers/hyde.d.ts",
    "cache.cjs",
    "cache.js",
    "cache.d.ts",
    "cache/redis.cjs",
    "cache/redis.js",
    "cache/redis.d.ts",
    "stores/file/in_memory.cjs",
    "stores/file/in_memory.js",
    "stores/file/in_memory.d.ts",
    "stores/file/node.cjs",
    "stores/file/node.js",
    "stores/file/node.d.ts",
    "stores/message/dynamodb.cjs",
    "stores/message/dynamodb.js",
    "stores/message/dynamodb.d.ts",
    "stores/message/redis.cjs",
    "stores/message/redis.js",
    "stores/message/redis.d.ts",
    "experimental/autogpt.cjs",
    "experimental/autogpt.js",
    "experimental/autogpt.d.ts",
    "experimental/babyagi.cjs",
    "experimental/babyagi.js",
    "experimental/babyagi.d.ts",
    "experimental/plan_and_execute.cjs",
    "experimental/plan_and_execute.js",
    "experimental/plan_and_execute.d.ts",
    "client.cjs",
    "client.js",
    "client.d.ts",
    "index.cjs",
    "index.js",
    "index.d.ts"
  ],
  "repository": {
    "type": "git",
    "url": "git@github.com:hwchase17/langchainjs.git"
  },
  "scripts": {
    "build": "yarn clean && yarn build:esm && yarn build:cjs && node scripts/create-entrypoints.js && node scripts/check-tree-shaking.js",
    "build:esm": "tsc --outDir dist/ && rm -rf dist/tests dist/**/tests",
    "build:cjs": "tsc --outDir dist-cjs/ -p tsconfig.cjs.json && node scripts/move-cjs-to-dist.js && rm -r dist-cjs",
    "build:watch": "node scripts/create-entrypoints.js && tsc --outDir dist/ --watch",
    "lint": "eslint src && dpdm --exit-code circular:1 --no-warning --no-tree src/*.ts src/**/*.ts",
    "lint:fix": "yarn lint --fix",
    "precommit": "tsc --noEmit && lint-staged",
    "clean": "rm -rf dist/ && node scripts/create-entrypoints.js clean",
    "prepack": "yarn build",
    "release": "release-it --only-version --config .release-it.json",
    "test": "NODE_OPTIONS=--experimental-vm-modules jest --testPathIgnorePatterns=\\.int\\.test.ts",
    "test:watch": "NODE_OPTIONS=--experimental-vm-modules jest --watch --testPathIgnorePatterns=\\.int\\.test.ts",
    "test:integration": "NODE_OPTIONS=--experimental-vm-modules jest --testPathPattern=\\.int\\.test.ts --testTimeout 50000",
    "test:single": "NODE_OPTIONS=--experimental-vm-modules yarn run jest --config jest.config.cjs --testTimeout 50000",
    "format": "prettier --write \"src\"",
    "format:check": "prettier --check \"src\""
  },
  "author": "LangChain",
  "license": "MIT",
  "devDependencies": {
    "@aws-sdk/client-dynamodb": "^3.310.0",
    "@aws-sdk/client-lambda": "^3.310.0",
    "@aws-sdk/client-s3": "^3.310.0",
    "@clickhouse/client": "^0.0.14",
    "@faker-js/faker": "^7.6.0",
    "@getmetal/metal-sdk": "^2.0.1",
    "@huggingface/inference": "^1.5.1",
    "@jest/globals": "^29.5.0",
    "@opensearch-project/opensearch": "^2.2.0",
    "@pinecone-database/pinecone": "^0.0.14",
    "@supabase/supabase-js": "^2.10.0",
    "@tensorflow-models/universal-sentence-encoder": "^1.3.3",
    "@tensorflow/tfjs-backend-cpu": "^4.4.0",
    "@tensorflow/tfjs-converter": "^4.4.0",
    "@tensorflow/tfjs-core": "^4.4.0",
    "@tsconfig/recommended": "^1.0.2",
    "@types/d3-dsv": "^2",
    "@types/flat": "^5.0.2",
    "@types/html-to-text": "^9",
    "@types/object-hash": "^3.0.2",
    "@types/pdf-parse": "^1.1.1",
    "@types/uuid": "^9",
<<<<<<< HEAD
    "@typescript-eslint/eslint-plugin": "^5.51.0",
    "@typescript-eslint/parser": "^5.51.0",
    "apify-client": "^2.7.1",
=======
    "@typescript-eslint/eslint-plugin": "^5.58.0",
    "@typescript-eslint/parser": "^5.58.0",
>>>>>>> 04b956e2
    "axios": "^0.26.0",
    "cheerio": "^1.0.0-rc.12",
    "chromadb": "^1.4.0",
    "cohere-ai": "^5.0.2",
    "d3-dsv": "^2.0.0",
    "dotenv": "^16.0.3",
    "dpdm": "^3.12.0",
    "epub2": "^3.0.1",
    "eslint": "^8.33.0",
    "eslint-config-airbnb-base": "^15.0.0",
    "eslint-config-prettier": "^8.6.0",
    "eslint-plugin-import": "^2.27.5",
    "eslint-plugin-no-instanceof": "^1.0.1",
    "eslint-plugin-prettier": "^4.2.1",
    "graphql": "^16.6.0",
    "hnswlib-node": "^1.4.2",
    "html-to-text": "^9.0.5",
    "jest": "^29.5.0",
    "mammoth": "^1.5.1",
    "mongodb": "^5.2.0",
    "pdf-parse": "1.1.1",
    "playwright": "^1.32.1",
    "prettier": "^2.8.3",
    "puppeteer": "^19.7.2",
    "redis": "^4.6.4",
    "release-it": "^15.10.1",
    "replicate": "^0.9.0",
    "rollup": "^3.19.1",
    "sqlite3": "^5.1.4",
    "srt-parser-2": "^1.2.2",
    "ts-jest": "^29.1.0",
    "typeorm": "^0.3.12",
    "typescript": "^5.0.0",
    "weaviate-ts-client": "^1.0.0"
  },
  "peerDependencies": {
    "@aws-sdk/client-dynamodb": "^3.310.0",
    "@aws-sdk/client-lambda": "^3.310.0",
    "@aws-sdk/client-s3": "^3.310.0",
    "@clickhouse/client": "^0.0.14",
    "@getmetal/metal-sdk": "*",
    "@huggingface/inference": "^1.5.1",
    "@opensearch-project/opensearch": "*",
    "@pinecone-database/pinecone": "*",
    "@supabase/supabase-js": "^2.10.0",
    "@tensorflow-models/universal-sentence-encoder": "*",
    "@tensorflow/tfjs-converter": "*",
    "@tensorflow/tfjs-core": "*",
    "@zilliz/milvus2-sdk-node": "^2.2.0",
    "apify-client": "^2.7.1",
    "axios": "*",
    "cheerio": "^1.0.0-rc.12",
    "chromadb": "^1.4.0",
    "cohere-ai": "^5.0.2",
    "d3-dsv": "^2.0.0",
    "epub2": "^3.0.1",
    "hnswlib-node": "^1.4.2",
    "html-to-text": "^9.0.5",
    "mammoth": "*",
    "mongodb": "^5.2.0",
    "pdf-parse": "1.1.1",
    "playwright": "^1.32.1",
    "puppeteer": "^19.7.2",
    "redis": "^4.6.4",
    "replicate": "^0.9.0",
    "srt-parser-2": "^1.2.2",
    "typeorm": "^0.3.12",
    "weaviate-ts-client": "^1.0.0"
  },
  "peerDependenciesMeta": {
    "@aws-sdk/client-dynamodb": {
      "optional": true
    },
    "@aws-sdk/client-lambda": {
      "optional": true
    },
    "@aws-sdk/client-s3": {
      "optional": true
    },
    "@clickhouse/client": {
      "optional": true
    },
    "@getmetal/metal-sdk": {
      "optional": true
    },
    "@huggingface/inference": {
      "optional": true
    },
    "@opensearch-project/opensearch": {
      "optional": true
    },
    "@pinecone-database/pinecone": {
      "optional": true
    },
    "@supabase/supabase-js": {
      "optional": true
    },
    "@tensorflow-models/universal-sentence-encoder": {
      "optional": true
    },
    "@tensorflow/tfjs-converter": {
      "optional": true
    },
    "@tensorflow/tfjs-core": {
      "optional": true
    },
    "@zilliz/milvus2-sdk-node": {
      "optional": true
    },
    "apify-client": {
      "optional": true
    },
    "axios": {
      "optional": true
    },
    "cheerio": {
      "optional": true
    },
    "chromadb": {
      "optional": true
    },
    "cohere-ai": {
      "optional": true
    },
    "d3-dsv": {
      "optional": true
    },
    "epub2": {
      "optional": true
    },
    "hnswlib-node": {
      "optional": true
    },
    "html-to-text": {
      "optional": true
    },
    "mammoth": {
      "optional": true
    },
    "mongodb": {
      "optional": true
    },
    "pdf-parse": {
      "optional": true
    },
    "playwright": {
      "optional": true
    },
    "puppeteer": {
      "optional": true
    },
    "redis": {
      "optional": true
    },
    "replicate": {
      "optional": true
    },
    "srt-parser-2": {
      "optional": true
    },
    "typeorm": {
      "optional": true
    },
    "weaviate-ts-client": {
      "optional": true
    }
  },
  "dependencies": {
    "@anthropic-ai/sdk": "^0.4.3",
    "@dqbd/tiktoken": "^1.0.7",
    "ansi-styles": "^5.0.0",
    "binary-extensions": "^2.2.0",
    "browser-or-node": "^2.1.1",
    "expr-eval": "^2.0.2",
    "flat": "^5.0.2",
    "jsonpointer": "^5.0.1",
    "ml-distance": "^4.0.0",
    "object-hash": "^3.0.0",
    "openai": "^3.2.0",
    "p-queue": "^6.6.2",
    "p-retry": "4",
    "uuid": "^9.0.0",
    "yaml": "^2.2.1",
    "zod": "^3.21.4",
    "zod-to-json-schema": "^3.20.4"
  },
  "publishConfig": {
    "access": "public"
  },
  "keywords": [
    "llm",
    "ai",
    "gpt3",
    "chain",
    "prompt",
    "prompt engineering",
    "chatgpt",
    "machine learning",
    "ml",
    "openai",
    "embeddings",
    "vectorstores"
  ],
  "exports": {
    ".": {
      "types": "./index.d.ts",
      "import": "./index.js",
      "require": "./index.cjs"
    },
    "./agents": {
      "types": "./agents.d.ts",
      "import": "./agents.js",
      "require": "./agents.cjs"
    },
    "./agents/load": {
      "types": "./agents/load.d.ts",
      "import": "./agents/load.js",
      "require": "./agents/load.cjs"
    },
    "./base_language": {
      "types": "./base_language.d.ts",
      "import": "./base_language.js",
      "require": "./base_language.cjs"
    },
    "./tools": {
      "types": "./tools.d.ts",
      "import": "./tools.js",
      "require": "./tools.cjs"
    },
    "./tools/aws_lambda": {
      "types": "./tools/aws_lambda.d.ts",
      "import": "./tools/aws_lambda.js",
      "require": "./tools/aws_lambda.cjs"
    },
    "./tools/calculator": {
      "types": "./tools/calculator.d.ts",
      "import": "./tools/calculator.js",
      "require": "./tools/calculator.cjs"
    },
    "./tools/webbrowser": {
      "types": "./tools/webbrowser.d.ts",
      "import": "./tools/webbrowser.js",
      "require": "./tools/webbrowser.cjs"
    },
    "./chains": {
      "types": "./chains.d.ts",
      "import": "./chains.js",
      "require": "./chains.cjs"
    },
    "./chains/load": {
      "types": "./chains/load.d.ts",
      "import": "./chains/load.js",
      "require": "./chains/load.cjs"
    },
    "./embeddings": {
      "node": {
        "types": "./embeddings.d.ts",
        "import": "./embeddings.js",
        "require": "./embeddings.cjs"
      }
    },
    "./embeddings/base": {
      "types": "./embeddings/base.d.ts",
      "import": "./embeddings/base.js",
      "require": "./embeddings/base.cjs"
    },
    "./embeddings/fake": {
      "types": "./embeddings/fake.d.ts",
      "import": "./embeddings/fake.js",
      "require": "./embeddings/fake.cjs"
    },
    "./embeddings/openai": {
      "types": "./embeddings/openai.d.ts",
      "import": "./embeddings/openai.js",
      "require": "./embeddings/openai.cjs"
    },
    "./embeddings/cohere": {
      "types": "./embeddings/cohere.d.ts",
      "import": "./embeddings/cohere.js",
      "require": "./embeddings/cohere.cjs"
    },
    "./embeddings/tensorflow": {
      "types": "./embeddings/tensorflow.d.ts",
      "import": "./embeddings/tensorflow.js",
      "require": "./embeddings/tensorflow.cjs"
    },
    "./embeddings/hf": {
      "types": "./embeddings/hf.d.ts",
      "import": "./embeddings/hf.js",
      "require": "./embeddings/hf.cjs"
    },
    "./llms": {
      "node": {
        "types": "./llms.d.ts",
        "import": "./llms.js",
        "require": "./llms.cjs"
      }
    },
    "./llms/load": {
      "types": "./llms/load.d.ts",
      "import": "./llms/load.js",
      "require": "./llms/load.cjs"
    },
    "./llms/base": {
      "types": "./llms/base.d.ts",
      "import": "./llms/base.js",
      "require": "./llms/base.cjs"
    },
    "./llms/openai": {
      "types": "./llms/openai.d.ts",
      "import": "./llms/openai.js",
      "require": "./llms/openai.cjs"
    },
    "./llms/cohere": {
      "types": "./llms/cohere.d.ts",
      "import": "./llms/cohere.js",
      "require": "./llms/cohere.cjs"
    },
    "./llms/hf": {
      "types": "./llms/hf.d.ts",
      "import": "./llms/hf.js",
      "require": "./llms/hf.cjs"
    },
    "./llms/replicate": {
      "types": "./llms/replicate.d.ts",
      "import": "./llms/replicate.js",
      "require": "./llms/replicate.cjs"
    },
    "./prompts": {
      "types": "./prompts.d.ts",
      "import": "./prompts.js",
      "require": "./prompts.cjs"
    },
    "./prompts/load": {
      "types": "./prompts/load.d.ts",
      "import": "./prompts/load.js",
      "require": "./prompts/load.cjs"
    },
    "./vectorstores": {
      "node": {
        "types": "./vectorstores.d.ts",
        "import": "./vectorstores.js",
        "require": "./vectorstores.cjs"
      }
    },
    "./vectorstores/base": {
      "types": "./vectorstores/base.d.ts",
      "import": "./vectorstores/base.js",
      "require": "./vectorstores/base.cjs"
    },
    "./vectorstores/memory": {
      "types": "./vectorstores/memory.d.ts",
      "import": "./vectorstores/memory.js",
      "require": "./vectorstores/memory.cjs"
    },
    "./vectorstores/chroma": {
      "types": "./vectorstores/chroma.d.ts",
      "import": "./vectorstores/chroma.js",
      "require": "./vectorstores/chroma.cjs"
    },
    "./vectorstores/hnswlib": {
      "types": "./vectorstores/hnswlib.d.ts",
      "import": "./vectorstores/hnswlib.js",
      "require": "./vectorstores/hnswlib.cjs"
    },
    "./vectorstores/weaviate": {
      "types": "./vectorstores/weaviate.d.ts",
      "import": "./vectorstores/weaviate.js",
      "require": "./vectorstores/weaviate.cjs"
    },
    "./vectorstores/mongo": {
      "types": "./vectorstores/mongo.d.ts",
      "import": "./vectorstores/mongo.js",
      "require": "./vectorstores/mongo.cjs"
    },
    "./vectorstores/pinecone": {
      "types": "./vectorstores/pinecone.d.ts",
      "import": "./vectorstores/pinecone.js",
      "require": "./vectorstores/pinecone.cjs"
    },
    "./vectorstores/supabase": {
      "types": "./vectorstores/supabase.d.ts",
      "import": "./vectorstores/supabase.js",
      "require": "./vectorstores/supabase.cjs"
    },
    "./vectorstores/opensearch": {
      "types": "./vectorstores/opensearch.d.ts",
      "import": "./vectorstores/opensearch.js",
      "require": "./vectorstores/opensearch.cjs"
    },
    "./vectorstores/milvus": {
      "types": "./vectorstores/milvus.d.ts",
      "import": "./vectorstores/milvus.js",
      "require": "./vectorstores/milvus.cjs"
    },
    "./vectorstores/prisma": {
      "types": "./vectorstores/prisma.d.ts",
      "import": "./vectorstores/prisma.js",
      "require": "./vectorstores/prisma.cjs"
    },
    "./vectorstores/myscale": {
      "types": "./vectorstores/myscale.d.ts",
      "import": "./vectorstores/myscale.js",
      "require": "./vectorstores/myscale.cjs"
    },
    "./text_splitter": {
      "types": "./text_splitter.d.ts",
      "import": "./text_splitter.js",
      "require": "./text_splitter.cjs"
    },
    "./memory": {
      "types": "./memory.d.ts",
      "import": "./memory.js",
      "require": "./memory.cjs"
    },
    "./document": {
      "types": "./document.d.ts",
      "import": "./document.js",
      "require": "./document.cjs"
    },
    "./docstore": {
      "types": "./docstore.d.ts",
      "import": "./docstore.js",
      "require": "./docstore.cjs"
    },
    "./document_loaders": {
      "node": {
        "types": "./document_loaders.d.ts",
        "import": "./document_loaders.js",
        "require": "./document_loaders.cjs"
      }
    },
    "./document_loaders/base": {
      "types": "./document_loaders/base.d.ts",
      "import": "./document_loaders/base.js",
      "require": "./document_loaders/base.cjs"
    },
    "./document_loaders/web/apify_dataset": {
      "types": "./document_loaders/web/apify_dataset.d.ts",
      "import": "./document_loaders/web/apify_dataset.js",
      "require": "./document_loaders/web/apify_dataset.cjs"
    },
    "./document_loaders/web/cheerio": {
      "types": "./document_loaders/web/cheerio.d.ts",
      "import": "./document_loaders/web/cheerio.js",
      "require": "./document_loaders/web/cheerio.cjs"
    },
    "./document_loaders/web/puppeteer": {
      "types": "./document_loaders/web/puppeteer.d.ts",
      "import": "./document_loaders/web/puppeteer.js",
      "require": "./document_loaders/web/puppeteer.cjs"
    },
    "./document_loaders/web/playwright": {
      "types": "./document_loaders/web/playwright.d.ts",
      "import": "./document_loaders/web/playwright.js",
      "require": "./document_loaders/web/playwright.cjs"
    },
    "./document_loaders/web/college_confidential": {
      "types": "./document_loaders/web/college_confidential.d.ts",
      "import": "./document_loaders/web/college_confidential.js",
      "require": "./document_loaders/web/college_confidential.cjs"
    },
    "./document_loaders/web/gitbook": {
      "types": "./document_loaders/web/gitbook.d.ts",
      "import": "./document_loaders/web/gitbook.js",
      "require": "./document_loaders/web/gitbook.cjs"
    },
    "./document_loaders/web/hn": {
      "types": "./document_loaders/web/hn.d.ts",
      "import": "./document_loaders/web/hn.js",
      "require": "./document_loaders/web/hn.cjs"
    },
    "./document_loaders/web/imsdb": {
      "types": "./document_loaders/web/imsdb.d.ts",
      "import": "./document_loaders/web/imsdb.js",
      "require": "./document_loaders/web/imsdb.cjs"
    },
    "./document_loaders/web/github": {
      "types": "./document_loaders/web/github.d.ts",
      "import": "./document_loaders/web/github.js",
      "require": "./document_loaders/web/github.cjs"
    },
    "./document_loaders/web/s3": {
      "types": "./document_loaders/web/s3.d.ts",
      "import": "./document_loaders/web/s3.js",
      "require": "./document_loaders/web/s3.cjs"
    },
    "./document_loaders/web/confluence": {
      "types": "./document_loaders/web/confluence.d.ts",
      "import": "./document_loaders/web/confluence.js",
      "require": "./document_loaders/web/confluence.cjs"
    },
    "./document_loaders/fs/directory": {
      "types": "./document_loaders/fs/directory.d.ts",
      "import": "./document_loaders/fs/directory.js",
      "require": "./document_loaders/fs/directory.cjs"
    },
    "./document_loaders/fs/buffer": {
      "types": "./document_loaders/fs/buffer.d.ts",
      "import": "./document_loaders/fs/buffer.js",
      "require": "./document_loaders/fs/buffer.cjs"
    },
    "./document_loaders/fs/text": {
      "types": "./document_loaders/fs/text.d.ts",
      "import": "./document_loaders/fs/text.js",
      "require": "./document_loaders/fs/text.cjs"
    },
    "./document_loaders/fs/json": {
      "types": "./document_loaders/fs/json.d.ts",
      "import": "./document_loaders/fs/json.js",
      "require": "./document_loaders/fs/json.cjs"
    },
    "./document_loaders/fs/srt": {
      "types": "./document_loaders/fs/srt.d.ts",
      "import": "./document_loaders/fs/srt.js",
      "require": "./document_loaders/fs/srt.cjs"
    },
    "./document_loaders/fs/pdf": {
      "types": "./document_loaders/fs/pdf.d.ts",
      "import": "./document_loaders/fs/pdf.js",
      "require": "./document_loaders/fs/pdf.cjs"
    },
    "./document_loaders/fs/docx": {
      "types": "./document_loaders/fs/docx.d.ts",
      "import": "./document_loaders/fs/docx.js",
      "require": "./document_loaders/fs/docx.cjs"
    },
    "./document_loaders/fs/epub": {
      "types": "./document_loaders/fs/epub.d.ts",
      "import": "./document_loaders/fs/epub.js",
      "require": "./document_loaders/fs/epub.cjs"
    },
    "./document_loaders/fs/csv": {
      "types": "./document_loaders/fs/csv.d.ts",
      "import": "./document_loaders/fs/csv.js",
      "require": "./document_loaders/fs/csv.cjs"
    },
    "./document_loaders/fs/notion": {
      "types": "./document_loaders/fs/notion.d.ts",
      "import": "./document_loaders/fs/notion.js",
      "require": "./document_loaders/fs/notion.cjs"
    },
    "./document_loaders/fs/unstructured": {
      "types": "./document_loaders/fs/unstructured.d.ts",
      "import": "./document_loaders/fs/unstructured.js",
      "require": "./document_loaders/fs/unstructured.cjs"
    },
    "./chat_models": {
      "node": {
        "types": "./chat_models.d.ts",
        "import": "./chat_models.js",
        "require": "./chat_models.cjs"
      }
    },
    "./chat_models/base": {
      "types": "./chat_models/base.d.ts",
      "import": "./chat_models/base.js",
      "require": "./chat_models/base.cjs"
    },
    "./chat_models/openai": {
      "types": "./chat_models/openai.d.ts",
      "import": "./chat_models/openai.js",
      "require": "./chat_models/openai.cjs"
    },
    "./chat_models/anthropic": {
      "types": "./chat_models/anthropic.d.ts",
      "import": "./chat_models/anthropic.js",
      "require": "./chat_models/anthropic.cjs"
    },
    "./schema": {
      "types": "./schema.d.ts",
      "import": "./schema.js",
      "require": "./schema.cjs"
    },
    "./schema/output_parser": {
      "types": "./schema/output_parser.d.ts",
      "import": "./schema/output_parser.js",
      "require": "./schema/output_parser.cjs"
    },
    "./sql_db": {
      "types": "./sql_db.d.ts",
      "import": "./sql_db.js",
      "require": "./sql_db.cjs"
    },
    "./callbacks": {
      "types": "./callbacks.d.ts",
      "import": "./callbacks.js",
      "require": "./callbacks.cjs"
    },
    "./output_parsers": {
      "types": "./output_parsers.d.ts",
      "import": "./output_parsers.js",
      "require": "./output_parsers.cjs"
    },
    "./retrievers": {
      "node": {
        "types": "./retrievers.d.ts",
        "import": "./retrievers.js",
        "require": "./retrievers.cjs"
      }
    },
    "./retrievers/remote": {
      "types": "./retrievers/remote.d.ts",
      "import": "./retrievers/remote.js",
      "require": "./retrievers/remote.cjs"
    },
    "./retrievers/supabase": {
      "types": "./retrievers/supabase.d.ts",
      "import": "./retrievers/supabase.js",
      "require": "./retrievers/supabase.cjs"
    },
    "./retrievers/metal": {
      "types": "./retrievers/metal.d.ts",
      "import": "./retrievers/metal.js",
      "require": "./retrievers/metal.cjs"
    },
    "./retrievers/databerry": {
      "types": "./retrievers/databerry.d.ts",
      "import": "./retrievers/databerry.js",
      "require": "./retrievers/databerry.cjs"
    },
    "./retrievers/contextual_compression": {
      "types": "./retrievers/contextual_compression.d.ts",
      "import": "./retrievers/contextual_compression.js",
      "require": "./retrievers/contextual_compression.cjs"
    },
    "./retrievers/document_compressors": {
      "types": "./retrievers/document_compressors.d.ts",
      "import": "./retrievers/document_compressors.js",
      "require": "./retrievers/document_compressors.cjs"
    },
    "./retrievers/time_weighted": {
      "types": "./retrievers/time_weighted.d.ts",
      "import": "./retrievers/time_weighted.js",
      "require": "./retrievers/time_weighted.cjs"
    },
    "./retrievers/document_compressors/chain_extract": {
      "types": "./retrievers/document_compressors/chain_extract.d.ts",
      "import": "./retrievers/document_compressors/chain_extract.js",
      "require": "./retrievers/document_compressors/chain_extract.cjs"
    },
    "./retrievers/hyde": {
      "types": "./retrievers/hyde.d.ts",
      "import": "./retrievers/hyde.js",
      "require": "./retrievers/hyde.cjs"
    },
    "./cache": {
      "types": "./cache.d.ts",
      "import": "./cache.js",
      "require": "./cache.cjs"
    },
    "./cache/redis": {
      "types": "./cache/redis.d.ts",
      "import": "./cache/redis.js",
      "require": "./cache/redis.cjs"
    },
    "./stores/file/in_memory": {
      "types": "./stores/file/in_memory.d.ts",
      "import": "./stores/file/in_memory.js",
      "require": "./stores/file/in_memory.cjs"
    },
    "./stores/file/node": {
      "types": "./stores/file/node.d.ts",
      "import": "./stores/file/node.js",
      "require": "./stores/file/node.cjs"
    },
    "./stores/message/dynamodb": {
      "types": "./stores/message/dynamodb.d.ts",
      "import": "./stores/message/dynamodb.js",
      "require": "./stores/message/dynamodb.cjs"
    },
    "./stores/message/redis": {
      "types": "./stores/message/redis.d.ts",
      "import": "./stores/message/redis.js",
      "require": "./stores/message/redis.cjs"
    },
    "./experimental/autogpt": {
      "types": "./experimental/autogpt.d.ts",
      "import": "./experimental/autogpt.js",
      "require": "./experimental/autogpt.cjs"
    },
    "./experimental/babyagi": {
      "types": "./experimental/babyagi.d.ts",
      "import": "./experimental/babyagi.js",
      "require": "./experimental/babyagi.cjs"
    },
    "./experimental/plan_and_execute": {
      "types": "./experimental/plan_and_execute.d.ts",
      "import": "./experimental/plan_and_execute.js",
      "require": "./experimental/plan_and_execute.cjs"
    },
    "./client": {
      "types": "./client.d.ts",
      "import": "./client.js",
      "require": "./client.cjs"
    },
    "./package.json": "./package.json"
  }
}<|MERGE_RESOLUTION|>--- conflicted
+++ resolved
@@ -346,14 +346,9 @@
     "@types/object-hash": "^3.0.2",
     "@types/pdf-parse": "^1.1.1",
     "@types/uuid": "^9",
-<<<<<<< HEAD
-    "@typescript-eslint/eslint-plugin": "^5.51.0",
-    "@typescript-eslint/parser": "^5.51.0",
-    "apify-client": "^2.7.1",
-=======
     "@typescript-eslint/eslint-plugin": "^5.58.0",
     "@typescript-eslint/parser": "^5.58.0",
->>>>>>> 04b956e2
+    "apify-client": "^2.7.1",
     "axios": "^0.26.0",
     "cheerio": "^1.0.0-rc.12",
     "chromadb": "^1.4.0",
