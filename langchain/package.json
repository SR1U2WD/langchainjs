{
  "name": "langchain",
  "version": "0.0.124",
  "description": "Typescript bindings for langchain",
  "type": "module",
  "engines": {
    "node": ">=18"
  },
  "main": "./index.js",
  "types": "./index.d.ts",
  "files": [
    "dist/",
    "load.cjs",
    "load.js",
    "load.d.ts",
    "load/serializable.cjs",
    "load/serializable.js",
    "load/serializable.d.ts",
    "agents.cjs",
    "agents.js",
    "agents.d.ts",
    "agents/load.cjs",
    "agents/load.js",
    "agents/load.d.ts",
    "agents/toolkits.cjs",
    "agents/toolkits.js",
    "agents/toolkits.d.ts",
    "agents/toolkits/aws_sfn.cjs",
    "agents/toolkits/aws_sfn.js",
    "agents/toolkits/aws_sfn.d.ts",
    "agents/toolkits/sql.cjs",
    "agents/toolkits/sql.js",
    "agents/toolkits/sql.d.ts",
    "base_language.cjs",
    "base_language.js",
    "base_language.d.ts",
    "tools.cjs",
    "tools.js",
    "tools.d.ts",
    "tools/aws_lambda.cjs",
    "tools/aws_lambda.js",
    "tools/aws_lambda.d.ts",
    "tools/aws_sfn.cjs",
    "tools/aws_sfn.js",
    "tools/aws_sfn.d.ts",
    "tools/calculator.cjs",
    "tools/calculator.js",
    "tools/calculator.d.ts",
    "tools/sql.cjs",
    "tools/sql.js",
    "tools/sql.d.ts",
    "tools/webbrowser.cjs",
    "tools/webbrowser.js",
    "tools/webbrowser.d.ts",
    "chains.cjs",
    "chains.js",
    "chains.d.ts",
    "chains/load.cjs",
    "chains/load.js",
    "chains/load.d.ts",
    "chains/openai_functions.cjs",
    "chains/openai_functions.js",
    "chains/openai_functions.d.ts",
    "chains/query_constructor.cjs",
    "chains/query_constructor.js",
    "chains/query_constructor.d.ts",
    "chains/query_constructor/ir.cjs",
    "chains/query_constructor/ir.js",
    "chains/query_constructor/ir.d.ts",
    "chains/sql_db.cjs",
    "chains/sql_db.js",
    "chains/sql_db.d.ts",
    "embeddings.cjs",
    "embeddings.js",
    "embeddings.d.ts",
    "embeddings/base.cjs",
    "embeddings/base.js",
    "embeddings/base.d.ts",
    "embeddings/fake.cjs",
    "embeddings/fake.js",
    "embeddings/fake.d.ts",
    "embeddings/openai.cjs",
    "embeddings/openai.js",
    "embeddings/openai.d.ts",
    "embeddings/cohere.cjs",
    "embeddings/cohere.js",
    "embeddings/cohere.d.ts",
    "embeddings/tensorflow.cjs",
    "embeddings/tensorflow.js",
    "embeddings/tensorflow.d.ts",
    "embeddings/hf.cjs",
    "embeddings/hf.js",
    "embeddings/hf.d.ts",
    "embeddings/googlevertexai.cjs",
    "embeddings/googlevertexai.js",
    "embeddings/googlevertexai.d.ts",
    "embeddings/googlepalm.cjs",
    "embeddings/googlepalm.js",
    "embeddings/googlepalm.d.ts",
    "llms.cjs",
    "llms.js",
    "llms.d.ts",
    "llms/load.cjs",
    "llms/load.js",
    "llms/load.d.ts",
    "llms/base.cjs",
    "llms/base.js",
    "llms/base.d.ts",
    "llms/openai.cjs",
    "llms/openai.js",
    "llms/openai.d.ts",
    "llms/ai21.cjs",
    "llms/ai21.js",
    "llms/ai21.d.ts",
    "llms/aleph_alpha.cjs",
    "llms/aleph_alpha.js",
    "llms/aleph_alpha.d.ts",
    "llms/cohere.cjs",
    "llms/cohere.js",
    "llms/cohere.d.ts",
    "llms/hf.cjs",
    "llms/hf.js",
    "llms/hf.d.ts",
<<<<<<< HEAD
    "llms/raycast.cjs",
    "llms/raycast.js",
    "llms/raycast.d.ts",
=======
    "llms/ollama.cjs",
    "llms/ollama.js",
    "llms/ollama.d.ts",
>>>>>>> 6a54462a
    "llms/replicate.cjs",
    "llms/replicate.js",
    "llms/replicate.d.ts",
    "llms/googlevertexai.cjs",
    "llms/googlevertexai.js",
    "llms/googlevertexai.d.ts",
    "llms/googlepalm.cjs",
    "llms/googlepalm.js",
    "llms/googlepalm.d.ts",
    "llms/sagemaker_endpoint.cjs",
    "llms/sagemaker_endpoint.js",
    "llms/sagemaker_endpoint.d.ts",
    "prompts.cjs",
    "prompts.js",
    "prompts.d.ts",
    "prompts/load.cjs",
    "prompts/load.js",
    "prompts/load.d.ts",
    "vectorstores.cjs",
    "vectorstores.js",
    "vectorstores.d.ts",
    "vectorstores/analyticdb.cjs",
    "vectorstores/analyticdb.js",
    "vectorstores/analyticdb.d.ts",
    "vectorstores/base.cjs",
    "vectorstores/base.js",
    "vectorstores/base.d.ts",
    "vectorstores/elasticsearch.cjs",
    "vectorstores/elasticsearch.js",
    "vectorstores/elasticsearch.d.ts",
    "vectorstores/memory.cjs",
    "vectorstores/memory.js",
    "vectorstores/memory.d.ts",
    "vectorstores/chroma.cjs",
    "vectorstores/chroma.js",
    "vectorstores/chroma.d.ts",
    "vectorstores/hnswlib.cjs",
    "vectorstores/hnswlib.js",
    "vectorstores/hnswlib.d.ts",
    "vectorstores/faiss.cjs",
    "vectorstores/faiss.js",
    "vectorstores/faiss.d.ts",
    "vectorstores/weaviate.cjs",
    "vectorstores/weaviate.js",
    "vectorstores/weaviate.d.ts",
    "vectorstores/lancedb.cjs",
    "vectorstores/lancedb.js",
    "vectorstores/lancedb.d.ts",
    "vectorstores/mongo.cjs",
    "vectorstores/mongo.js",
    "vectorstores/mongo.d.ts",
    "vectorstores/mongodb_atlas.cjs",
    "vectorstores/mongodb_atlas.js",
    "vectorstores/mongodb_atlas.d.ts",
    "vectorstores/pinecone.cjs",
    "vectorstores/pinecone.js",
    "vectorstores/pinecone.d.ts",
    "vectorstores/qdrant.cjs",
    "vectorstores/qdrant.js",
    "vectorstores/qdrant.d.ts",
    "vectorstores/supabase.cjs",
    "vectorstores/supabase.js",
    "vectorstores/supabase.d.ts",
    "vectorstores/opensearch.cjs",
    "vectorstores/opensearch.js",
    "vectorstores/opensearch.d.ts",
    "vectorstores/milvus.cjs",
    "vectorstores/milvus.js",
    "vectorstores/milvus.d.ts",
    "vectorstores/prisma.cjs",
    "vectorstores/prisma.js",
    "vectorstores/prisma.d.ts",
    "vectorstores/typeorm.cjs",
    "vectorstores/typeorm.js",
    "vectorstores/typeorm.d.ts",
    "vectorstores/myscale.cjs",
    "vectorstores/myscale.js",
    "vectorstores/myscale.d.ts",
    "vectorstores/redis.cjs",
    "vectorstores/redis.js",
    "vectorstores/redis.d.ts",
    "vectorstores/typesense.cjs",
    "vectorstores/typesense.js",
    "vectorstores/typesense.d.ts",
    "vectorstores/singlestore.cjs",
    "vectorstores/singlestore.js",
    "vectorstores/singlestore.d.ts",
    "vectorstores/tigris.cjs",
    "vectorstores/tigris.js",
    "vectorstores/tigris.d.ts",
    "vectorstores/vectara.cjs",
    "vectorstores/vectara.js",
    "vectorstores/vectara.d.ts",
    "vectorstores/xata.cjs",
    "vectorstores/xata.js",
    "vectorstores/xata.d.ts",
    "text_splitter.cjs",
    "text_splitter.js",
    "text_splitter.d.ts",
    "memory.cjs",
    "memory.js",
    "memory.d.ts",
    "memory/zep.cjs",
    "memory/zep.js",
    "memory/zep.d.ts",
    "document.cjs",
    "document.js",
    "document.d.ts",
    "document_loaders.cjs",
    "document_loaders.js",
    "document_loaders.d.ts",
    "document_loaders/base.cjs",
    "document_loaders/base.js",
    "document_loaders/base.d.ts",
    "document_loaders/web/apify_dataset.cjs",
    "document_loaders/web/apify_dataset.js",
    "document_loaders/web/apify_dataset.d.ts",
    "document_loaders/web/azure_blob_storage_container.cjs",
    "document_loaders/web/azure_blob_storage_container.js",
    "document_loaders/web/azure_blob_storage_container.d.ts",
    "document_loaders/web/azure_blob_storage_file.cjs",
    "document_loaders/web/azure_blob_storage_file.js",
    "document_loaders/web/azure_blob_storage_file.d.ts",
    "document_loaders/web/cheerio.cjs",
    "document_loaders/web/cheerio.js",
    "document_loaders/web/cheerio.d.ts",
    "document_loaders/web/puppeteer.cjs",
    "document_loaders/web/puppeteer.js",
    "document_loaders/web/puppeteer.d.ts",
    "document_loaders/web/playwright.cjs",
    "document_loaders/web/playwright.js",
    "document_loaders/web/playwright.d.ts",
    "document_loaders/web/college_confidential.cjs",
    "document_loaders/web/college_confidential.js",
    "document_loaders/web/college_confidential.d.ts",
    "document_loaders/web/gitbook.cjs",
    "document_loaders/web/gitbook.js",
    "document_loaders/web/gitbook.d.ts",
    "document_loaders/web/hn.cjs",
    "document_loaders/web/hn.js",
    "document_loaders/web/hn.d.ts",
    "document_loaders/web/imsdb.cjs",
    "document_loaders/web/imsdb.js",
    "document_loaders/web/imsdb.d.ts",
    "document_loaders/web/figma.cjs",
    "document_loaders/web/figma.js",
    "document_loaders/web/figma.d.ts",
    "document_loaders/web/github.cjs",
    "document_loaders/web/github.js",
    "document_loaders/web/github.d.ts",
    "document_loaders/web/notiondb.cjs",
    "document_loaders/web/notiondb.js",
    "document_loaders/web/notiondb.d.ts",
    "document_loaders/web/notionapi.cjs",
    "document_loaders/web/notionapi.js",
    "document_loaders/web/notionapi.d.ts",
    "document_loaders/web/s3.cjs",
    "document_loaders/web/s3.js",
    "document_loaders/web/s3.d.ts",
    "document_loaders/web/sonix_audio.cjs",
    "document_loaders/web/sonix_audio.js",
    "document_loaders/web/sonix_audio.d.ts",
    "document_loaders/web/confluence.cjs",
    "document_loaders/web/confluence.js",
    "document_loaders/web/confluence.d.ts",
    "document_loaders/web/serpapi.cjs",
    "document_loaders/web/serpapi.js",
    "document_loaders/web/serpapi.d.ts",
    "document_loaders/web/sort_xyz_blockchain.cjs",
    "document_loaders/web/sort_xyz_blockchain.js",
    "document_loaders/web/sort_xyz_blockchain.d.ts",
    "document_loaders/fs/directory.cjs",
    "document_loaders/fs/directory.js",
    "document_loaders/fs/directory.d.ts",
    "document_loaders/fs/buffer.cjs",
    "document_loaders/fs/buffer.js",
    "document_loaders/fs/buffer.d.ts",
    "document_loaders/fs/text.cjs",
    "document_loaders/fs/text.js",
    "document_loaders/fs/text.d.ts",
    "document_loaders/fs/json.cjs",
    "document_loaders/fs/json.js",
    "document_loaders/fs/json.d.ts",
    "document_loaders/fs/srt.cjs",
    "document_loaders/fs/srt.js",
    "document_loaders/fs/srt.d.ts",
    "document_loaders/fs/pdf.cjs",
    "document_loaders/fs/pdf.js",
    "document_loaders/fs/pdf.d.ts",
    "document_loaders/fs/docx.cjs",
    "document_loaders/fs/docx.js",
    "document_loaders/fs/docx.d.ts",
    "document_loaders/fs/epub.cjs",
    "document_loaders/fs/epub.js",
    "document_loaders/fs/epub.d.ts",
    "document_loaders/fs/csv.cjs",
    "document_loaders/fs/csv.js",
    "document_loaders/fs/csv.d.ts",
    "document_loaders/fs/notion.cjs",
    "document_loaders/fs/notion.js",
    "document_loaders/fs/notion.d.ts",
    "document_loaders/fs/unstructured.cjs",
    "document_loaders/fs/unstructured.js",
    "document_loaders/fs/unstructured.d.ts",
    "document_transformers/html_to_text.cjs",
    "document_transformers/html_to_text.js",
    "document_transformers/html_to_text.d.ts",
    "document_transformers/openai_functions.cjs",
    "document_transformers/openai_functions.js",
    "document_transformers/openai_functions.d.ts",
    "chat_models.cjs",
    "chat_models.js",
    "chat_models.d.ts",
    "chat_models/base.cjs",
    "chat_models/base.js",
    "chat_models/base.d.ts",
    "chat_models/openai.cjs",
    "chat_models/openai.js",
    "chat_models/openai.d.ts",
    "chat_models/anthropic.cjs",
    "chat_models/anthropic.js",
    "chat_models/anthropic.d.ts",
    "chat_models/googlevertexai.cjs",
    "chat_models/googlevertexai.js",
    "chat_models/googlevertexai.d.ts",
    "chat_models/googlepalm.cjs",
    "chat_models/googlepalm.js",
    "chat_models/googlepalm.d.ts",
    "chat_models/baiduwenxin.cjs",
    "chat_models/baiduwenxin.js",
    "chat_models/baiduwenxin.d.ts",
    "chat_models/ollama.cjs",
    "chat_models/ollama.js",
    "chat_models/ollama.d.ts",
    "schema.cjs",
    "schema.js",
    "schema.d.ts",
    "schema/output_parser.cjs",
    "schema/output_parser.js",
    "schema/output_parser.d.ts",
    "schema/query_constructor.cjs",
    "schema/query_constructor.js",
    "schema/query_constructor.d.ts",
    "schema/retriever.cjs",
    "schema/retriever.js",
    "schema/retriever.d.ts",
    "schema/runnable.cjs",
    "schema/runnable.js",
    "schema/runnable.d.ts",
    "sql_db.cjs",
    "sql_db.js",
    "sql_db.d.ts",
    "callbacks.cjs",
    "callbacks.js",
    "callbacks.d.ts",
    "output_parsers.cjs",
    "output_parsers.js",
    "output_parsers.d.ts",
    "output_parsers/expression.cjs",
    "output_parsers/expression.js",
    "output_parsers/expression.d.ts",
    "retrievers.cjs",
    "retrievers.js",
    "retrievers.d.ts",
    "retrievers/amazon_kendra.cjs",
    "retrievers/amazon_kendra.js",
    "retrievers/amazon_kendra.d.ts",
    "retrievers/remote.cjs",
    "retrievers/remote.js",
    "retrievers/remote.d.ts",
    "retrievers/supabase.cjs",
    "retrievers/supabase.js",
    "retrievers/supabase.d.ts",
    "retrievers/zep.cjs",
    "retrievers/zep.js",
    "retrievers/zep.d.ts",
    "retrievers/metal.cjs",
    "retrievers/metal.js",
    "retrievers/metal.d.ts",
    "retrievers/databerry.cjs",
    "retrievers/databerry.js",
    "retrievers/databerry.d.ts",
    "retrievers/contextual_compression.cjs",
    "retrievers/contextual_compression.js",
    "retrievers/contextual_compression.d.ts",
    "retrievers/document_compressors.cjs",
    "retrievers/document_compressors.js",
    "retrievers/document_compressors.d.ts",
    "retrievers/time_weighted.cjs",
    "retrievers/time_weighted.js",
    "retrievers/time_weighted.d.ts",
    "retrievers/document_compressors/chain_extract.cjs",
    "retrievers/document_compressors/chain_extract.js",
    "retrievers/document_compressors/chain_extract.d.ts",
    "retrievers/hyde.cjs",
    "retrievers/hyde.js",
    "retrievers/hyde.d.ts",
    "retrievers/self_query.cjs",
    "retrievers/self_query.js",
    "retrievers/self_query.d.ts",
    "retrievers/self_query/chroma.cjs",
    "retrievers/self_query/chroma.js",
    "retrievers/self_query/chroma.d.ts",
    "retrievers/self_query/functional.cjs",
    "retrievers/self_query/functional.js",
    "retrievers/self_query/functional.d.ts",
    "retrievers/self_query/pinecone.cjs",
    "retrievers/self_query/pinecone.js",
    "retrievers/self_query/pinecone.d.ts",
    "retrievers/self_query/supabase.cjs",
    "retrievers/self_query/supabase.js",
    "retrievers/self_query/supabase.d.ts",
    "retrievers/self_query/weaviate.cjs",
    "retrievers/self_query/weaviate.js",
    "retrievers/self_query/weaviate.d.ts",
    "retrievers/vespa.cjs",
    "retrievers/vespa.js",
    "retrievers/vespa.d.ts",
    "cache.cjs",
    "cache.js",
    "cache.d.ts",
    "cache/momento.cjs",
    "cache/momento.js",
    "cache/momento.d.ts",
    "cache/redis.cjs",
    "cache/redis.js",
    "cache/redis.d.ts",
    "cache/ioredis.cjs",
    "cache/ioredis.js",
    "cache/ioredis.d.ts",
    "cache/upstash_redis.cjs",
    "cache/upstash_redis.js",
    "cache/upstash_redis.d.ts",
    "stores/doc/in_memory.cjs",
    "stores/doc/in_memory.js",
    "stores/doc/in_memory.d.ts",
    "stores/doc/gcs.cjs",
    "stores/doc/gcs.js",
    "stores/doc/gcs.d.ts",
    "stores/file/in_memory.cjs",
    "stores/file/in_memory.js",
    "stores/file/in_memory.d.ts",
    "stores/file/node.cjs",
    "stores/file/node.js",
    "stores/file/node.d.ts",
    "stores/message/in_memory.cjs",
    "stores/message/in_memory.js",
    "stores/message/in_memory.d.ts",
    "stores/message/dynamodb.cjs",
    "stores/message/dynamodb.js",
    "stores/message/dynamodb.d.ts",
    "stores/message/firestore.cjs",
    "stores/message/firestore.js",
    "stores/message/firestore.d.ts",
    "stores/message/momento.cjs",
    "stores/message/momento.js",
    "stores/message/momento.d.ts",
    "stores/message/redis.cjs",
    "stores/message/redis.js",
    "stores/message/redis.d.ts",
    "stores/message/ioredis.cjs",
    "stores/message/ioredis.js",
    "stores/message/ioredis.d.ts",
    "stores/message/upstash_redis.cjs",
    "stores/message/upstash_redis.js",
    "stores/message/upstash_redis.d.ts",
    "stores/message/planetscale.cjs",
    "stores/message/planetscale.js",
    "stores/message/planetscale.d.ts",
    "util/math.cjs",
    "util/math.js",
    "util/math.d.ts",
    "experimental/autogpt.cjs",
    "experimental/autogpt.js",
    "experimental/autogpt.d.ts",
    "experimental/babyagi.cjs",
    "experimental/babyagi.js",
    "experimental/babyagi.d.ts",
    "experimental/generative_agents.cjs",
    "experimental/generative_agents.js",
    "experimental/generative_agents.d.ts",
    "experimental/plan_and_execute.cjs",
    "experimental/plan_and_execute.js",
    "experimental/plan_and_execute.d.ts",
    "experimental/multimodal_embeddings/googlevertexai.cjs",
    "experimental/multimodal_embeddings/googlevertexai.js",
    "experimental/multimodal_embeddings/googlevertexai.d.ts",
    "evaluation.cjs",
    "evaluation.js",
    "evaluation.d.ts",
    "index.cjs",
    "index.js",
    "index.d.ts"
  ],
  "repository": {
    "type": "git",
    "url": "git@github.com:hwchase17/langchainjs.git"
  },
  "scripts": {
    "build": "yarn clean && yarn build:esm && yarn build:cjs && node scripts/create-entrypoints.js && node scripts/check-tree-shaking.js",
    "build:esm": "tsc --outDir dist/ && rimraf dist/tests dist/**/tests",
    "build:cjs": "tsc --outDir dist-cjs/ -p tsconfig.cjs.json && node scripts/move-cjs-to-dist.js && rimraf dist-cjs",
    "build:watch": "node scripts/create-entrypoints.js && tsc --outDir dist/ --watch",
    "lint": "eslint src && dpdm --exit-code circular:1 --no-warning --no-tree src/*.ts src/**/*.ts",
    "lint:fix": "yarn lint --fix",
    "precommit": "lint-staged",
    "clean": "rimraf dist/ && node scripts/create-entrypoints.js pre",
    "prepack": "yarn build",
    "release": "release-it --only-version --config .release-it.json",
    "test": "NODE_OPTIONS=--experimental-vm-modules jest --testPathIgnorePatterns=\\.int\\.test.ts --testTimeout 30000",
    "test:watch": "NODE_OPTIONS=--experimental-vm-modules jest --watch --testPathIgnorePatterns=\\.int\\.test.ts",
    "test:integration": "NODE_OPTIONS=--experimental-vm-modules jest --testPathPattern=\\.int\\.test.ts --testTimeout 100000",
    "test:single": "NODE_OPTIONS=--experimental-vm-modules yarn run jest --config jest.config.cjs --testTimeout 100000",
    "format": "prettier --write \"src\"",
    "format:check": "prettier --check \"src\""
  },
  "author": "LangChain",
  "license": "MIT",
  "devDependencies": {
    "@aws-sdk/client-dynamodb": "^3.310.0",
    "@aws-sdk/client-kendra": "^3.352.0",
    "@aws-sdk/client-lambda": "^3.310.0",
    "@aws-sdk/client-s3": "^3.310.0",
    "@aws-sdk/client-sagemaker-runtime": "^3.310.0",
    "@aws-sdk/client-sfn": "^3.362.0",
    "@azure/storage-blob": "^12.15.0",
    "@clickhouse/client": "^0.0.14",
    "@elastic/elasticsearch": "^8.4.0",
    "@faker-js/faker": "^7.6.0",
    "@getmetal/metal-sdk": "^4.0.0",
    "@getzep/zep-js": "^0.4.1",
    "@gomomento/sdk": "^1.23.0",
    "@google-ai/generativelanguage": "^0.2.1",
    "@google-cloud/storage": "^6.10.1",
    "@huggingface/inference": "^1.5.1",
    "@jest/globals": "^29.5.0",
    "@notionhq/client": "^2.2.5",
    "@opensearch-project/opensearch": "^2.2.0",
    "@pinecone-database/pinecone": "^0.0.14",
    "@planetscale/database": "^1.8.0",
    "@qdrant/js-client-rest": "^1.2.0",
    "@raycast/api": "^1.55.2",
    "@supabase/postgrest-js": "^1.1.1",
    "@supabase/supabase-js": "^2.10.0",
    "@tensorflow-models/universal-sentence-encoder": "^1.3.3",
    "@tensorflow/tfjs-backend-cpu": "^4.4.0",
    "@tensorflow/tfjs-converter": "^4.4.0",
    "@tensorflow/tfjs-core": "^4.4.0",
    "@tigrisdata/vector": "^1.1.0",
    "@tsconfig/recommended": "^1.0.2",
    "@types/d3-dsv": "^2",
    "@types/decamelize": "^1.2.0",
    "@types/flat": "^5.0.2",
    "@types/html-to-text": "^9",
    "@types/js-yaml": "^4",
    "@types/object-hash": "^3.0.2",
    "@types/pdf-parse": "^1.1.1",
    "@types/pg": "^8",
    "@types/pg-copy-streams": "^1.2.2",
    "@types/uuid": "^9",
    "@typescript-eslint/eslint-plugin": "^5.58.0",
    "@typescript-eslint/parser": "^5.58.0",
    "@upstash/redis": "^1.20.6",
    "@xata.io/client": "^0.25.1",
    "@zilliz/milvus2-sdk-node": ">=2.2.7",
    "apify-client": "^2.7.1",
    "axios": "^0.26.0",
    "cheerio": "^1.0.0-rc.12",
    "chromadb": "^1.5.3",
    "cohere-ai": "^5.0.2",
    "d3-dsv": "^2.0.0",
    "dotenv": "^16.0.3",
    "dpdm": "^3.12.0",
    "epub2": "^3.0.1",
    "eslint": "^8.33.0",
    "eslint-config-airbnb-base": "^15.0.0",
    "eslint-config-prettier": "^8.6.0",
    "eslint-plugin-import": "^2.27.5",
    "eslint-plugin-no-instanceof": "^1.0.1",
    "eslint-plugin-prettier": "^4.2.1",
    "faiss-node": "^0.2.1",
    "firebase-admin": "^11.9.0",
    "google-auth-library": "^8.9.0",
    "graphql": "^16.6.0",
    "hnswlib-node": "^1.4.2",
    "html-to-text": "^9.0.5",
    "ignore": "^5.2.0",
    "ioredis": "^5.3.2",
    "jest": "^29.5.0",
    "mammoth": "^1.5.1",
    "ml-matrix": "^6.10.4",
    "mongodb": "^5.2.0",
    "mysql2": "^3.3.3",
    "notion-to-md": "^3.1.0",
    "pdf-parse": "1.1.1",
    "peggy": "^3.0.2",
    "pg": "^8.11.0",
    "pg-copy-streams": "^6.0.5",
    "pickleparser": "^0.1.0",
    "playwright": "^1.32.1",
    "prettier": "^2.8.3",
    "puppeteer": "^19.7.2",
    "redis": "^4.6.6",
    "release-it": "^15.10.1",
    "replicate": "^0.12.3",
    "rimraf": "^5.0.1",
    "rollup": "^3.19.1",
    "sonix-speech-recognition": "^2.1.1",
    "sqlite3": "^5.1.4",
    "srt-parser-2": "^1.2.2",
    "ts-jest": "^29.1.0",
    "typeorm": "^0.3.12",
    "typescript": "^5.0.0",
    "typesense": "^1.5.3",
    "vectordb": "^0.1.4",
    "weaviate-ts-client": "^1.0.0"
  },
  "peerDependencies": {
    "@aws-sdk/client-dynamodb": "^3.310.0",
    "@aws-sdk/client-kendra": "^3.352.0",
    "@aws-sdk/client-lambda": "^3.310.0",
    "@aws-sdk/client-s3": "^3.310.0",
    "@aws-sdk/client-sagemaker-runtime": "^3.310.0",
    "@aws-sdk/client-sfn": "^3.310.0",
    "@azure/storage-blob": "^12.15.0",
    "@clickhouse/client": "^0.0.14",
    "@elastic/elasticsearch": "^8.4.0",
    "@getmetal/metal-sdk": "*",
    "@getzep/zep-js": "^0.4.1",
    "@gomomento/sdk": "^1.23.0",
    "@google-ai/generativelanguage": "^0.2.1",
    "@google-cloud/storage": "^6.10.1",
    "@huggingface/inference": "^1.5.1",
    "@notionhq/client": "^2.2.5",
    "@opensearch-project/opensearch": "*",
    "@pinecone-database/pinecone": "*",
    "@planetscale/database": "^1.8.0",
    "@qdrant/js-client-rest": "^1.2.0",
    "@raycast/api": "^1.55.2",
    "@supabase/postgrest-js": "^1.1.1",
    "@supabase/supabase-js": "^2.10.0",
    "@tensorflow-models/universal-sentence-encoder": "*",
    "@tensorflow/tfjs-converter": "*",
    "@tensorflow/tfjs-core": "*",
    "@tigrisdata/vector": "^1.1.0",
    "@upstash/redis": "^1.20.6",
    "@xata.io/client": "^0.25.1",
    "@zilliz/milvus2-sdk-node": ">=2.2.7",
    "apify-client": "^2.7.1",
    "axios": "*",
    "cheerio": "^1.0.0-rc.12",
    "chromadb": "^1.5.3",
    "cohere-ai": "^5.0.2",
    "d3-dsv": "^2.0.0",
    "epub2": "^3.0.1",
    "faiss-node": "^0.2.1",
    "firebase-admin": "^11.9.0",
    "google-auth-library": "^8.9.0",
    "hnswlib-node": "^1.4.2",
    "html-to-text": "^9.0.5",
    "ignore": "^5.2.0",
    "ioredis": "^5.3.2",
    "mammoth": "*",
    "mongodb": "^5.2.0",
    "mysql2": "^3.3.3",
    "notion-to-md": "^3.1.0",
    "pdf-parse": "1.1.1",
    "peggy": "^3.0.2",
    "pg": "^8.11.0",
    "pg-copy-streams": "^6.0.5",
    "pickleparser": "^0.1.0",
    "playwright": "^1.32.1",
    "puppeteer": "^19.7.2",
    "redis": "^4.6.4",
    "replicate": "^0.12.3",
    "sonix-speech-recognition": "^2.1.1",
    "srt-parser-2": "^1.2.2",
    "typeorm": "^0.3.12",
    "typesense": "^1.5.3",
    "vectordb": "^0.1.4",
    "weaviate-ts-client": "^1.0.0"
  },
  "peerDependenciesMeta": {
    "@aws-sdk/client-dynamodb": {
      "optional": true
    },
    "@aws-sdk/client-kendra": {
      "optional": true
    },
    "@aws-sdk/client-lambda": {
      "optional": true
    },
    "@aws-sdk/client-s3": {
      "optional": true
    },
    "@aws-sdk/client-sagemaker-runtime": {
      "optional": true
    },
    "@aws-sdk/client-sfn": {
      "optional": true
    },
    "@azure/storage-blob": {
      "optional": true
    },
    "@clickhouse/client": {
      "optional": true
    },
    "@elastic/elasticsearch": {
      "optional": true
    },
    "@getmetal/metal-sdk": {
      "optional": true
    },
    "@getzep/zep-js": {
      "optional": true
    },
    "@gomomento/sdk": {
      "optional": true
    },
    "@google-ai/generativelanguage": {
      "optional": true
    },
    "@google-cloud/storage": {
      "optional": true
    },
    "@huggingface/inference": {
      "optional": true
    },
    "@notionhq/client": {
      "optional": true
    },
    "@opensearch-project/opensearch": {
      "optional": true
    },
    "@pinecone-database/pinecone": {
      "optional": true
    },
    "@planetscale/database": {
      "optional": true
    },
    "@qdrant/js-client-rest": {
      "optional": true
    },
    "@raycast/api": {
      "optional": true
    },
    "@supabase/postgrest-js": {
      "optional": true
    },
    "@supabase/supabase-js": {
      "optional": true
    },
    "@tensorflow-models/universal-sentence-encoder": {
      "optional": true
    },
    "@tensorflow/tfjs-converter": {
      "optional": true
    },
    "@tensorflow/tfjs-core": {
      "optional": true
    },
    "@tigrisdata/vector": {
      "optional": true
    },
    "@upstash/redis": {
      "optional": true
    },
    "@xata.io/client": {
      "optional": true
    },
    "@zilliz/milvus2-sdk-node": {
      "optional": true
    },
    "apify-client": {
      "optional": true
    },
    "axios": {
      "optional": true
    },
    "cheerio": {
      "optional": true
    },
    "chromadb": {
      "optional": true
    },
    "cohere-ai": {
      "optional": true
    },
    "d3-dsv": {
      "optional": true
    },
    "epub2": {
      "optional": true
    },
    "faiss-node": {
      "optional": true
    },
    "firebase-admin": {
      "optional": true
    },
    "google-auth-library": {
      "optional": true
    },
    "hnswlib-node": {
      "optional": true
    },
    "html-to-text": {
      "optional": true
    },
    "ignore": {
      "optional": true
    },
    "ioredis": {
      "optional": true
    },
    "mammoth": {
      "optional": true
    },
    "mongodb": {
      "optional": true
    },
    "mysql2": {
      "optional": true
    },
    "notion-to-md": {
      "optional": true
    },
    "pdf-parse": {
      "optional": true
    },
    "peggy": {
      "optional": true
    },
    "pg": {
      "optional": true
    },
    "pg-copy-streams": {
      "optional": true
    },
    "pickleparser": {
      "optional": true
    },
    "playwright": {
      "optional": true
    },
    "puppeteer": {
      "optional": true
    },
    "redis": {
      "optional": true
    },
    "replicate": {
      "optional": true
    },
    "sonix-speech-recognition": {
      "optional": true
    },
    "srt-parser-2": {
      "optional": true
    },
    "typeorm": {
      "optional": true
    },
    "typesense": {
      "optional": true
    },
    "vectordb": {
      "optional": true
    },
    "weaviate-ts-client": {
      "optional": true
    }
  },
  "dependencies": {
    "@anthropic-ai/sdk": "^0.5.7",
    "ansi-styles": "^5.0.0",
    "binary-extensions": "^2.2.0",
    "camelcase": "6",
    "decamelize": "^1.2.0",
    "expr-eval": "^2.0.2",
    "flat": "^5.0.2",
    "js-tiktoken": "^1.0.7",
    "js-yaml": "^4.1.0",
    "jsonpointer": "^5.0.1",
    "langsmith": "~0.0.16",
    "ml-distance": "^4.0.0",
    "object-hash": "^3.0.0",
    "openai": "^3.3.0",
    "openapi-types": "^12.1.3",
    "p-queue": "^6.6.2",
    "p-retry": "4",
    "uuid": "^9.0.0",
    "yaml": "^2.2.1",
    "zod": "^3.21.4",
    "zod-to-json-schema": "^3.20.4"
  },
  "publishConfig": {
    "access": "public"
  },
  "keywords": [
    "llm",
    "ai",
    "gpt3",
    "chain",
    "prompt",
    "prompt engineering",
    "chatgpt",
    "machine learning",
    "ml",
    "openai",
    "embeddings",
    "vectorstores"
  ],
  "exports": {
    ".": {
      "types": "./index.d.ts",
      "import": "./index.js",
      "require": "./index.cjs"
    },
    "./load": {
      "types": "./load.d.ts",
      "import": "./load.js",
      "require": "./load.cjs"
    },
    "./load/serializable": {
      "types": "./load/serializable.d.ts",
      "import": "./load/serializable.js",
      "require": "./load/serializable.cjs"
    },
    "./agents": {
      "types": "./agents.d.ts",
      "import": "./agents.js",
      "require": "./agents.cjs"
    },
    "./agents/load": {
      "types": "./agents/load.d.ts",
      "import": "./agents/load.js",
      "require": "./agents/load.cjs"
    },
    "./agents/toolkits": {
      "types": "./agents/toolkits.d.ts",
      "import": "./agents/toolkits.js",
      "require": "./agents/toolkits.cjs"
    },
    "./agents/toolkits/aws_sfn": {
      "types": "./agents/toolkits/aws_sfn.d.ts",
      "import": "./agents/toolkits/aws_sfn.js",
      "require": "./agents/toolkits/aws_sfn.cjs"
    },
    "./agents/toolkits/sql": {
      "types": "./agents/toolkits/sql.d.ts",
      "import": "./agents/toolkits/sql.js",
      "require": "./agents/toolkits/sql.cjs"
    },
    "./base_language": {
      "types": "./base_language.d.ts",
      "import": "./base_language.js",
      "require": "./base_language.cjs"
    },
    "./tools": {
      "types": "./tools.d.ts",
      "import": "./tools.js",
      "require": "./tools.cjs"
    },
    "./tools/aws_lambda": {
      "types": "./tools/aws_lambda.d.ts",
      "import": "./tools/aws_lambda.js",
      "require": "./tools/aws_lambda.cjs"
    },
    "./tools/aws_sfn": {
      "types": "./tools/aws_sfn.d.ts",
      "import": "./tools/aws_sfn.js",
      "require": "./tools/aws_sfn.cjs"
    },
    "./tools/calculator": {
      "types": "./tools/calculator.d.ts",
      "import": "./tools/calculator.js",
      "require": "./tools/calculator.cjs"
    },
    "./tools/sql": {
      "types": "./tools/sql.d.ts",
      "import": "./tools/sql.js",
      "require": "./tools/sql.cjs"
    },
    "./tools/webbrowser": {
      "types": "./tools/webbrowser.d.ts",
      "import": "./tools/webbrowser.js",
      "require": "./tools/webbrowser.cjs"
    },
    "./chains": {
      "types": "./chains.d.ts",
      "import": "./chains.js",
      "require": "./chains.cjs"
    },
    "./chains/load": {
      "types": "./chains/load.d.ts",
      "import": "./chains/load.js",
      "require": "./chains/load.cjs"
    },
    "./chains/openai_functions": {
      "types": "./chains/openai_functions.d.ts",
      "import": "./chains/openai_functions.js",
      "require": "./chains/openai_functions.cjs"
    },
    "./chains/query_constructor": {
      "types": "./chains/query_constructor.d.ts",
      "import": "./chains/query_constructor.js",
      "require": "./chains/query_constructor.cjs"
    },
    "./chains/query_constructor/ir": {
      "types": "./chains/query_constructor/ir.d.ts",
      "import": "./chains/query_constructor/ir.js",
      "require": "./chains/query_constructor/ir.cjs"
    },
    "./chains/sql_db": {
      "types": "./chains/sql_db.d.ts",
      "import": "./chains/sql_db.js",
      "require": "./chains/sql_db.cjs"
    },
    "./embeddings": {
      "node": {
        "types": "./embeddings.d.ts",
        "import": "./embeddings.js",
        "require": "./embeddings.cjs"
      }
    },
    "./embeddings/base": {
      "types": "./embeddings/base.d.ts",
      "import": "./embeddings/base.js",
      "require": "./embeddings/base.cjs"
    },
    "./embeddings/fake": {
      "types": "./embeddings/fake.d.ts",
      "import": "./embeddings/fake.js",
      "require": "./embeddings/fake.cjs"
    },
    "./embeddings/openai": {
      "types": "./embeddings/openai.d.ts",
      "import": "./embeddings/openai.js",
      "require": "./embeddings/openai.cjs"
    },
    "./embeddings/cohere": {
      "types": "./embeddings/cohere.d.ts",
      "import": "./embeddings/cohere.js",
      "require": "./embeddings/cohere.cjs"
    },
    "./embeddings/tensorflow": {
      "types": "./embeddings/tensorflow.d.ts",
      "import": "./embeddings/tensorflow.js",
      "require": "./embeddings/tensorflow.cjs"
    },
    "./embeddings/hf": {
      "types": "./embeddings/hf.d.ts",
      "import": "./embeddings/hf.js",
      "require": "./embeddings/hf.cjs"
    },
    "./embeddings/googlevertexai": {
      "types": "./embeddings/googlevertexai.d.ts",
      "import": "./embeddings/googlevertexai.js",
      "require": "./embeddings/googlevertexai.cjs"
    },
    "./embeddings/googlepalm": {
      "types": "./embeddings/googlepalm.d.ts",
      "import": "./embeddings/googlepalm.js",
      "require": "./embeddings/googlepalm.cjs"
    },
    "./llms": {
      "node": {
        "types": "./llms.d.ts",
        "import": "./llms.js",
        "require": "./llms.cjs"
      }
    },
    "./llms/load": {
      "types": "./llms/load.d.ts",
      "import": "./llms/load.js",
      "require": "./llms/load.cjs"
    },
    "./llms/base": {
      "types": "./llms/base.d.ts",
      "import": "./llms/base.js",
      "require": "./llms/base.cjs"
    },
    "./llms/openai": {
      "types": "./llms/openai.d.ts",
      "import": "./llms/openai.js",
      "require": "./llms/openai.cjs"
    },
    "./llms/ai21": {
      "types": "./llms/ai21.d.ts",
      "import": "./llms/ai21.js",
      "require": "./llms/ai21.cjs"
    },
    "./llms/aleph_alpha": {
      "types": "./llms/aleph_alpha.d.ts",
      "import": "./llms/aleph_alpha.js",
      "require": "./llms/aleph_alpha.cjs"
    },
    "./llms/cohere": {
      "types": "./llms/cohere.d.ts",
      "import": "./llms/cohere.js",
      "require": "./llms/cohere.cjs"
    },
    "./llms/hf": {
      "types": "./llms/hf.d.ts",
      "import": "./llms/hf.js",
      "require": "./llms/hf.cjs"
    },
<<<<<<< HEAD
    "./llms/raycast": {
      "types": "./llms/raycast.d.ts",
      "import": "./llms/raycast.js",
      "require": "./llms/raycast.cjs"
=======
    "./llms/ollama": {
      "types": "./llms/ollama.d.ts",
      "import": "./llms/ollama.js",
      "require": "./llms/ollama.cjs"
>>>>>>> 6a54462a
    },
    "./llms/replicate": {
      "types": "./llms/replicate.d.ts",
      "import": "./llms/replicate.js",
      "require": "./llms/replicate.cjs"
    },
    "./llms/googlevertexai": {
      "types": "./llms/googlevertexai.d.ts",
      "import": "./llms/googlevertexai.js",
      "require": "./llms/googlevertexai.cjs"
    },
    "./llms/googlepalm": {
      "types": "./llms/googlepalm.d.ts",
      "import": "./llms/googlepalm.js",
      "require": "./llms/googlepalm.cjs"
    },
    "./llms/sagemaker_endpoint": {
      "types": "./llms/sagemaker_endpoint.d.ts",
      "import": "./llms/sagemaker_endpoint.js",
      "require": "./llms/sagemaker_endpoint.cjs"
    },
    "./prompts": {
      "types": "./prompts.d.ts",
      "import": "./prompts.js",
      "require": "./prompts.cjs"
    },
    "./prompts/load": {
      "types": "./prompts/load.d.ts",
      "import": "./prompts/load.js",
      "require": "./prompts/load.cjs"
    },
    "./vectorstores": {
      "node": {
        "types": "./vectorstores.d.ts",
        "import": "./vectorstores.js",
        "require": "./vectorstores.cjs"
      }
    },
    "./vectorstores/analyticdb": {
      "types": "./vectorstores/analyticdb.d.ts",
      "import": "./vectorstores/analyticdb.js",
      "require": "./vectorstores/analyticdb.cjs"
    },
    "./vectorstores/base": {
      "types": "./vectorstores/base.d.ts",
      "import": "./vectorstores/base.js",
      "require": "./vectorstores/base.cjs"
    },
    "./vectorstores/elasticsearch": {
      "types": "./vectorstores/elasticsearch.d.ts",
      "import": "./vectorstores/elasticsearch.js",
      "require": "./vectorstores/elasticsearch.cjs"
    },
    "./vectorstores/memory": {
      "types": "./vectorstores/memory.d.ts",
      "import": "./vectorstores/memory.js",
      "require": "./vectorstores/memory.cjs"
    },
    "./vectorstores/chroma": {
      "types": "./vectorstores/chroma.d.ts",
      "import": "./vectorstores/chroma.js",
      "require": "./vectorstores/chroma.cjs"
    },
    "./vectorstores/hnswlib": {
      "types": "./vectorstores/hnswlib.d.ts",
      "import": "./vectorstores/hnswlib.js",
      "require": "./vectorstores/hnswlib.cjs"
    },
    "./vectorstores/faiss": {
      "types": "./vectorstores/faiss.d.ts",
      "import": "./vectorstores/faiss.js",
      "require": "./vectorstores/faiss.cjs"
    },
    "./vectorstores/weaviate": {
      "types": "./vectorstores/weaviate.d.ts",
      "import": "./vectorstores/weaviate.js",
      "require": "./vectorstores/weaviate.cjs"
    },
    "./vectorstores/lancedb": {
      "types": "./vectorstores/lancedb.d.ts",
      "import": "./vectorstores/lancedb.js",
      "require": "./vectorstores/lancedb.cjs"
    },
    "./vectorstores/mongo": {
      "types": "./vectorstores/mongo.d.ts",
      "import": "./vectorstores/mongo.js",
      "require": "./vectorstores/mongo.cjs"
    },
    "./vectorstores/mongodb_atlas": {
      "types": "./vectorstores/mongodb_atlas.d.ts",
      "import": "./vectorstores/mongodb_atlas.js",
      "require": "./vectorstores/mongodb_atlas.cjs"
    },
    "./vectorstores/pinecone": {
      "types": "./vectorstores/pinecone.d.ts",
      "import": "./vectorstores/pinecone.js",
      "require": "./vectorstores/pinecone.cjs"
    },
    "./vectorstores/qdrant": {
      "types": "./vectorstores/qdrant.d.ts",
      "import": "./vectorstores/qdrant.js",
      "require": "./vectorstores/qdrant.cjs"
    },
    "./vectorstores/supabase": {
      "types": "./vectorstores/supabase.d.ts",
      "import": "./vectorstores/supabase.js",
      "require": "./vectorstores/supabase.cjs"
    },
    "./vectorstores/opensearch": {
      "types": "./vectorstores/opensearch.d.ts",
      "import": "./vectorstores/opensearch.js",
      "require": "./vectorstores/opensearch.cjs"
    },
    "./vectorstores/milvus": {
      "types": "./vectorstores/milvus.d.ts",
      "import": "./vectorstores/milvus.js",
      "require": "./vectorstores/milvus.cjs"
    },
    "./vectorstores/prisma": {
      "types": "./vectorstores/prisma.d.ts",
      "import": "./vectorstores/prisma.js",
      "require": "./vectorstores/prisma.cjs"
    },
    "./vectorstores/typeorm": {
      "types": "./vectorstores/typeorm.d.ts",
      "import": "./vectorstores/typeorm.js",
      "require": "./vectorstores/typeorm.cjs"
    },
    "./vectorstores/myscale": {
      "types": "./vectorstores/myscale.d.ts",
      "import": "./vectorstores/myscale.js",
      "require": "./vectorstores/myscale.cjs"
    },
    "./vectorstores/redis": {
      "types": "./vectorstores/redis.d.ts",
      "import": "./vectorstores/redis.js",
      "require": "./vectorstores/redis.cjs"
    },
    "./vectorstores/typesense": {
      "types": "./vectorstores/typesense.d.ts",
      "import": "./vectorstores/typesense.js",
      "require": "./vectorstores/typesense.cjs"
    },
    "./vectorstores/singlestore": {
      "types": "./vectorstores/singlestore.d.ts",
      "import": "./vectorstores/singlestore.js",
      "require": "./vectorstores/singlestore.cjs"
    },
    "./vectorstores/tigris": {
      "types": "./vectorstores/tigris.d.ts",
      "import": "./vectorstores/tigris.js",
      "require": "./vectorstores/tigris.cjs"
    },
    "./vectorstores/vectara": {
      "types": "./vectorstores/vectara.d.ts",
      "import": "./vectorstores/vectara.js",
      "require": "./vectorstores/vectara.cjs"
    },
    "./vectorstores/xata": {
      "types": "./vectorstores/xata.d.ts",
      "import": "./vectorstores/xata.js",
      "require": "./vectorstores/xata.cjs"
    },
    "./text_splitter": {
      "types": "./text_splitter.d.ts",
      "import": "./text_splitter.js",
      "require": "./text_splitter.cjs"
    },
    "./memory": {
      "types": "./memory.d.ts",
      "import": "./memory.js",
      "require": "./memory.cjs"
    },
    "./memory/zep": {
      "types": "./memory/zep.d.ts",
      "import": "./memory/zep.js",
      "require": "./memory/zep.cjs"
    },
    "./document": {
      "types": "./document.d.ts",
      "import": "./document.js",
      "require": "./document.cjs"
    },
    "./document_loaders": {
      "node": {
        "types": "./document_loaders.d.ts",
        "import": "./document_loaders.js",
        "require": "./document_loaders.cjs"
      }
    },
    "./document_loaders/base": {
      "types": "./document_loaders/base.d.ts",
      "import": "./document_loaders/base.js",
      "require": "./document_loaders/base.cjs"
    },
    "./document_loaders/web/apify_dataset": {
      "types": "./document_loaders/web/apify_dataset.d.ts",
      "import": "./document_loaders/web/apify_dataset.js",
      "require": "./document_loaders/web/apify_dataset.cjs"
    },
    "./document_loaders/web/azure_blob_storage_container": {
      "types": "./document_loaders/web/azure_blob_storage_container.d.ts",
      "import": "./document_loaders/web/azure_blob_storage_container.js",
      "require": "./document_loaders/web/azure_blob_storage_container.cjs"
    },
    "./document_loaders/web/azure_blob_storage_file": {
      "types": "./document_loaders/web/azure_blob_storage_file.d.ts",
      "import": "./document_loaders/web/azure_blob_storage_file.js",
      "require": "./document_loaders/web/azure_blob_storage_file.cjs"
    },
    "./document_loaders/web/cheerio": {
      "types": "./document_loaders/web/cheerio.d.ts",
      "import": "./document_loaders/web/cheerio.js",
      "require": "./document_loaders/web/cheerio.cjs"
    },
    "./document_loaders/web/puppeteer": {
      "types": "./document_loaders/web/puppeteer.d.ts",
      "import": "./document_loaders/web/puppeteer.js",
      "require": "./document_loaders/web/puppeteer.cjs"
    },
    "./document_loaders/web/playwright": {
      "types": "./document_loaders/web/playwright.d.ts",
      "import": "./document_loaders/web/playwright.js",
      "require": "./document_loaders/web/playwright.cjs"
    },
    "./document_loaders/web/college_confidential": {
      "types": "./document_loaders/web/college_confidential.d.ts",
      "import": "./document_loaders/web/college_confidential.js",
      "require": "./document_loaders/web/college_confidential.cjs"
    },
    "./document_loaders/web/gitbook": {
      "types": "./document_loaders/web/gitbook.d.ts",
      "import": "./document_loaders/web/gitbook.js",
      "require": "./document_loaders/web/gitbook.cjs"
    },
    "./document_loaders/web/hn": {
      "types": "./document_loaders/web/hn.d.ts",
      "import": "./document_loaders/web/hn.js",
      "require": "./document_loaders/web/hn.cjs"
    },
    "./document_loaders/web/imsdb": {
      "types": "./document_loaders/web/imsdb.d.ts",
      "import": "./document_loaders/web/imsdb.js",
      "require": "./document_loaders/web/imsdb.cjs"
    },
    "./document_loaders/web/figma": {
      "types": "./document_loaders/web/figma.d.ts",
      "import": "./document_loaders/web/figma.js",
      "require": "./document_loaders/web/figma.cjs"
    },
    "./document_loaders/web/github": {
      "types": "./document_loaders/web/github.d.ts",
      "import": "./document_loaders/web/github.js",
      "require": "./document_loaders/web/github.cjs"
    },
    "./document_loaders/web/notiondb": {
      "types": "./document_loaders/web/notiondb.d.ts",
      "import": "./document_loaders/web/notiondb.js",
      "require": "./document_loaders/web/notiondb.cjs"
    },
    "./document_loaders/web/notionapi": {
      "types": "./document_loaders/web/notionapi.d.ts",
      "import": "./document_loaders/web/notionapi.js",
      "require": "./document_loaders/web/notionapi.cjs"
    },
    "./document_loaders/web/s3": {
      "types": "./document_loaders/web/s3.d.ts",
      "import": "./document_loaders/web/s3.js",
      "require": "./document_loaders/web/s3.cjs"
    },
    "./document_loaders/web/sonix_audio": {
      "types": "./document_loaders/web/sonix_audio.d.ts",
      "import": "./document_loaders/web/sonix_audio.js",
      "require": "./document_loaders/web/sonix_audio.cjs"
    },
    "./document_loaders/web/confluence": {
      "types": "./document_loaders/web/confluence.d.ts",
      "import": "./document_loaders/web/confluence.js",
      "require": "./document_loaders/web/confluence.cjs"
    },
    "./document_loaders/web/serpapi": {
      "types": "./document_loaders/web/serpapi.d.ts",
      "import": "./document_loaders/web/serpapi.js",
      "require": "./document_loaders/web/serpapi.cjs"
    },
    "./document_loaders/web/sort_xyz_blockchain": {
      "types": "./document_loaders/web/sort_xyz_blockchain.d.ts",
      "import": "./document_loaders/web/sort_xyz_blockchain.js",
      "require": "./document_loaders/web/sort_xyz_blockchain.cjs"
    },
    "./document_loaders/fs/directory": {
      "types": "./document_loaders/fs/directory.d.ts",
      "import": "./document_loaders/fs/directory.js",
      "require": "./document_loaders/fs/directory.cjs"
    },
    "./document_loaders/fs/buffer": {
      "types": "./document_loaders/fs/buffer.d.ts",
      "import": "./document_loaders/fs/buffer.js",
      "require": "./document_loaders/fs/buffer.cjs"
    },
    "./document_loaders/fs/text": {
      "types": "./document_loaders/fs/text.d.ts",
      "import": "./document_loaders/fs/text.js",
      "require": "./document_loaders/fs/text.cjs"
    },
    "./document_loaders/fs/json": {
      "types": "./document_loaders/fs/json.d.ts",
      "import": "./document_loaders/fs/json.js",
      "require": "./document_loaders/fs/json.cjs"
    },
    "./document_loaders/fs/srt": {
      "types": "./document_loaders/fs/srt.d.ts",
      "import": "./document_loaders/fs/srt.js",
      "require": "./document_loaders/fs/srt.cjs"
    },
    "./document_loaders/fs/pdf": {
      "types": "./document_loaders/fs/pdf.d.ts",
      "import": "./document_loaders/fs/pdf.js",
      "require": "./document_loaders/fs/pdf.cjs"
    },
    "./document_loaders/fs/docx": {
      "types": "./document_loaders/fs/docx.d.ts",
      "import": "./document_loaders/fs/docx.js",
      "require": "./document_loaders/fs/docx.cjs"
    },
    "./document_loaders/fs/epub": {
      "types": "./document_loaders/fs/epub.d.ts",
      "import": "./document_loaders/fs/epub.js",
      "require": "./document_loaders/fs/epub.cjs"
    },
    "./document_loaders/fs/csv": {
      "types": "./document_loaders/fs/csv.d.ts",
      "import": "./document_loaders/fs/csv.js",
      "require": "./document_loaders/fs/csv.cjs"
    },
    "./document_loaders/fs/notion": {
      "types": "./document_loaders/fs/notion.d.ts",
      "import": "./document_loaders/fs/notion.js",
      "require": "./document_loaders/fs/notion.cjs"
    },
    "./document_loaders/fs/unstructured": {
      "types": "./document_loaders/fs/unstructured.d.ts",
      "import": "./document_loaders/fs/unstructured.js",
      "require": "./document_loaders/fs/unstructured.cjs"
    },
    "./document_transformers/html_to_text": {
      "types": "./document_transformers/html_to_text.d.ts",
      "import": "./document_transformers/html_to_text.js",
      "require": "./document_transformers/html_to_text.cjs"
    },
    "./document_transformers/openai_functions": {
      "types": "./document_transformers/openai_functions.d.ts",
      "import": "./document_transformers/openai_functions.js",
      "require": "./document_transformers/openai_functions.cjs"
    },
    "./chat_models": {
      "node": {
        "types": "./chat_models.d.ts",
        "import": "./chat_models.js",
        "require": "./chat_models.cjs"
      }
    },
    "./chat_models/base": {
      "types": "./chat_models/base.d.ts",
      "import": "./chat_models/base.js",
      "require": "./chat_models/base.cjs"
    },
    "./chat_models/openai": {
      "types": "./chat_models/openai.d.ts",
      "import": "./chat_models/openai.js",
      "require": "./chat_models/openai.cjs"
    },
    "./chat_models/anthropic": {
      "types": "./chat_models/anthropic.d.ts",
      "import": "./chat_models/anthropic.js",
      "require": "./chat_models/anthropic.cjs"
    },
    "./chat_models/googlevertexai": {
      "types": "./chat_models/googlevertexai.d.ts",
      "import": "./chat_models/googlevertexai.js",
      "require": "./chat_models/googlevertexai.cjs"
    },
    "./chat_models/googlepalm": {
      "types": "./chat_models/googlepalm.d.ts",
      "import": "./chat_models/googlepalm.js",
      "require": "./chat_models/googlepalm.cjs"
    },
    "./chat_models/baiduwenxin": {
      "types": "./chat_models/baiduwenxin.d.ts",
      "import": "./chat_models/baiduwenxin.js",
      "require": "./chat_models/baiduwenxin.cjs"
    },
    "./chat_models/ollama": {
      "types": "./chat_models/ollama.d.ts",
      "import": "./chat_models/ollama.js",
      "require": "./chat_models/ollama.cjs"
    },
    "./schema": {
      "types": "./schema.d.ts",
      "import": "./schema.js",
      "require": "./schema.cjs"
    },
    "./schema/output_parser": {
      "types": "./schema/output_parser.d.ts",
      "import": "./schema/output_parser.js",
      "require": "./schema/output_parser.cjs"
    },
    "./schema/query_constructor": {
      "types": "./schema/query_constructor.d.ts",
      "import": "./schema/query_constructor.js",
      "require": "./schema/query_constructor.cjs"
    },
    "./schema/retriever": {
      "types": "./schema/retriever.d.ts",
      "import": "./schema/retriever.js",
      "require": "./schema/retriever.cjs"
    },
    "./schema/runnable": {
      "types": "./schema/runnable.d.ts",
      "import": "./schema/runnable.js",
      "require": "./schema/runnable.cjs"
    },
    "./sql_db": {
      "types": "./sql_db.d.ts",
      "import": "./sql_db.js",
      "require": "./sql_db.cjs"
    },
    "./callbacks": {
      "types": "./callbacks.d.ts",
      "import": "./callbacks.js",
      "require": "./callbacks.cjs"
    },
    "./output_parsers": {
      "types": "./output_parsers.d.ts",
      "import": "./output_parsers.js",
      "require": "./output_parsers.cjs"
    },
    "./output_parsers/expression": {
      "types": "./output_parsers/expression.d.ts",
      "import": "./output_parsers/expression.js",
      "require": "./output_parsers/expression.cjs"
    },
    "./retrievers": {
      "node": {
        "types": "./retrievers.d.ts",
        "import": "./retrievers.js",
        "require": "./retrievers.cjs"
      }
    },
    "./retrievers/amazon_kendra": {
      "types": "./retrievers/amazon_kendra.d.ts",
      "import": "./retrievers/amazon_kendra.js",
      "require": "./retrievers/amazon_kendra.cjs"
    },
    "./retrievers/remote": {
      "types": "./retrievers/remote.d.ts",
      "import": "./retrievers/remote.js",
      "require": "./retrievers/remote.cjs"
    },
    "./retrievers/supabase": {
      "types": "./retrievers/supabase.d.ts",
      "import": "./retrievers/supabase.js",
      "require": "./retrievers/supabase.cjs"
    },
    "./retrievers/zep": {
      "types": "./retrievers/zep.d.ts",
      "import": "./retrievers/zep.js",
      "require": "./retrievers/zep.cjs"
    },
    "./retrievers/metal": {
      "types": "./retrievers/metal.d.ts",
      "import": "./retrievers/metal.js",
      "require": "./retrievers/metal.cjs"
    },
    "./retrievers/databerry": {
      "types": "./retrievers/databerry.d.ts",
      "import": "./retrievers/databerry.js",
      "require": "./retrievers/databerry.cjs"
    },
    "./retrievers/contextual_compression": {
      "types": "./retrievers/contextual_compression.d.ts",
      "import": "./retrievers/contextual_compression.js",
      "require": "./retrievers/contextual_compression.cjs"
    },
    "./retrievers/document_compressors": {
      "types": "./retrievers/document_compressors.d.ts",
      "import": "./retrievers/document_compressors.js",
      "require": "./retrievers/document_compressors.cjs"
    },
    "./retrievers/time_weighted": {
      "types": "./retrievers/time_weighted.d.ts",
      "import": "./retrievers/time_weighted.js",
      "require": "./retrievers/time_weighted.cjs"
    },
    "./retrievers/document_compressors/chain_extract": {
      "types": "./retrievers/document_compressors/chain_extract.d.ts",
      "import": "./retrievers/document_compressors/chain_extract.js",
      "require": "./retrievers/document_compressors/chain_extract.cjs"
    },
    "./retrievers/hyde": {
      "types": "./retrievers/hyde.d.ts",
      "import": "./retrievers/hyde.js",
      "require": "./retrievers/hyde.cjs"
    },
    "./retrievers/self_query": {
      "types": "./retrievers/self_query.d.ts",
      "import": "./retrievers/self_query.js",
      "require": "./retrievers/self_query.cjs"
    },
    "./retrievers/self_query/chroma": {
      "types": "./retrievers/self_query/chroma.d.ts",
      "import": "./retrievers/self_query/chroma.js",
      "require": "./retrievers/self_query/chroma.cjs"
    },
    "./retrievers/self_query/functional": {
      "types": "./retrievers/self_query/functional.d.ts",
      "import": "./retrievers/self_query/functional.js",
      "require": "./retrievers/self_query/functional.cjs"
    },
    "./retrievers/self_query/pinecone": {
      "types": "./retrievers/self_query/pinecone.d.ts",
      "import": "./retrievers/self_query/pinecone.js",
      "require": "./retrievers/self_query/pinecone.cjs"
    },
    "./retrievers/self_query/supabase": {
      "types": "./retrievers/self_query/supabase.d.ts",
      "import": "./retrievers/self_query/supabase.js",
      "require": "./retrievers/self_query/supabase.cjs"
    },
    "./retrievers/self_query/weaviate": {
      "types": "./retrievers/self_query/weaviate.d.ts",
      "import": "./retrievers/self_query/weaviate.js",
      "require": "./retrievers/self_query/weaviate.cjs"
    },
    "./retrievers/vespa": {
      "types": "./retrievers/vespa.d.ts",
      "import": "./retrievers/vespa.js",
      "require": "./retrievers/vespa.cjs"
    },
    "./cache": {
      "types": "./cache.d.ts",
      "import": "./cache.js",
      "require": "./cache.cjs"
    },
    "./cache/momento": {
      "types": "./cache/momento.d.ts",
      "import": "./cache/momento.js",
      "require": "./cache/momento.cjs"
    },
    "./cache/redis": {
      "types": "./cache/redis.d.ts",
      "import": "./cache/redis.js",
      "require": "./cache/redis.cjs"
    },
    "./cache/ioredis": {
      "types": "./cache/ioredis.d.ts",
      "import": "./cache/ioredis.js",
      "require": "./cache/ioredis.cjs"
    },
    "./cache/upstash_redis": {
      "types": "./cache/upstash_redis.d.ts",
      "import": "./cache/upstash_redis.js",
      "require": "./cache/upstash_redis.cjs"
    },
    "./stores/doc/in_memory": {
      "types": "./stores/doc/in_memory.d.ts",
      "import": "./stores/doc/in_memory.js",
      "require": "./stores/doc/in_memory.cjs"
    },
    "./stores/doc/gcs": {
      "types": "./stores/doc/gcs.d.ts",
      "import": "./stores/doc/gcs.js",
      "require": "./stores/doc/gcs.cjs"
    },
    "./stores/file/in_memory": {
      "types": "./stores/file/in_memory.d.ts",
      "import": "./stores/file/in_memory.js",
      "require": "./stores/file/in_memory.cjs"
    },
    "./stores/file/node": {
      "types": "./stores/file/node.d.ts",
      "import": "./stores/file/node.js",
      "require": "./stores/file/node.cjs"
    },
    "./stores/message/in_memory": {
      "types": "./stores/message/in_memory.d.ts",
      "import": "./stores/message/in_memory.js",
      "require": "./stores/message/in_memory.cjs"
    },
    "./stores/message/dynamodb": {
      "types": "./stores/message/dynamodb.d.ts",
      "import": "./stores/message/dynamodb.js",
      "require": "./stores/message/dynamodb.cjs"
    },
    "./stores/message/firestore": {
      "types": "./stores/message/firestore.d.ts",
      "import": "./stores/message/firestore.js",
      "require": "./stores/message/firestore.cjs"
    },
    "./stores/message/momento": {
      "types": "./stores/message/momento.d.ts",
      "import": "./stores/message/momento.js",
      "require": "./stores/message/momento.cjs"
    },
    "./stores/message/redis": {
      "types": "./stores/message/redis.d.ts",
      "import": "./stores/message/redis.js",
      "require": "./stores/message/redis.cjs"
    },
    "./stores/message/ioredis": {
      "types": "./stores/message/ioredis.d.ts",
      "import": "./stores/message/ioredis.js",
      "require": "./stores/message/ioredis.cjs"
    },
    "./stores/message/upstash_redis": {
      "types": "./stores/message/upstash_redis.d.ts",
      "import": "./stores/message/upstash_redis.js",
      "require": "./stores/message/upstash_redis.cjs"
    },
    "./stores/message/planetscale": {
      "types": "./stores/message/planetscale.d.ts",
      "import": "./stores/message/planetscale.js",
      "require": "./stores/message/planetscale.cjs"
    },
    "./util/math": {
      "types": "./util/math.d.ts",
      "import": "./util/math.js",
      "require": "./util/math.cjs"
    },
    "./experimental/autogpt": {
      "types": "./experimental/autogpt.d.ts",
      "import": "./experimental/autogpt.js",
      "require": "./experimental/autogpt.cjs"
    },
    "./experimental/babyagi": {
      "types": "./experimental/babyagi.d.ts",
      "import": "./experimental/babyagi.js",
      "require": "./experimental/babyagi.cjs"
    },
    "./experimental/generative_agents": {
      "types": "./experimental/generative_agents.d.ts",
      "import": "./experimental/generative_agents.js",
      "require": "./experimental/generative_agents.cjs"
    },
    "./experimental/plan_and_execute": {
      "types": "./experimental/plan_and_execute.d.ts",
      "import": "./experimental/plan_and_execute.js",
      "require": "./experimental/plan_and_execute.cjs"
    },
    "./experimental/multimodal_embeddings/googlevertexai": {
      "types": "./experimental/multimodal_embeddings/googlevertexai.d.ts",
      "import": "./experimental/multimodal_embeddings/googlevertexai.js",
      "require": "./experimental/multimodal_embeddings/googlevertexai.cjs"
    },
    "./evaluation": {
      "types": "./evaluation.d.ts",
      "import": "./evaluation.js",
      "require": "./evaluation.cjs"
    },
    "./package.json": "./package.json"
  }
}<|MERGE_RESOLUTION|>--- conflicted
+++ resolved
@@ -121,15 +121,12 @@
     "llms/hf.cjs",
     "llms/hf.js",
     "llms/hf.d.ts",
-<<<<<<< HEAD
     "llms/raycast.cjs",
     "llms/raycast.js",
     "llms/raycast.d.ts",
-=======
     "llms/ollama.cjs",
     "llms/ollama.js",
     "llms/ollama.d.ts",
->>>>>>> 6a54462a
     "llms/replicate.cjs",
     "llms/replicate.js",
     "llms/replicate.d.ts",
@@ -1138,17 +1135,15 @@
       "import": "./llms/hf.js",
       "require": "./llms/hf.cjs"
     },
-<<<<<<< HEAD
     "./llms/raycast": {
       "types": "./llms/raycast.d.ts",
       "import": "./llms/raycast.js",
       "require": "./llms/raycast.cjs"
-=======
+    },
     "./llms/ollama": {
       "types": "./llms/ollama.d.ts",
       "import": "./llms/ollama.js",
       "require": "./llms/ollama.cjs"
->>>>>>> 6a54462a
     },
     "./llms/replicate": {
       "types": "./llms/replicate.d.ts",
