{
  "imports": {
    "langchain/": "npm:/langchain/",
    "@langchain/community/": "npm:/@langchain/community/",
<<<<<<< HEAD
    "@langchain/openai": "npm:@langchain/openai@0.0.16",
    "@langchain/core/": "npm:/@langchain/core/",
=======
    "@langchain/openai": "npm:@langchain/openai",
    "@langchain/mistralai": "npm:@langchain/mistralai@0.0.9",
    "@langchain/core/": "npm:/@langchain/core@0.1.40/",
>>>>>>> 8fcd0e6c
    "dotenv/": "npm:/dotenv/",
    "cheerio": "npm:/cheerio",
    "@langchain/pinecone": "npm:@langchain/pinecone",
    "@pinecone-database/pinecone": "npm:@pinecone-database/pinecone",
    "zod": "npm:/zod",
    "zod-to-json-schema": "npm:/zod-to-json-schema",
    "@langchain/anthropic": "npm:@langchain/anthropic",
    "node-llama-cpp": "npm:/node-llama-cpp",
    "readline": "https://deno.land/x/readline@v1.1.0/mod.ts",
    "ml-distance": "npm:/ml-distance",
    "youtubei.js": "npm:/youtubei.js",
    "youtube-transcript": "npm:/youtube-transcript",
    "chromadb": "npm:/chromadb",
    "uuid": "npm:/uuid",
    "@faker-js/faker": "npm:@faker-js/faker"
  }
}<|MERGE_RESOLUTION|>--- conflicted
+++ resolved
@@ -2,14 +2,9 @@
   "imports": {
     "langchain/": "npm:/langchain/",
     "@langchain/community/": "npm:/@langchain/community/",
-<<<<<<< HEAD
-    "@langchain/openai": "npm:@langchain/openai@0.0.16",
-    "@langchain/core/": "npm:/@langchain/core/",
-=======
     "@langchain/openai": "npm:@langchain/openai",
     "@langchain/mistralai": "npm:@langchain/mistralai@0.0.9",
     "@langchain/core/": "npm:/@langchain/core@0.1.40/",
->>>>>>> 8fcd0e6c
     "dotenv/": "npm:/dotenv/",
     "cheerio": "npm:/cheerio",
     "@langchain/pinecone": "npm:@langchain/pinecone",
